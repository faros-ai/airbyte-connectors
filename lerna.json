{
<<<<<<< HEAD
  "version": "0.1.56",
=======
  "version": "0.1.59",
>>>>>>> d2d20479
  "packages": [
    "faros-airbyte-cdk",
    "destinations/**",
    "sources/**"
  ]
}<|MERGE_RESOLUTION|>--- conflicted
+++ resolved
@@ -1,9 +1,5 @@
 {
-<<<<<<< HEAD
-  "version": "0.1.56",
-=======
   "version": "0.1.59",
->>>>>>> d2d20479
   "packages": [
     "faros-airbyte-cdk",
     "destinations/**",
