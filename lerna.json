--- conflicted
+++ resolved
@@ -1,9 +1,5 @@
 {
-<<<<<<< HEAD
-  "version": "0.1.57",
-=======
   "version": "0.1.58",
->>>>>>> d776fcab
   "packages": [
     "faros-airbyte-cdk",
     "destinations/**",
