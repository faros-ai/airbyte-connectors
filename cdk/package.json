--- conflicted
+++ resolved
@@ -1,12 +1,7 @@
 {
   "name": "faros-airbyte-cdk",
-<<<<<<< HEAD
   "version": "0.1.1",
-  "description": "Airbyte CDK for JavaScript/TypeScript",
-=======
-  "version": "0.1.0",
   "description": "Airbyte Connector Development Kit (CDK) for JavaScript/TypeScript",
->>>>>>> 9a4e8333
   "keywords": [
     "airbyte",
     "cdk",
@@ -14,13 +9,6 @@
   ],
   "homepage": "https://www.faros.ai",
   "author": "Faros AI, Inc.",
-  "repository": {
-    "type": "git",
-    "url": "git+https://github.com/faros-ai/airbyte-connectors.git"
-  },
-  "bugs": {
-    "url": "https://github.com/faros-ai/airbyte-connectors/issues"
-  },
   "license": "Apache-2.0",
   "repository": {
     "type": "git",
