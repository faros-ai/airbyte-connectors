--- conflicted
+++ resolved
@@ -33,12 +33,8 @@
   "dependencies": {
     "axios": "^1.7.4",
     "commander": "^9.3.0",
-<<<<<<< HEAD
     "faros-airbyte-cdk": "*",
-=======
-    "faros-airbyte-cdk": "0.0.1",
-    "faros-airbyte-common": "0.0.1",
->>>>>>> ae000aae
+    "faros-airbyte-common": "*",
     "faros-js-client": "^0.5.2",
     "nock": "^13.1.0",
     "verror": "^1.10.1"
