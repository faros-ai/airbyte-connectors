import axios, {AxiosInstance, AxiosResponse} from 'axios';
import {AirbyteLogger, base64Encode, wrapApiError} from 'faros-airbyte-cdk';
import {makeAxiosInstanceWithRetry} from 'faros-js-client';
import {chunk, flatten} from 'lodash';
import {VError} from 'verror';
import * as azdev from 'azure-devops-node-api';

import {
  AdditionalField,
  fields,
  Project,
  User,
  UserResponse,
  WorkItem,
  WorkItemResponse,
  WorkItemUpdatesResponse,
} from './models';

const DEFAULT_API_URL = 'https://dev.azure.com';
const DEFAULT_API_VERSION = '7.1';
const DEFAULT_GRAPH_API_URL = 'https://vssps.dev.azure.com';
const DEFAULT_GRAPH_VERSION = '7.1-preview.1';
const MAX_BATCH_SIZE = 200;
export const DEFAULT_REQUEST_TIMEOUT = 60000;

// Curated list of work item types from Azure DevOps
// https://learn.microsoft.com/en-us/rest/api/azure/devops/wit/work-item-types/list?view=azure-devops-rest-7.0&tabs=HTTP#uri-parameters
const WORK_ITEM_TYPES = [
  "'Task'",
  "'User Story'",
  "'Bug'",
  "'Feature'",
  "'Epic'",
  "'Issue'",
  "'Product Backlog Item'",
  "'Requirement'",
  "'Test Case'",
  "'Test Plan'",
  "'Test Suite'",
];

export type InstanceType = {
  type: 'cloud' | 'server';
};

export interface AzureWorkitemsConfig {
  readonly instance_type?: InstanceType;
  readonly access_token: string;
  readonly api_url: string;
  readonly graph_api_url: string;
  readonly organization: string;
  readonly project: string;
  readonly projects: string[];
  readonly additional_fields: string[];
  readonly cutoff_days?: number;
  readonly api_version?: string;
  readonly graph_version?: string;
  readonly request_timeout?: number;
}

export class AzureWorkitems {
  private static azure_Workitems: AzureWorkitems = null;

  constructor(
    private readonly instanceType: InstanceType,
    private readonly apiVersion: string,
    private readonly httpClient: AxiosInstance,
    private readonly graphClient: AxiosInstance,
    private readonly additionalFieldReferences: Map<string, string>,
    private readonly logger: AirbyteLogger
  ) {}

  static async instance(
    config: AzureWorkitemsConfig,
    logger: AirbyteLogger
  ): Promise<AzureWorkitems> {
    if (AzureWorkitems.azure_Workitems) return AzureWorkitems.azure_Workitems;

    AzureWorkitems.validateConfig(config);
    if (config.instance_type?.type) {
      logger.info(`Azure DevOps instance type: ${config.instance_type.type}`);
    } else {
      logger.info(
        'No Azure DevOps instance type provided, defaulting to cloud'
      );
    }

    const apiUrl = AzureWorkitems.cleanUrl(config.api_url) ?? DEFAULT_API_URL;
<<<<<<< HEAD
    const orgUrl = `${apiUrl}/${config.organization}`;
    const version = config.api_version ?? DEFAULT_API_VERSION;
=======
    const apiVersion = config.api_version ?? DEFAULT_API_VERSION;
>>>>>>> a5d98d18
    const accessToken = base64Encode(`:${config.access_token}`);

    const httpClient = makeAxiosInstanceWithRetry(
      {
        baseURL: orgUrl,
        timeout: config.request_timeout ?? DEFAULT_REQUEST_TIMEOUT,
        maxContentLength: Infinity, //default is 2000 bytes
        params: {
          'api-version': apiVersion,
        },
        headers: {
          Authorization: `Basic ${accessToken}`,
        },
      },
      undefined,
      3,
      1000
    );

    const graphApiUrl =
      AzureWorkitems.cleanUrl(config.graph_api_url) ?? DEFAULT_GRAPH_API_URL;

    const graphClient = axios.create({
      baseURL: `${graphApiUrl}/${config.organization}/_apis/graph`,
      timeout: config.request_timeout ?? DEFAULT_REQUEST_TIMEOUT,
      maxContentLength: Infinity,
      maxBodyLength: Infinity,
      params: {'api-version': config.graph_version ?? DEFAULT_GRAPH_VERSION},
      headers: {Authorization: `Basic ${accessToken}`},
    });

    const authHandler = azdev.getPersonalAccessTokenHandler(config.access_token);
    const connection = new azdev.WebApi(orgUrl, authHandler);
    const witClient = await connection.getWorkItemTrackingApi();
    const fieldNameReferences2 = new Map<string, string>();
    const fields = await witClient.getFields();
    for (const field of fields) {
      fieldNameReferences2.set(field.name, field.referenceName);
    }

    const fieldNameReferences = new Map<string, string>();
    const res = await httpClient.get<any>(`_apis/wit/fields`);
    for (const item of res.data?.value ?? []) {
      fieldNameReferences.set(item.name, item.referenceName);
    }

    const additionalFieldReferences = new Map<string, string>();
    const additionalFields =
      config.additional_fields?.filter(Boolean).map((f) => f.trim()) ?? [];

    for (const field of additionalFields) {
      const referenceName = fieldNameReferences.get(field);
      if (referenceName) {
        additionalFieldReferences.set(referenceName, field);
      } else {
        logger.warn(`Field ${field} not found, will not be included`);
      }
    }

    logger.debug(
      `Additional field references: ${JSON.stringify(
        Object.fromEntries(additionalFieldReferences)
      )}`
    );

    AzureWorkitems.azure_Workitems = new AzureWorkitems(
      config.instance_type,
      apiVersion,
      httpClient,
      graphClient,
      additionalFieldReferences,
      logger
    );
    return AzureWorkitems.azure_Workitems;
  }

  static validateConfig(config: AzureWorkitemsConfig) {
    if (!config.access_token) {
      throw new VError('access_token must not be an empty string');
    }

    if (!config.organization) {
      throw new VError('organization must not be an empty string');
    }

    // If using a custom API URL for Server, a custom Graph API URL must also be provided
    const apiUrl = AzureWorkitems.cleanUrl(config.api_url) ?? DEFAULT_API_URL;
    const graphApiUrl =
      AzureWorkitems.cleanUrl(config.graph_api_url) ?? DEFAULT_GRAPH_API_URL;

    if (apiUrl !== DEFAULT_API_URL && graphApiUrl === DEFAULT_GRAPH_API_URL) {
      throw new VError(
        'When using a custom API URL, a custom Graph API URL must also be provided'
      );
    }
  }

  static cleanUrl(url?: string): string | undefined {
    return url?.trim().endsWith('/') ? url.trim().slice(0, -1) : url?.trim();
  }

  async checkConnection(): Promise<void> {
    try {
      const iter = this.getUsers();
      await iter.next();
    } catch (err: any) {
      let errorMessage = 'Please verify your access token is correct. Error: ';
      if (err.error_code || err.error_info) {
        errorMessage += `${err.error_code}: ${err.error_info}`;
        throw new VError(errorMessage);
      }
      try {
        errorMessage += err.message ?? err.statusText ?? wrapApiError(err);
      } catch (wrapError: any) {
        errorMessage += wrapError.message;
      }
      throw new VError(errorMessage);
    }
  }

  private get<T = any, R = AxiosResponse<T>>(
    path: string,
    config?: any
  ): Promise<R | undefined> {
    return this.handleNotFound<T, R>(() =>
      this.httpClient.get<T, R>(path, config)
    );
  }

  private async handleNotFound<T = any, R = AxiosResponse<T>>(
    call: () => Promise<R>
  ): Promise<R | undefined> {
    try {
      const res = await call();
      return res;
    } catch (err: any) {
      if (err?.response?.status === 404) {
        return undefined;
      }
      throw err;
    }
  }
  private post<T = any, R = AxiosResponse<T>>(
    path: string,
    data: any,
    params?: any
  ): Promise<R | undefined> {
    return this.handleNotFound<T, R>(() =>
      this.httpClient.post<T, R>(path, data, {params})
    );
  }

  async *getWorkitems(
    project: string,
    projectId: string
  ): AsyncGenerator<WorkItem> {
    const stateCategories = await this.getStateCategories(project);

    const promises = WORK_ITEM_TYPES.map((type) =>
      this.getIdsFromAWorkItemType(project, type)
    );

    const results = await Promise.all(promises);
    const ids: ReadonlyArray<string> = flatten(results);

    for (const c of chunk(ids, MAX_BATCH_SIZE)) {
      const res = await this.get<WorkItemResponse>(
        `${project}/_apis/wit/workitems?ids=${c}&$expand=all`
      );
      for (const item of res?.data?.value ?? []) {
        const {revisions} = await this.getWorkItemRevisions(project, item.id);
        const states = stateCategories.get(item.fields['System.WorkItemType']);
        const stateCategory = this.getStateCategory(
          item.fields['System.State'],
          states
        );

        const additionalFields = this.extractAdditionalFields(item.fields);
        const stateRevisions = this.getStateRevisions(states, revisions);
        const assigneeRevisions = this.getAssigneeRevisions(revisions);
        const iterationRevisions = this.getIterationRevisions(revisions);
        yield {
          ...item,
          fields: {
            ...item.fields,
            Faros: {
              WorkItemStateCategory: stateCategory,
            },
          },
          revisions: {
            states: stateRevisions,
            assignees: assigneeRevisions,
            iterations: iterationRevisions,
          },
          additionalFields,
          projectId,
        };
      }
    }
  }

  async getWorkItemRevisions(project: string, id: string): Promise<any> {
    const pageSize = 100; // Number of items per page
    let skip = 0;
    const allRevisions: any[] = [];
    let hasMoreResults = true;

    while (hasMoreResults) {
      const url = `${project}/_apis/wit/workitems/${id}/updates?$top=${pageSize}&$skip=${skip}`;
      const response = await this.get<WorkItemUpdatesResponse>(url);

      const data = response?.data;

      const updates = data?.value;
      if (!Array.isArray(updates) || !updates.length) {
        hasMoreResults = false;
      } else {
        allRevisions.push(...updates);
        skip += pageSize;

        if (allRevisions.length >= data?.count) {
          hasMoreResults = false;
        }
      }
    }

    return {revisions: allRevisions};
  }

  private getFieldChanges(
    field: string,
    updates: any[]
  ): {value: any; changedDate: string}[] {
    const changes = [];
    for (const revision of updates ?? []) {
      const fields = revision.fields;
      if (!fields) {
        continue;
      }
      if (fields[field]?.newValue) {
        changes.push({
          value: fields[field]?.newValue,
          changedDate: fields['System.ChangedDate']?.newValue,
        });
      }
    }
    return changes;
  }

  private getStateRevisions(states: Map<string, string>, updates: any): any[] {
    const changes = this.getFieldChanges('System.State', updates);
    return changes.map((change) => ({
      state: this.getStateCategory(change.value, states),
      changedDate: change.changedDate,
    }));
  }

  private getIterationRevisions(updates: any[]): any[] {
    const changes = this.getFieldChanges('System.IterationId', updates);
    return changes.map((change, index) => ({
      iteration: change.value,
      addedAt: change.changedDate,
      removedAt:
        index < changes.length - 1 ? changes[index + 1].changedDate : null,
    }));
  }

  private getStateCategory(
    state: string,
    states: Map<string, string>
  ): {
    name: string;
    category: string;
  } {
    const category = states?.get(state);
    if (!category) {
      this.logger.debug(`Unknown category for state: ${state}`);
    }
    return {
      name: state,
      category,
    };
  }

  private getAssigneeRevisions(updates: any[]): any[] {
    const changes = this.getFieldChanges('System.AssignedTo', updates);
    return changes.map((change) => ({
      assignee: change.value,
      changedDate: change.changedDate,
    }));
  }

  // TODO - Fetch all work items instead of only max 20000
  async getIdsFromAWorkItemType(
    project: string,
    workItemsType: string
  ): Promise<ReadonlyArray<string>> {
    const quotedProject = `'${project}'`;
    const data = {
      query:
        'Select [System.Id] From WorkItems WHERE [System.WorkItemType] = ' +
        workItemsType +
        ' AND [System.ChangedDate] >= @Today-180 AND [System.TeamProject] = ' +
        quotedProject +
        ' ORDER BY [System.ChangedDate] DESC',
    };
    // Azure API has a limit of 20000 items per request.
    const list = await this.post<any>(`${project}/_apis/wit/wiql`, data, {
      $top: 19999,
    });
    const ids = [];
    for (let i = 0; i < list.data?.workItems?.length; i++) {
      ids.push(list.data.workItems[i].id);
    }
    return ids;
  }

  async *getUsers(): AsyncGenerator<User> {
    if (this.instanceType?.type === 'server') {
      yield* this.getServerUsers();
    } else {
      yield* this.getCloudUsers();
    }
  }

  async *getCloudUsers(): AsyncGenerator<User> {
    let continuationToken: string;
    do {
      const res = await this.graphClient.get<UserResponse>('users', {
        params: {subjectTypes: 'msa,aad,imp', continuationToken},
      });
      continuationToken = res.headers?.['X-MS-ContinuationToken'];
      for (const item of res.data?.value ?? []) {
        yield item;
      }
    } while (continuationToken);
  }

  async *getServerUsers(): AsyncGenerator<User> {
    const seenUsers = new Set<string>();
    let teams = 0;
    for await (const team of this.getTeams()) {
      teams++;
      for await (const member of this.getTeamMembers(team)) {
        if (!seenUsers.has(member.uniqueName)) {
          seenUsers.add(member.uniqueName);
          yield member;
        }
      }
    }
    this.logger.debug(`Fetched members from ${teams} teams`);
  }

  private async *paginateResults<T>(
    fetchPage: (
      pageSize: number,
      skip: number
    ) => Promise<{data?: {value?: T[]; count?: number}}>,
    pageSize = 100
  ): AsyncGenerator<T> {
    let skip = 0;
    let hasMoreResults = true;

    while (hasMoreResults) {
      const res = await fetchPage(pageSize, skip);

      for (const item of res.data?.value ?? []) {
        yield item;
      }

      const count = res.data?.count;
      if (!count || count < pageSize) {
        hasMoreResults = false;
      }
      skip += pageSize;
    }
  }

  async *getTeams(): AsyncGenerator<any> {
    const fetchTeams = (pageSize: number, skip: number) =>
      this.get<any>('_apis/teams', {
        params: {
          $top: pageSize,
          $skip: skip,
          'api-version': `${this.apiVersion}-preview.3`,
        },
      });

    yield* this.paginateResults(fetchTeams);
  }

  async *getTeamMembers(team: any): AsyncGenerator<User> {
    const fetchMembers = (pageSize: number, skip: number) =>
      this.get<any>(`${team.url}/members`, {
        params: {$top: pageSize, $skip: skip},
      });

    for await (const item of this.paginateResults<any>(fetchMembers)) {
      yield item.identity;
    }
  }

  /**
   * Retrieves all iterations for a given project in Azure DevOps using
   * iteration hierarchy recursively. Using this instead of teamsettings/iterations
   * since the latter only returns iterations explicitly assigned to a team.
   */
  async *getIterations(projectId: string): AsyncGenerator<any> {
    const {data: iteration} = await this.get<any>(
      `${projectId}/_apis/wit/classificationnodes/Iterations`,
      {
        params: {$depth: 1},
      }
    );

    if (!iteration) {
      return;
    }

    // Yield root iteration
    yield {
      id: iteration.id,
      identifier: iteration.identifier,
      name: iteration.name,
      path: iteration.path,
      attributes: iteration.attributes,
      hasChildren: iteration.hasChildren,
      url: iteration.url,
    };

    // Process children recursively
    yield* this.processIterationChildren(iteration);
  }

  private async *processIterationChildren(node: any): AsyncGenerator<any> {
    if (!node.children) {
      return;
    }

    for (const child of node.children) {
      yield child;

      if (child.hasChildren) {
        const res = await this.get<any>(child.url, {
          params: {$depth: 1},
        });
        if (res?.data) {
          yield* this.processIterationChildren(res.data);
        }
      }
    }
  }

  async *getBoards(project: string): AsyncGenerator<any> {
    const res = await this.get<any>(`${project}/_apis/work/boards`);
    for (const item of res.data?.value ?? []) {
      yield item;
    }
  }

  async getProjects(
    projects: ReadonlyArray<string>
  ): Promise<ReadonlyArray<Project>> {
    if (projects?.length) {
      const allProjects: Project[] = [];
      for (const project of projects ?? []) {
        const res = await this.getProject(project);
        if (res) {
          allProjects.push(res);
        } else {
          this.logger.warn(`Project ${project} not found`);
        }
      }
      return allProjects;
    }
    return await this.getAllProjects();
  }

  private async getProject(project: string): Promise<Project> {
    const res = await this.get<any>(`_apis/projects/${project}`);
    return res?.data;
  }

  private async getAllProjects(): Promise<Project[]> {
    const allProjects: Project[] = [];
    let continuationToken: string | undefined;

    do {
      const res = await this.get<any>('_apis/projects', {
        params: {
          continuationToken,
          $top: 100, // Number of items per page
        },
      });

      for (const item of res?.data?.value ?? []) {
        allProjects.push(item);
      }

      // Get continuation token from response headers
      continuationToken = res?.headers?.['X-MS-ContinuationToken'];
    } while (continuationToken);

    return allProjects;
  }

  private async getStateCategories(
    project: string
  ): Promise<Map<string, Map<string, string>>> {
    const stateCategories = new Map<string, Map<string, string>>();
    const knownCategories = [
      'Proposed',
      'InProgress',
      'Resolved',
      'Completed',
      'Removed',
    ];
    await Promise.all(
      WORK_ITEM_TYPES.map(async (type) => {
        const cleanType = type.replace(/'/g, '');
        const res = await this.get<any>(
          `${project}/_apis/wit/workitemtypes/${cleanType}/states`
        );
        const values = res.data?.value;
        const typeCategories = new Map<string, string>();
        for (const value of values) {
          typeCategories.set(value.name, value.category);
          if (!knownCategories.includes(value.category)) {
            this.logger.warn(
              `Unknown state category: ${value.category} for type: ${cleanType} in project: ${project}`
            );
          }
        }
        stateCategories.set(cleanType, typeCategories);
      })
    );
    return stateCategories;
  }

  private extractAdditionalFields(
    fields: fields
  ): ReadonlyArray<AdditionalField> {
    const additionalFields = [];
    for (const [key, value] of this.additionalFieldReferences) {
      if (fields[key]) {
        additionalFields.push({name: value, value: fields[key]});
      }
    }
    return additionalFields;
  }
}<|MERGE_RESOLUTION|>--- conflicted
+++ resolved
@@ -86,12 +86,8 @@
     }
 
     const apiUrl = AzureWorkitems.cleanUrl(config.api_url) ?? DEFAULT_API_URL;
-<<<<<<< HEAD
     const orgUrl = `${apiUrl}/${config.organization}`;
-    const version = config.api_version ?? DEFAULT_API_VERSION;
-=======
     const apiVersion = config.api_version ?? DEFAULT_API_VERSION;
->>>>>>> a5d98d18
     const accessToken = base64Encode(`:${config.access_token}`);
 
     const httpClient = makeAxiosInstanceWithRetry(
