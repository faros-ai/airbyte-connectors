--- conflicted
+++ resolved
@@ -35,11 +35,7 @@
   "dependencies": {
     "commander": "^9.0.0",
     "faros-airbyte-cdk": "^0.1.64",
-<<<<<<< HEAD
-    "googleapis": "^95.0.0",
-=======
     "googleapis": "^100.0.0",
->>>>>>> 9fa1dd7f
     "verror": "^1.10.1"
   },
   "jest": {
