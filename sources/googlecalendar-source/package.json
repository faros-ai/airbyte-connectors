{
  "name": "googlecalendar-source",
<<<<<<< HEAD
  "version": "0.1.57",
=======
  "version": "0.1.58",
>>>>>>> d776fcab
  "description": "GoogleCalendar Airbyte source",
  "keywords": [
    "airbyte",
    "source",
    "faros",
    "google",
    "calendar",
    "googlecalendar",
    "gcal"
  ],
  "homepage": "https://www.faros.ai",
  "author": "Faros AI, Inc.",
  "license": "Apache-2.0",
  "files": [
    "lib/",
    "resources/"
  ],
  "engines": {
    "node": ">=14.5"
  },
  "main": "./lib",
  "scripts": {
    "build": "tsc -p src",
    "clean": "rm -rf lib node_modules out",
    "fix": "prettier --write 'src/**/*.ts' 'test/**/*.ts' && npm run lint -- --fix",
    "lint": "eslint 'src/**/*.ts' 'test/**/*.ts'",
    "prepare": "npm run build",
    "test": "jest --verbose --color",
    "test-cov": "jest --coverage --verbose --color",
    "watch": "tsc -b -w src test"
  },
  "dependencies": {
    "commander": "^9.0.0",
<<<<<<< HEAD
    "faros-airbyte-cdk": "^0.1.57",
=======
    "faros-airbyte-cdk": "^0.1.58",
>>>>>>> d776fcab
    "googleapis": "^95.0.0",
    "verror": "^1.10.1"
  },
  "jest": {
    "coverageDirectory": "out/coverage",
    "coveragePathIgnorePatterns": [
      "<rootDir>/node_modules/",
      "<rootDir>/test/"
    ],
    "preset": "ts-jest",
    "testEnvironment": "node",
    "testPathIgnorePatterns": [
      ".d.ts",
      ".js"
    ],
    "testTimeout": 10000,
    "globals": {
      "ts-jest": {
        "tsconfig": "test/tsconfig.json"
      }
    }
  }
}<|MERGE_RESOLUTION|>--- conflicted
+++ resolved
@@ -1,10 +1,6 @@
 {
   "name": "googlecalendar-source",
-<<<<<<< HEAD
-  "version": "0.1.57",
-=======
   "version": "0.1.58",
->>>>>>> d776fcab
   "description": "GoogleCalendar Airbyte source",
   "keywords": [
     "airbyte",
@@ -38,11 +34,7 @@
   },
   "dependencies": {
     "commander": "^9.0.0",
-<<<<<<< HEAD
-    "faros-airbyte-cdk": "^0.1.57",
-=======
     "faros-airbyte-cdk": "^0.1.58",
->>>>>>> d776fcab
     "googleapis": "^95.0.0",
     "verror": "^1.10.1"
   },
