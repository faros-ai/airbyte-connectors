--- conflicted
+++ resolved
@@ -1,10 +1,6 @@
 {
   "name": "googlecalendar-source",
-<<<<<<< HEAD
-  "version": "0.1.47",
-=======
   "version": "0.1.48",
->>>>>>> a69e98a8
   "description": "GoogleCalendar Airbyte source",
   "keywords": [
     "airbyte",
@@ -38,11 +34,7 @@
   },
   "dependencies": {
     "commander": "^9.0.0",
-<<<<<<< HEAD
-    "faros-airbyte-cdk": "^0.1.47",
-=======
     "faros-airbyte-cdk": "^0.1.48",
->>>>>>> a69e98a8
     "faros-feeds-sdk": "^0.9.7",
     "googleapis": "^95.0.0",
     "verror": "^1.10.1"
