{
  "documentationUrl": "https://docs.faros.ai",
  "connectionSpecification": {
    "$schema": "http://json-schema.org/draft-07/schema#",
    "title": "GraphQL Spec",
    "type": "object",
    "required": [
      "api_key",
      "api_url",
      "graph"
    ],
    "additionalProperties": true,
    "properties": {
      "api_url": {
        "order": 0,
        "type": "string",
        "title": "API URL",
        "description": "The Faros API URL.",
        "default": "https://prod.api.faros.ai",
        "examples": [
          "https://prod.api.faros.ai"
        ]
      },
      "api_key": {
        "order": 1,
        "title": "API Key",
        "type": "string",
        "description": "The Faros API key to use to access the API.",
        "airbyte_secret": true
      },
      "graph": {
        "order": 2,
        "type": "string",
        "title": "Graph name",
        "description": "The graph name."
      },
      "graphql_api": {
        "order": 3,
        "type": "string",
        "title": "GraphQL API",
        "description": "The version of GraphQL API for reads.",
        "default": "v1",
        "enum": [
          "v1",
          "v2"
        ]
      },
      "query": {
        "order": 4,
        "type": "string",
        "title": "GraphQL query",
        "description": "The query to execute.",
        "multiline": true
      },
      "page_size": {
        "order": 5,
        "type": "integer",
        "title": "Page Size",
        "description": "Page size to use when paginating through query results.",
        "default": 100
      },
      "result_model": {
        "order": 6,
        "type": "string",
        "title": "Result model",
        "description": "Where to place each of the query results in their corresponding output records. E.g Nested - { vcs { pullRequests { nodes: [<record>] } } }, Flat - { vcs_PullRequest: <record> }",
        "default": "Nested",
        "enum": [
          "Nested",
          "Flat"
        ]
<<<<<<< HEAD
=======
      },
      "adapt_v1_query": {
        "order": 7,
        "type": "boolean",
        "title": "Adapt V1 query",
        "default": false,
        "description": "Indicate that the input query conforms to the V1 schema provided in 'Legacy V1 schema' and should be translated into V2 to query the graph. Requires the 'query' and 'Legacy V1 schema' fields to be present and the 'GraphQL API' to be V2"
      },
      "legacy_v1_schema": {
        "order": 8,
        "type": "string",
        "title": "Legacy V1 schema",
        "description": "Legacy V1 schema as a gzip compressed, base 64 encoded text. Only used when 'Adapt V1 query' is enabled.",
        "multiline": true
      },
      "replace_origin_map": {
        "order": 9,
        "type": "string",
        "title": "Replace Records Origin",
        "description": "JSON map to replace records origin values, where each entry (origin1, origin2) indicates that the output records' origin property should be replaced from 'origin1' by 'origin2'",
        "multiline": true,
        "default": "{}",
        "examples": [
          "{ \"originA\": \"originB\" }"
        ]
>>>>>>> e5d7a338
      }
    }
  }
}<|MERGE_RESOLUTION|>--- conflicted
+++ resolved
@@ -69,8 +69,6 @@
           "Nested",
           "Flat"
         ]
-<<<<<<< HEAD
-=======
       },
       "adapt_v1_query": {
         "order": 7,
@@ -96,7 +94,6 @@
         "examples": [
           "{ \"originA\": \"originB\" }"
         ]
->>>>>>> e5d7a338
       }
     }
   }
