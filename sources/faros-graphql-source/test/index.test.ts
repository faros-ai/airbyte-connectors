import {
  AirbyteLogger,
  AirbyteLogLevel,
  AirbyteSpec,
  SyncMode,
} from 'faros-airbyte-cdk';
import _ from 'lodash';
import VError from 'verror';

import * as sut from '../src/index';
import {GraphQLVersion, ResultModel} from '../src/index';
import {entrySchema, legacyV1Schema, readResourceAsJSON} from './helpers';

const QUERY_HASH = 'acbd18db4cc2f85cedef654fccc4a4d8';

const BASE_CONFIG = {
  query: 'foo',
  api_url: 'x',
  api_key: 'y',
  graphql_api: GraphQLVersion.V1,
  graph: 'default',
  result_model: ResultModel.Nested,
};

const queryPaths = {
  model: {modelName: 'D', path: ['A', 'B', 'C']},
  nodeIds: [],
};

const adapterNodes: any[] = [{k3: 'v3'}, {k4: 'v4'}];
let graphExists: boolean;
let nodes: any[];

jest.mock('faros-js-client', () => {
  return {
    FarosClient: jest.fn().mockImplementation(() => {
      return {
        entrySchema(): any {
          return entrySchema;
        },
        graphExists(): any {
          return graphExists;
        },
        nodeIterable(): any {
          return {
            async *[Symbol.asyncIterator](): AsyncIterator<any> {
              for (const item of nodes) {
                yield item;
              }
            },
          };
        },
      };
    }),
    QueryAdapter: jest.fn().mockImplementation(() => {
      return {
        nodes(): any {
          return {
            async *[Symbol.asyncIterator](): AsyncIterator<any> {
              for (const item of adapterNodes) {
                yield item;
              }
            },
          };
        },
      };
    }),
    toIncrementalV1: jest.fn(),
    toIncrementalV2: jest.fn(),
  };
});

describe('index', () => {
  const logger = new AirbyteLogger(
    // Shush messages in tests, unless in debug
    process.env.LOG_LEVEL === 'debug'
      ? AirbyteLogLevel.DEBUG
      : AirbyteLogLevel.FATAL
  );

  beforeEach(() => {
    graphExists = false;
    nodes = [{k1: 'v1'}, {k2: 'v2'}];
  });

  test('spec', async () => {
    const source = new sut.FarosGraphSource(logger);
    await expect(source.spec()).resolves.toStrictEqual(
      new AirbyteSpec(readResourceAsJSON('spec.json'))
    );
  });

  test('check connection failure', async () => {
    const source = new sut.FarosGraphSource(logger);
    await expect(source.checkConnection({} as any)).resolves.toStrictEqual([
      false,
      new VError('Faros API url was not provided'),
    ]);
    await expect(
      source.checkConnection({api_url: 'x'} as any)
    ).resolves.toStrictEqual([
      false,
      new VError('Faros API key was not provided'),
    ]);
    await expect(
      source.checkConnection({api_url: 'x', api_key: 'y'} as any)
    ).resolves.toStrictEqual([
      false,
      new VError('Faros GraphQL API version was not set'),
    ]);
    await expect(
      source.checkConnection({
        api_url: 'x',
        api_key: 'y',
        graphql_api: GraphQLVersion.V1,
      } as any)
    ).resolves.toStrictEqual([
      false,
      new VError('Faros graph name was not provided'),
    ]);
    await expect(
      source.checkConnection({
        api_url: 'x',
        api_key: 'y',
        graphql_api: GraphQLVersion.V1,
        graph: 'default',
      } as any)
    ).resolves.toStrictEqual([
      false,
      new VError('Result model was not provided'),
    ]);
    await expect(
      source.checkConnection({
        api_url: 'x',
        api_key: 'y',
        graphql_api: GraphQLVersion.V1,
        graph: 'default',
        result_model: ResultModel.Nested,
      } as any)
    ).resolves.toStrictEqual([
      false,
      new VError('Graph default does not exist!'),
    ]);
  });

  test('check connection success', async () => {
    const source = new sut.FarosGraphSource(logger);
    graphExists = true;
    await expect(
      source.checkConnection({
        api_url: 'x',
        api_key: 'y',
        graphql_api: GraphQLVersion.V1,
        graph: 'default',
        result_model: ResultModel.Nested,
      } as any)
    ).resolves.toStrictEqual([true, undefined]);
  });

  test('check adapter config', async () => {
    const source = new sut.FarosGraphSource(logger);
    graphExists = true;
    const config = {
      api_url: 'x',
      api_key: 'y',
      graphql_api: GraphQLVersion.V2,
      graph: 'default',
      result_model: ResultModel.Nested,
      query: 'query MyQuery { vcs { pullRequests { nodes { number } } } }',
      adapt_v1_query: true,
      legacy_v1_schema: 'XYZ',
    } as any;
    await expect(source.checkConnection(config)).resolves.toStrictEqual([
      true,
      undefined,
    ]);
    await expect(
      source.checkConnection({
        ...config,
        graphql_api: GraphQLVersion.V1,
      } as any)
    ).resolves.toStrictEqual([
      false,
      new VError(
        "GraphQL API version should be v2 when 'Adapt V1 query' is enabled"
      ),
    ]);
    await expect(
      source.checkConnection(_.omit(config, ['query']) as any)
    ).resolves.toStrictEqual([
      false,
      new VError('GraphQL query was not provided'),
    ]);
    await expect(
      source.checkConnection(_.omit(config, ['legacy_v1_schema']) as any)
    ).resolves.toStrictEqual([
      false,
      new VError('Legacy V1 schema was not provided'),
    ]);
  });

  test('full_refresh sync mode', async () => {
    const source = new sut.FarosGraphSource(logger);
    graphExists = true;
    const iter = source
      .streams(BASE_CONFIG)[0]
      .readRecords(SyncMode.FULL_REFRESH, undefined, {
        query: 'foo',
        queryPaths,
      });

    const records = [];
    for await (const record of iter) {
      records.push(record);
    }

    expect(records).toMatchSnapshot();
  });

  test('incremental sync mode - V1', async () => {
    const source = new sut.FarosGraphSource(logger);
    graphExists = true;
    nodes = [
      {k1: 'v1', metadata: {refreshedAt: 12}},
      {k2: 'v2', metadata: {refreshedAt: 23}},
    ];
    const stream = source.streams(BASE_CONFIG)[0];
    const iter = stream.readRecords(
      SyncMode.INCREMENTAL,
      undefined,
      {query: 'foo', queryPaths},
      {[QUERY_HASH]: {refreshedAtMillis: 1}}
    );

    const records = [];
    for await (const record of iter) {
      records.push(record);
    }

    expect(records).toMatchSnapshot();
    expect(stream.getUpdatedState(undefined, undefined)).toEqual({
      [QUERY_HASH]: {refreshedAtMillis: 23},
    });
  });

  test('incremental sync mode - V2', async () => {
    const source = new sut.FarosGraphSource(logger);
    graphExists = true;
    nodes = [
      {k1: 'v1', refreshedAt: '2022-10-19T22:02:14.483165+00:00'},
      {k2: 'v2', refreshedAt: '2023-11-14T22:13:20.000Z'},
    ];
    const stream = source.streams({
      ...BASE_CONFIG,
      graphql_api: GraphQLVersion.V2,
    } as any)[0];
    const iter = stream.readRecords(
      SyncMode.INCREMENTAL,
      undefined,
      {query: 'foo', queryPaths},
      {[QUERY_HASH]: {refreshedAtMillis: 1}}
    );

    const records = [];
    for await (const record of iter) {
      records.push(record);
    }

    expect(records).toMatchSnapshot();
    expect(stream.getUpdatedState(undefined, undefined)).toEqual({
      [QUERY_HASH]: {refreshedAtMillis: 1700000000000},
    });
  });

  test('flat result model', async () => {
    const source = new sut.FarosGraphSource(logger);
    graphExists = true;
    nodes = [
      {k1: 'v1', metadata: {refreshedAt: 12}},
      {k2: 'v2', metadata: {refreshedAt: 23}},
    ];
    const stream = source.streams({
      ...BASE_CONFIG,
      result_model: ResultModel.Flat,
    })[0];
    const iter = stream.readRecords(
      SyncMode.INCREMENTAL,
      undefined,
      {query: 'foo', queryPaths},
      {[QUERY_HASH]: {refreshedAtMillis: 1}}
    );

    const records = [];
    for await (const record of iter) {
      records.push(record);
    }

    expect(records).toMatchSnapshot();
    expect(stream.getUpdatedState(undefined, undefined)).toEqual({
      [QUERY_HASH]: {refreshedAtMillis: 23},
    });
  });

  test('replace node IDs with model keys', async () => {
    const source = new sut.FarosGraphSource(logger);
    graphExists = true;
    nodes = [
      {
        id: 'PGNpY2RfQXJ0aWZhY3RDb21taXRBc3NvY2lhdGlvbnwCAgICCE1vY2sCEGZhcm9zLWFpAg5zb2xhcmlzAgIwAgICDnNvbGFyaXMCAghNb2NrAhBmYXJvcy1haQICMA==',
        artifact: {
          id: 'GmNpY2RfQXJ0aWZhY3Q8AgICCE1vY2sCEGZhcm9zLWFpAg5zb2xhcmlzAgIw',
        },
        commit: {
          id: 'FHZjc19Db21taXQ8AgIOc29sYXJpcwICCE1vY2sCEGZhcm9zLWFpAgIw',
        },
        metadata: {refreshedAt: 12},
      },
    ];
    const stream = source.streams({
      ...BASE_CONFIG,
      result_model: ResultModel.Flat,
    })[0];
    const iter = stream.readRecords(SyncMode.INCREMENTAL, undefined, {
      incremental: true,
      query: 'foo',
      queryPaths: {
        model: {
          modelName: 'cicd_ArtifactCommit',
          path: ['cicd', 'artifactCommits', 'nodes'],
        },
        nodeIds: [['id'], ['artifact', 'id'], ['commit', 'id']],
      },
    });

    const records = [];
    for await (const record of iter) {
      records.push(record);
    }
    expect(records).toMatchSnapshot();
    expect(stream.getUpdatedState(undefined, undefined)).toEqual({
      cicd_ArtifactCommit: {refreshedAtMillis: 12},
    });
  });
<<<<<<< HEAD
=======

  test('adapt V1 query', async () => {
    const source = new sut.FarosGraphSource(logger);
    graphExists = true;
    const iter = source
      .streams({
        ...BASE_CONFIG,
        graphql_api: GraphQLVersion.V2,
        adapt_v1_query: true,
        legacy_v1_schema: legacyV1Schema,
      })[0]
      .readRecords(SyncMode.FULL_REFRESH, undefined, {
        query: 'foo',
        queryPaths,
      });

    const records = [];
    for await (const record of iter) {
      records.push(record);
    }

    expect(records).toMatchSnapshot();
  });
 
  test('remap origin', async () => {
    const source = new sut.FarosGraphSource(logger);
    graphExists = true;
    nodes = [
      // origin will be replaced
      {k1: 'v1', origin: 'originA'},
      // origin will be left unchanged
      {k2: 'v2', origin: 'originC'},
      {k2: 'v3'},
    ];
    const iter = source
      .streams({
        ...BASE_CONFIG,
        replace_origin_map: "{ \"originA\": \"originB\" }"
      })[0]
      .readRecords(SyncMode.FULL_REFRESH, undefined, {
        query: 'foo',
        queryPaths,
      });

    const records = [];
    for await (const record of iter) {
      records.push(record);
    }

    expect(records).toMatchSnapshot();
  });
>>>>>>> e5d7a338
});<|MERGE_RESOLUTION|>--- conflicted
+++ resolved
@@ -341,8 +341,6 @@
       cicd_ArtifactCommit: {refreshedAtMillis: 12},
     });
   });
-<<<<<<< HEAD
-=======
 
   test('adapt V1 query', async () => {
     const source = new sut.FarosGraphSource(logger);
@@ -366,33 +364,4 @@
 
     expect(records).toMatchSnapshot();
   });
- 
-  test('remap origin', async () => {
-    const source = new sut.FarosGraphSource(logger);
-    graphExists = true;
-    nodes = [
-      // origin will be replaced
-      {k1: 'v1', origin: 'originA'},
-      // origin will be left unchanged
-      {k2: 'v2', origin: 'originC'},
-      {k2: 'v3'},
-    ];
-    const iter = source
-      .streams({
-        ...BASE_CONFIG,
-        replace_origin_map: "{ \"originA\": \"originB\" }"
-      })[0]
-      .readRecords(SyncMode.FULL_REFRESH, undefined, {
-        query: 'foo',
-        queryPaths,
-      });
-
-    const records = [];
-    for await (const record of iter) {
-      records.push(record);
-    }
-
-    expect(records).toMatchSnapshot();
-  });
->>>>>>> e5d7a338
 });