import {createHash} from 'crypto';
import {
  AirbyteLogger,
  AirbyteStreamBase,
  StreamKey,
  SyncMode,
} from 'faros-airbyte-cdk';
import {
  createIncrementalQueriesV1,
  createIncrementalQueriesV2,
  paginatedQuery,
  paginatedQueryV2,
  PathToModel,
  pathToModelV1,
  pathToModelV2,
  QueryAdapter,
  toIncrementalV1,
  toIncrementalV2,
} from 'faros-js-client';
import {FarosClient} from 'faros-js-client';
import * as gql from 'graphql';
import {omit} from 'lodash';
import _ from 'lodash';
import {Dictionary} from 'ts-essentials';
import zlib from 'zlib';

import {GraphQLConfig, GraphQLVersion, ResultModel} from '..';
import {Nodes} from '../nodes';

const DEFAULT_PAGE_SIZE = 100;
// January 1, 2200
const INFINITY = 7258118400000;
const INFINITY_ISO_STRING = new Date(INFINITY).toISOString();

type GraphQLState = {
  [queryHashOrModelName: string]: {refreshedAtMillis: number};
};

interface QueryPaths {
  readonly nodeIds: string[][];
  readonly model: PathToModel;
}

type StreamSlice = {
  query: string;
  incremental: boolean;
  queryPaths: QueryPaths;
};

export class FarosGraph extends AirbyteStreamBase {
  private state: GraphQLState;
  private nodes: Nodes;
<<<<<<< HEAD
  private legacyV1Schema: gql.GraphQLSchema;
=======
  private originRemapper: (origin: string) => string;
>>>>>>> 596ba0a6

  constructor(
    readonly config: GraphQLConfig,
    readonly logger: AirbyteLogger,
    readonly faros: FarosClient
  ) {
    super(logger);
<<<<<<< HEAD

    if (config.adapt_v1_query) {
      const schemaAsString = zlib
        .gunzipSync(Buffer.from(this.config.legacy_v1_schema, 'base64'))
        .toString();
      this.legacyV1Schema = gql.buildSchema(schemaAsString);
=======
    if (config.replace_origin_map) {
      const originMap = JSON.parse(config.replace_origin_map);
      this.originRemapper = (origin: string) => {
        return originMap[origin] ?? origin;
      };
>>>>>>> 596ba0a6
    }
  }

  private queryPaths(query: string, schema: gql.GraphQLSchema): QueryPaths {
    const modelPath =
      this.config.graphql_api === GraphQLVersion.V1 ||
      this.config.adapt_v1_query
        ? pathToModelV1(query, schema)
        : pathToModelV2(query, schema);
    const nodeIdPaths: string[][] = [];
    const fieldPath: string[] = [];
    gql.visit(gql.parse(query), {
      Field: {
        enter(node) {
          fieldPath.push(node.name.value);
          if (_.isEqual(fieldPath, modelPath.path)) {
            // Reset path once we're inside model path
            fieldPath.length = 0;
          }
          if (_.last(fieldPath) === 'id') {
            nodeIdPaths.push([...fieldPath]);
          }
        },
        leave() {
          fieldPath.pop();
        },
      },
    });
    return {nodeIds: nodeIdPaths, model: modelPath};
  }

  getJsonSchema(): Dictionary<any, string> {
    return require('../../resources/schemas/faros_graph.json');
  }

  get primaryKey(): StreamKey {
    return undefined;
  }

  get supportsIncremental(): boolean {
    return true;
  }

  async *streamSlices(): AsyncGenerator<StreamSlice> {
    const schema = await this.faros.introspect(this.config.graph);
    if (this.config.query) {
      this.logger.debug('Single query specified');
      yield {
        query: this.config.query,
        incremental: false,
        queryPaths: this.config.adapt_v1_query
          ? this.queryPaths(this.config.query, this.legacyV1Schema)
          : this.queryPaths(this.config.query, schema),
      };
    } else {
      const queries = [];
      if (this.config.graphql_api === GraphQLVersion.V1) {
        // Don't pass in primary keys so that node IDs are used instead
        // We'll decode them to primary keys as we iterate over the data
        queries.push(...createIncrementalQueriesV1(schema, {}, false));
      } else {
        const gqlSchemaV2 = await this.faros.gqlSchema(this.config.graph);
        queries.push(
          ...createIncrementalQueriesV2(
            schema,
            gqlSchemaV2.primaryKeys,
            gqlSchemaV2.references,
            false
          )
        );
      }

      this.logger.debug(
        `No query specified. Will execute ${queries.length} queries to fetch all models`
      );
      for (const query of queries) {
        yield {
          query: query.gql,
          incremental: true,
          queryPaths: this.queryPaths(query.gql, schema),
        };
      }
    }
  }

  async *readRecords(
    syncMode: SyncMode,
    cursorField?: string[],
    streamSlice?: StreamSlice,
    streamState?: GraphQLState
  ): AsyncGenerator<Dictionary<any, string>, any, undefined> {
    const {query, incremental, queryPaths}: StreamSlice = streamSlice;
    this.logger.debug(`Processing query: "${query}"`);

    let stateKey = queryPaths.model.modelName;
    if (!incremental) {
      stateKey = createHash('md5').update(query).digest('hex');
      this.logger.debug(
        `Used "${stateKey}" as key to state for query: "${query}"`
      );
    } else if (this.config.graphql_api === GraphQLVersion.V1) {
      const entrySchema = await this.faros.entrySchema(this.config.graph);
      this.nodes = new Nodes(entrySchema);
    }

    this.state = syncMode === SyncMode.INCREMENTAL ? streamState ?? {} : {};
    let refreshedAtMillis = 0;
    if (this.state[stateKey]) {
      refreshedAtMillis = this.state[stateKey].refreshedAtMillis;
    }

    const args: Map<string, any> = new Map<string, any>();
    let modifiedQuery = undefined;

    if (syncMode === SyncMode.INCREMENTAL) {
      if (incremental) {
        this.logger.debug(
          `Query is in incremental format, no conversion is needed`
        );
      } else {
        this.logger.debug(
          `Query is not in incremental format, it will be converted`
        );

        // No need to convert the V1 query to incremental
        // if it is going to be converted to V2 in the adapter.
        // We will convert to V2 incremental in the adapter
        if (!this.config.adapt_v1_query) {
          if (this.config.graphql_api === GraphQLVersion.V1) {
            modifiedQuery = toIncrementalV1(query);
          } else {
            modifiedQuery = toIncrementalV2(query);
          }
        }

        this.logger.debug(
          `Query was converted to incremental format: "${modifiedQuery}"`
        );
      }
    }

    // We need set the filter variables regardless
    // of syncMode if the query is incremental
    if (syncMode === SyncMode.INCREMENTAL || incremental) {
      if (this.config.graphql_api === GraphQLVersion.V1) {
        args.set('from', refreshedAtMillis);
        args.set('to', INFINITY);
      } else {
        args.set('from', new Date(refreshedAtMillis).toISOString());
        args.set('to', INFINITY_ISO_STRING);
      }
    }

    let nodes: AsyncIterable<any>;
    if (this.config.adapt_v1_query) {
      const adapter = new QueryAdapter(this.faros, this.legacyV1Schema);
      nodes = adapter.nodes(
        this.config.graph,
        query,
        this.config.page_size || DEFAULT_PAGE_SIZE,
        args,
        // Convert the resulting V2 query to incremental in the adapter
        toIncrementalV2
      );
    } else {
      nodes = this.faros.nodeIterable(
        this.config.graph,
        modifiedQuery || query,
        this.config.page_size || DEFAULT_PAGE_SIZE,
        this.config.graphql_api === GraphQLVersion.V1
          ? paginatedQuery
          : paginatedQueryV2,
        args
      );
    }

    for await (const item of nodes) {
      const recordRefreshedAtMillis =
        this.config.graphql_api === GraphQLVersion.V1
          ? Number(item.metadata?.refreshedAt) || 0
          : new Date(item.refreshedAt).getTime() || 0;

      if (refreshedAtMillis < recordRefreshedAtMillis) {
        refreshedAtMillis = recordRefreshedAtMillis;
        this.state[stateKey] = {refreshedAtMillis};
      }

      if (this.nodes) {
        // Replace node IDs with keys
        const nodeIdPaths = queryPaths.nodeIds;
        for (const nodeIdPath of nodeIdPaths) {
          const nodeId = _.get(item, nodeIdPath);
          if (nodeId) {
            const key = this.nodes.decodeId(nodeId);
            _.set(item, nodeIdPath.slice(0, -1), key);
          }
          // Keep root node ID, but remove others
          if (!_.isEqual(nodeIdPath, ['id'])) {
            _.unset(item, nodeIdPath);
          }
        }
      }

      // Remove metadata/refreshedAt
      // We only use these fields for updating the incremental state
      const result = omit(item, ['metadata', 'refreshedAt']);

      if (this.originRemapper && _.has(result, 'origin')) {
        result['origin'] = this.originRemapper(result['origin']);
      }

      yield _.set(
        {},
        this.config.result_model === ResultModel.Nested
          ? // Return the record as a single element array at the given path
            // E.g., if path is ['vcs', 'pullRequests', 'nodes'] and the original record is {'number':1}, the returned record
            // will look like:
            // "vcs": {
            //   "pullRequests": {
            //     "nodes": [{'number':1}]
            //   }
            // }
            [...queryPaths.model.path, 0]
          : queryPaths.model.modelName,
        result
      );
    }
  }

  getUpdatedState(): GraphQLState {
    return this.state;
  }
}<|MERGE_RESOLUTION|>--- conflicted
+++ resolved
@@ -50,11 +50,8 @@
 export class FarosGraph extends AirbyteStreamBase {
   private state: GraphQLState;
   private nodes: Nodes;
-<<<<<<< HEAD
   private legacyV1Schema: gql.GraphQLSchema;
-=======
   private originRemapper: (origin: string) => string;
->>>>>>> 596ba0a6
 
   constructor(
     readonly config: GraphQLConfig,
@@ -62,20 +59,19 @@
     readonly faros: FarosClient
   ) {
     super(logger);
-<<<<<<< HEAD
 
     if (config.adapt_v1_query) {
       const schemaAsString = zlib
         .gunzipSync(Buffer.from(this.config.legacy_v1_schema, 'base64'))
         .toString();
       this.legacyV1Schema = gql.buildSchema(schemaAsString);
-=======
+    }
+
     if (config.replace_origin_map) {
       const originMap = JSON.parse(config.replace_origin_map);
       this.originRemapper = (origin: string) => {
         return originMap[origin] ?? origin;
       };
->>>>>>> 596ba0a6
     }
   }
 
