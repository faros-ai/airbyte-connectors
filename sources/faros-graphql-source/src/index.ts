--- conflicted
+++ resolved
@@ -29,12 +29,8 @@
   page_size?: number;
   query?: string;
   result_model?: ResultModel;
-<<<<<<< HEAD
-=======
   adapt_v1_query?: boolean;
   legacy_v1_schema?: string;
-  replace_origin_map?: string;
->>>>>>> e5d7a338
 }
 
 export function mainCommand(): Command {
