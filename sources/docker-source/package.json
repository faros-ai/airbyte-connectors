--- conflicted
+++ resolved
@@ -1,10 +1,6 @@
 {
   "name": "docker-source",
-<<<<<<< HEAD
-  "version": "0.1.89",
-=======
   "version": "0.1.91",
->>>>>>> c572bb23
   "description": "Docker Airbyte source",
   "keywords": [
     "airbyte",
@@ -37,11 +33,7 @@
     "@snyk/docker-registry-v2-client": "^2.6.1",
     "axios": "^0.26.0",
     "commander": "^9.0.0",
-<<<<<<< HEAD
-    "faros-airbyte-cdk": "^0.1.89",
-=======
     "faros-airbyte-cdk": "^0.1.91",
->>>>>>> c572bb23
     "typescript-memoize": "^1.1.0",
     "verror": "^1.10.1"
   },
