--- conflicted
+++ resolved
@@ -30,13 +30,8 @@
     "watch": "tsc -b -w src test"
   },
   "dependencies": {
-<<<<<<< HEAD
-    "@snyk/docker-registry-v2-client": "^2.15.0",
+    "snyk-docker-plugin": "^6.13.2",
     "axios": "^1.7.4",
-=======
-    "snyk-docker-plugin": "^6.13.2",
-    "axios": "^1.6.5",
->>>>>>> 30f344cb
     "commander": "^9.3.0",
     "faros-airbyte-cdk": "0.0.1",
     "typescript-memoize": "^1.1.0",
