import axios, {AxiosInstance, AxiosResponse} from 'axios';
import {AirbyteLogger, wrapApiError} from 'faros-airbyte-cdk';
import {Memoize} from 'typescript-memoize';
import {VError} from 'verror';

import {
  AuthorizationResponse,
  Event,
  EventListResponse,
  Incident,
  IncidentsResponse,
  Meta,
  Service,
  ServiceResponse,
  User,
  UserResponse,
} from './models';

const API_URL = 'https://api.squadcast.com/v3/';
const AUTH_URL = 'https://auth.squadcast.com/';
const AUTH_HEADER_NAME = 'X-Refresh-Token';
const DEFAULT_INCIDENTS_START_DATE = '1970-01-01T00:00:00.000Z';
const DEFAULT_INCIDENTS_END_DATE = new Date().toISOString();

export interface SquadcastConfig {
  readonly token: string;
<<<<<<< HEAD
  readonly cutoff_days: number;
  readonly owner_id: string;
=======
  readonly incident_owner_id?: string;
  readonly event_owner_id?: string;
>>>>>>> 682a4e0b
  readonly event_deduped?: boolean;
  readonly event_incident_id?: string;
}

interface PaginateResponse<T> {
  data: T[];
  meta: Meta;
}

export class Squadcast {
  private static squadcast: Squadcast = null;

  constructor(
    private readonly httpClient: AxiosInstance,
<<<<<<< HEAD
    private readonly startDate: Date,
    private readonly ownerId: string,
=======
    private readonly incident_owner_id?: string,
    private readonly event_owner_id?: string,
>>>>>>> 682a4e0b
    private readonly eventIncidentId?: string,
    private readonly eventDeduped?: boolean
  ) {}

  static async instance(
    config: SquadcastConfig,
    logger: AirbyteLogger
  ): Promise<Squadcast> {
    if (Squadcast.squadcast) return Squadcast.squadcast;

    if (!config.token) {
      throw new VError('token must be a not empty string');
    }
    if (!config.owner_id) {
      throw new VError('owner_id is null or empty');
    }
    if (!config.cutoff_days) {
      throw new VError('cutoff_days is null or empty');
    }

    const accessToken = await this.getAccessToken(config.token);
    const httpClient = axios.create({
      baseURL: API_URL,
      timeout: 5000, // default is `0` (no timeout)
      maxContentLength: 20000, //default is 2000 bytes
      headers: {
        Authorization: `Bearer ${accessToken}`,
      },
    });
    const startDate = new Date();
    startDate.setDate(startDate.getDate() - config.cutoff_days);
    Squadcast.squadcast = new Squadcast(
      httpClient,
<<<<<<< HEAD
      startDate,
      config.owner_id,
=======
      config.incident_owner_id,
      config.event_owner_id,
>>>>>>> 682a4e0b
      config.event_incident_id,
      config.event_deduped
    );
    logger.debug('Created SquadCast instance');

    return Squadcast.squadcast;
  }

  async checkConnection(): Promise<void> {
    try {
      const tenSecondsAgo = new Date(new Date().getTime() - 20000);
      await this.getIncidents(tenSecondsAgo.toISOString());
    } catch (err: any) {
      let errorMessage = 'Please verify your token are correct. Error: ';
      if (err.error_code || err.error_info) {
        errorMessage += `${err.error_code}: ${err.error_info}`;
        throw new VError(errorMessage);
      }
      try {
        errorMessage += err.message ?? err.statusText ?? wrapApiError(err);
      } catch (wrapError: any) {
        errorMessage += wrapError.message;
      }
      throw new VError(errorMessage);
    }
  }

  private static async getAccessToken(token: string): Promise<string> {
    const res = await axios.get<AuthorizationResponse>('oauth/access-token', {
      baseURL: AUTH_URL,
      headers: {[AUTH_HEADER_NAME]: token},
    });
    return res.data.data.access_token;
  }

  private async errorWrapper<T>(func: () => Promise<T>): Promise<T> {
    let res: T;
    try {
      res = await func();
    } catch (err: any) {
      if (err.error_code || err.error_info) {
        throw new VError(`${err.error_code}: ${err.error_info}`);
      }
      let errorMessage;
      try {
        errorMessage = err.message ?? err.statusText ?? wrapApiError(err);
      } catch (wrapError: any) {
        errorMessage = wrapError.message;
      }
      throw new VError(errorMessage);
    }
    return res;
  }

  private async *paginate<T>(
    func: (next?: string) => Promise<PaginateResponse<T>>
  ): AsyncGenerator<T> {
    let fetchNextFunc: string = undefined;

    do {
      const response = await this.errorWrapper<PaginateResponse<T>>(() =>
        func(fetchNextFunc)
      );

      if (response?.meta?.next) fetchNextFunc = response.meta.next;

      for (const item of response?.data ?? []) {
        yield item;
      }
    } while (fetchNextFunc);
  }

  @Memoize((defaultValue: string) => defaultValue)
  private async listOwnerID(defaultValue): Promise<string[]> {
    if (defaultValue) {
      return [defaultValue];
    } else {
      const ids: string[] = [];
      const iterTeams = this.getTeams();

      for await (const {id: teamID} of iterTeams) {
        ids.push(teamID);
      }

      if (!ids.length) {
        const iterUsers = this.getUsers();
        for await (const {id: userID} of iterUsers) {
          ids.push(userID);
        }
      }

      return ids;
    }
  }

  @Memoize((ownerID: string, lastUpdatedAt?: string) => ownerID + lastUpdatedAt)
  private async fetchIncidentsWithOwnerID(
    ownerID: string,
    lastUpdatedAt?: string
  ): Promise<ReadonlyArray<Incident>> {
    const incidents: Incident[] = [];
    const dates = [];
    dates.push(new Date(lastUpdatedAt ?? 0));
    dates.push(new Date(DEFAULT_INCIDENTS_START_DATE));
    dates.push(this.startDate);
    const startTime = new Date(Math.max.apply(null, dates));
    const endTime =
      startTime > new Date(DEFAULT_INCIDENTS_END_DATE)
        ? startTime
        : DEFAULT_INCIDENTS_END_DATE;

    const res = await this.httpClient.get<IncidentsResponse>(
      'incidents/export',
      {
        params: {
          type: 'json',
          start_time: startTime,
          end_time: endTime,
<<<<<<< HEAD
          owner_id: this.ownerId,
=======
          owner_id: ownerID,
>>>>>>> 682a4e0b
        },
      }
    );
    for (const item of res.data.incidents) {
      incidents.push(item);
    }
    return incidents;
  }

  async getIncidents(lastUpdatedAt?: string): Promise<ReadonlyArray<Incident>> {
    const incidents: Incident[] = [];

    const ownerIDs = await this.listOwnerID(this.incident_owner_id);
    for (const ownerID of ownerIDs) {
      const res = await this.fetchIncidentsWithOwnerID(ownerID, lastUpdatedAt);
      incidents.push(...res);
    }

    return incidents;
  }

  async *getEvents(): AsyncGenerator<Event> {
    for (const incident of await this.getIncidents()) {
      if (this.eventIncidentId && incident.id === this.eventIncidentId) {
        yield* this.fetchOwnersEvents(incident);
        break;
      } else if (!this.eventIncidentId) {
        yield* this.fetchOwnersEvents(incident);
      }
    }
  }

  private async *fetchOwnersEvents(incident: Incident): AsyncGenerator<Event> {
    for (const ownerID of await this.listOwnerID(this.event_owner_id)) {
      yield* this.fetchIncidentsEvents(incident, ownerID);
    }
  }

  private async *fetchIncidentsEvents(
    incident: Incident,
    ownerID: string
  ): AsyncGenerator<Event> {
    const eventUrl = `incidents/${incident.id}/events`;

    const func = async (next?: string): Promise<PaginateResponse<Event>> => {
      let res: AxiosResponse<EventListResponse>;

      if (next) {
        /** Get next url's params */
        const nextUrlParams = next.slice(next.indexOf('?'));
        res = await this.httpClient.get<EventListResponse>(
          `${eventUrl}${nextUrlParams}`
        );
      } else {
        const params: {owner_id: string; deduped?: boolean} = {
          owner_id: ownerID,
        };
        if (typeof this.eventDeduped === 'boolean') {
          params.deduped = this.eventDeduped;
        }
        res = await this.httpClient.get<EventListResponse>(eventUrl, {params});
      }

      return {
        data: res.data.data.events.map((e) => {
          if (!e.payload?.status) {
            e.payload.status = incident.status;
          }

          return e;
        }),
        meta: res.data.meta,
      };
    };
    yield* this.paginate(func);
  }

  async *getServices(): AsyncGenerator<Service> {
    const res = await this.httpClient.get<ServiceResponse>('services');
    for (const item of res.data.data) {
      yield item;
    }
  }

  async *getUsers(): AsyncGenerator<User> {
    const res = await this.httpClient.get<UserResponse>('users');
    for (const item of res.data.data) {
      yield item;
    }
  }

  private async *getTeams(): AsyncGenerator<User> {
    const res = await this.httpClient.get<UserResponse>('teams');
    for (const item of res.data.data) {
      yield item;
    }
  }
}<|MERGE_RESOLUTION|>--- conflicted
+++ resolved
@@ -24,15 +24,11 @@
 
 export interface SquadcastConfig {
   readonly token: string;
-<<<<<<< HEAD
-  readonly cutoff_days: number;
-  readonly owner_id: string;
-=======
   readonly incident_owner_id?: string;
   readonly event_owner_id?: string;
->>>>>>> 682a4e0b
   readonly event_deduped?: boolean;
   readonly event_incident_id?: string;
+  readonly cutoff_days: number;
 }
 
 interface PaginateResponse<T> {
@@ -45,13 +41,9 @@
 
   constructor(
     private readonly httpClient: AxiosInstance,
-<<<<<<< HEAD
     private readonly startDate: Date,
-    private readonly ownerId: string,
-=======
     private readonly incident_owner_id?: string,
     private readonly event_owner_id?: string,
->>>>>>> 682a4e0b
     private readonly eventIncidentId?: string,
     private readonly eventDeduped?: boolean
   ) {}
@@ -64,12 +56,6 @@
 
     if (!config.token) {
       throw new VError('token must be a not empty string');
-    }
-    if (!config.owner_id) {
-      throw new VError('owner_id is null or empty');
-    }
-    if (!config.cutoff_days) {
-      throw new VError('cutoff_days is null or empty');
     }
 
     const accessToken = await this.getAccessToken(config.token);
@@ -83,15 +69,12 @@
     });
     const startDate = new Date();
     startDate.setDate(startDate.getDate() - config.cutoff_days);
+
     Squadcast.squadcast = new Squadcast(
       httpClient,
-<<<<<<< HEAD
       startDate,
-      config.owner_id,
-=======
       config.incident_owner_id,
       config.event_owner_id,
->>>>>>> 682a4e0b
       config.event_incident_id,
       config.event_deduped
     );
@@ -210,11 +193,7 @@
           type: 'json',
           start_time: startTime,
           end_time: endTime,
-<<<<<<< HEAD
-          owner_id: this.ownerId,
-=======
           owner_id: ownerID,
->>>>>>> 682a4e0b
         },
       }
     );
