--- conflicted
+++ resolved
@@ -42,27 +42,19 @@
   test('check connection', async () => {
     Squadcast.instance = jest.fn().mockImplementation(async () => {
       return new Squadcast(
-<<<<<<< HEAD
-        {get: jest.fn().mockResolvedValue({data: {incidents: []}})} as any,
-        new Date('2010-03-27T14:03:51-0800'),
-        '6129ac15518568defa92794b',
-=======
         {
           get: jest.fn().mockResolvedValue({
             data: {incidents: [], data: [{id: 'test-team-id'}]},
           }),
         } as any,
->>>>>>> 682a4e0b
+        new Date('2010-03-27T14:03:51-0800'),
         'incidentId'
       );
     });
 
     const source = new sut.SquadcastSource(logger);
     await expect(
-      source.checkConnection({
-        token: 'token',
-        start_date: '2010-03-27T14:03:51-0800',
-      })
+      source.checkConnection({token: 'token'})
     ).resolves.toStrictEqual([true, undefined]);
   });
 
@@ -95,49 +87,27 @@
     const fnEventsFunc = jest.fn();
 
     Squadcast.instance = jest.fn().mockImplementation(() => {
-<<<<<<< HEAD
       return new Squadcast(
         {
           get: fnEventsFunc.mockImplementation(async (path: string) => {
             const isPathMatchEvents =
               /^incidents\/619cb810f88b5d9a2ab1271d\/events/.test(path);
             const isPathMatchIncidents = /^incidents\/export/.test(path);
-            if (isPathMatchEvents) {
-              return {
-                data: {data: {events: readTestResourceFile('events.json')}},
-              };
-            }
-            if (isPathMatchIncidents) {
-              return {
-                data: {incidents: readTestResourceFile('incidents.json')},
-              };
-            }
-            return {data: {data: {events: []}}};
-          }),
-        } as any,
-        new Date('2010-03-27T14:03:51-0800'),
-        '6129ac15518568defa92794b'
-      );
-=======
-      return new Squadcast({
-        get: fnEventsFunc.mockImplementation(async (path: string) => {
-          const isPathMatchEvents =
-            /^incidents\/619cb810f88b5d9a2ab1271d\/events/.test(path);
-          const isPathMatchIncidents = /^incidents\/export/.test(path);
-          const isPathMatchTeams = /^teams/.test(path);
-          const res: any = {
-            data: {data: {events: []}, incidents: []},
-          };
-          if (isPathMatchEvents)
-            res.data.data.events = readTestResourceFile('events.json');
-          if (isPathMatchIncidents)
-            res.data.incidents = readTestResourceFile('incidents.json');
-          if (isPathMatchTeams) res.data.data = [{id: 'test-team-id'}];
-
-          return res;
-        }),
-      } as any);
->>>>>>> 682a4e0b
+            const isPathMatchTeams = /^teams/.test(path);
+            const res: any = {
+              data: {data: {events: []}, incidents: []},
+            };
+            if (isPathMatchEvents)
+              res.data.data.events = readTestResourceFile('events.json');
+            if (isPathMatchIncidents)
+              res.data.incidents = readTestResourceFile('incidents.json');
+            if (isPathMatchTeams) res.data.data = [{id: 'test-team-id'}];
+
+            return res;
+          }),
+        } as any,
+        new Date('2010-03-27T14:03:51-0800')
+      );
     });
     const source = new sut.SquadcastSource(logger);
     const streams = source.streams({});
@@ -169,7 +139,6 @@
           }),
         } as any,
         new Date('2010-03-27T14:03:51-0800'),
-        '6129ac15518568defa92794b',
         'incidentId-123'
       );
     });
@@ -198,7 +167,6 @@
           }),
         } as any,
         new Date('2010-03-27T14:03:51-0800'),
-        '6129ac15518568defa92794b',
         'incidentId'
       );
     });
@@ -227,7 +195,6 @@
           }),
         } as any,
         new Date('2010-03-27T14:03:51-0800'),
-        '6129ac15518568defa92794b',
         'incidentId'
       );
     });
