{
  "name": "customer-io-source",
<<<<<<< HEAD
  "version": "0.1.25",
=======
  "version": "0.1.26",
>>>>>>> 39606020
  "description": "Customer.io Airbyte source",
  "keywords": [
    "airbyte",
    "source",
    "faros",
    "customer.io"
  ],
  "homepage": "https://www.faros.ai",
  "author": "Faros AI, Inc.",
  "license": "Apache-2.0",
  "files": [
    "lib/",
    "resources/"
  ],
  "engines": {
    "node": ">=14.5"
  },
  "main": "./lib",
  "scripts": {
    "build": "tsc -p src",
    "clean": "rm -rf lib node_modules out",
    "fix": "prettier --write 'src/**/*.ts' 'test/**/*.ts' && npm run lint -- --fix",
    "lint": "eslint 'src/**/*.ts' 'test/**/*.ts'",
    "prepare": "npm run build",
    "test": "jest --verbose --color",
    "test-cov": "jest --coverage --verbose --color",
    "watch": "tsc -b -w src test"
  },
  "dependencies": {
    "axios": "^0.21.4",
    "axios-mock-adapter": "^1.20.0",
    "commander": "^8.2.0",
<<<<<<< HEAD
    "faros-airbyte-cdk": "^0.1.25",
=======
    "faros-airbyte-cdk": "^0.1.26",
>>>>>>> 39606020
    "verror": "^1.10.0"
  },
  "jest": {
    "coverageDirectory": "out/coverage",
    "coveragePathIgnorePatterns": [
      "<rootDir>/node_modules/",
      "<rootDir>/test/"
    ],
    "preset": "ts-jest",
    "testEnvironment": "node",
    "testPathIgnorePatterns": [
      ".d.ts",
      ".js"
    ],
    "testTimeout": 10000,
    "globals": {
      "ts-jest": {
        "tsconfig": "test/tsconfig.json"
      }
    }
  }
}<|MERGE_RESOLUTION|>--- conflicted
+++ resolved
@@ -1,10 +1,6 @@
 {
   "name": "customer-io-source",
-<<<<<<< HEAD
-  "version": "0.1.25",
-=======
   "version": "0.1.26",
->>>>>>> 39606020
   "description": "Customer.io Airbyte source",
   "keywords": [
     "airbyte",
@@ -37,11 +33,7 @@
     "axios": "^0.21.4",
     "axios-mock-adapter": "^1.20.0",
     "commander": "^8.2.0",
-<<<<<<< HEAD
-    "faros-airbyte-cdk": "^0.1.25",
-=======
     "faros-airbyte-cdk": "^0.1.26",
->>>>>>> 39606020
     "verror": "^1.10.0"
   },
   "jest": {
