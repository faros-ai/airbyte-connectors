--- conflicted
+++ resolved
@@ -79,16 +79,9 @@
 
 ### GitHub Required Permissions per Stream
 
-<<<<<<< HEAD
-| Stream  | Classic               | Fine-grained*                                                     |
-|---------|-----------------------|-------------------------------------------------------------------|
-| Commits | repo:status, read:org | Repository Contents, Repository Metadata, Organization Members    |
-|         |                       |                                                                   |
-=======
 | Stream  | Classic               | Fine-grained*                             |
 |---------|-----------------------|-------------------------------------------|
 | Commits | repo:status, read:org | Repository Contents, Repository Metadata  |
 |         |                       |                                           |
->>>>>>> 547c9c43
 
 *Fine-grained permissions marked as required are always read-only.