import {AirbyteLogger} from 'faros-airbyte-cdk';
import {Memoize} from 'typescript-memoize';

import {GitHub} from './github';
import {GitHubConfig} from './types';

type Repository = {
  name: string;
  defaultBranch: string;
};

export class OrgRepoFilter {
<<<<<<< HEAD
  organizations?: Set<string>;
  reposByOrg?: Map<string, Set<string>> = new Map();
=======
  organizations: Set<string> | undefined;
  repositoriesByOrg: Map<string, Set<Repository>> | undefined = new Map();
>>>>>>> 28d95398

  constructor(
    private readonly config: GitHubConfig,
    private readonly logger: AirbyteLogger
  ) {}

  @Memoize()
  async getOrganizations(): Promise<ReadonlyArray<string>> {
    if (!this.organizations) {
      const organizations = new Set<string>();
      const github = await GitHub.instance(this.config, this.logger);
      if (!this.config.organizations) {
        for (const org of await github.getOrganizations()) {
          if (!this.config.excluded_organizations?.includes(org)) {
            organizations.add(org);
          }
        }
      } else {
        for (const org of this.config.organizations) {
          organizations.add(org);
        }
      }
      this.organizations = organizations;
    }
    return Array.from(this.organizations);
  }

  @Memoize()
<<<<<<< HEAD
  async getRepositories(org: string): Promise<ReadonlyArray<string>> {
    if (!this.reposByOrg.has(org)) {
      const repos = new Set<string>();
      const github = await GitHub.instance(this.config, this.logger);
      if (!this.config.reposByOrg.has(org)) {
        for (const repo of await github.getRepositories(org)) {
          if (!this.config.excludedReposByOrg.get(org)?.has(repo.name)) {
            repos.add(repo.name);
          }
        }
      } else {
        for (const repo of this.config.reposByOrg.get(org)) {
          repos.add(repo);
        }
=======
  async getRepositories(org: string): Promise<ReadonlyArray<Repository>> {
    if (!this.repositoriesByOrg.has(org)) {
      const repositories = new Set<Repository>();
      const github = await GitHub.instance(this.config, this.logger);
      // todo add repo filter based on config
      const repos = await github.getRepositories(org);
      for (const repo of repos) {
        repositories.add({name: repo.name, defaultBranch: repo.default_branch});
>>>>>>> 28d95398
      }
      this.reposByOrg.set(org, repos);
    }
    return Array.from(this.reposByOrg.get(org));
  }
}<|MERGE_RESOLUTION|>--- conflicted
+++ resolved
@@ -1,22 +1,13 @@
 import {AirbyteLogger} from 'faros-airbyte-cdk';
+import {Repository} from 'faros-airbyte-common/github';
 import {Memoize} from 'typescript-memoize';
 
 import {GitHub} from './github';
 import {GitHubConfig} from './types';
 
-type Repository = {
-  name: string;
-  defaultBranch: string;
-};
-
 export class OrgRepoFilter {
-<<<<<<< HEAD
   organizations?: Set<string>;
-  reposByOrg?: Map<string, Set<string>> = new Map();
-=======
-  organizations: Set<string> | undefined;
-  repositoriesByOrg: Map<string, Set<Repository>> | undefined = new Map();
->>>>>>> 28d95398
+  reposByOrg?: Map<string, Set<Repository>> = new Map();
 
   constructor(
     private readonly config: GitHubConfig,
@@ -28,14 +19,19 @@
     if (!this.organizations) {
       const organizations = new Set<string>();
       const github = await GitHub.instance(this.config, this.logger);
+      const visibleOrgs = await github.getOrganizations();
       if (!this.config.organizations) {
-        for (const org of await github.getOrganizations()) {
+        for (const org of visibleOrgs) {
           if (!this.config.excluded_organizations?.includes(org)) {
             organizations.add(org);
           }
         }
       } else {
         for (const org of this.config.organizations) {
+          if (!visibleOrgs.some((o) => o === org)) {
+            this.logger.warn(`Skipping not found organization ${org}`);
+            continue;
+          }
           organizations.add(org);
         }
       }
@@ -45,31 +41,28 @@
   }
 
   @Memoize()
-<<<<<<< HEAD
-  async getRepositories(org: string): Promise<ReadonlyArray<string>> {
+  async getRepositories(org: string): Promise<ReadonlyArray<Repository>> {
     if (!this.reposByOrg.has(org)) {
-      const repos = new Set<string>();
+      const repos = new Set<Repository>();
       const github = await GitHub.instance(this.config, this.logger);
+      const visibleRepos = await github.getRepositories(org);
       if (!this.config.reposByOrg.has(org)) {
-        for (const repo of await github.getRepositories(org)) {
+        for (const repo of visibleRepos) {
           if (!this.config.excludedReposByOrg.get(org)?.has(repo.name)) {
-            repos.add(repo.name);
+            repos.add(repo);
           }
         }
       } else {
-        for (const repo of this.config.reposByOrg.get(org)) {
+        for (const repoName of this.config.reposByOrg.get(org)) {
+          const repo = visibleRepos.find((r) => r.name === repoName);
+          if (!repo) {
+            this.logger.warn(
+              `Skipping not found repository ${org}/${repoName}`
+            );
+            continue;
+          }
           repos.add(repo);
         }
-=======
-  async getRepositories(org: string): Promise<ReadonlyArray<Repository>> {
-    if (!this.repositoriesByOrg.has(org)) {
-      const repositories = new Set<Repository>();
-      const github = await GitHub.instance(this.config, this.logger);
-      // todo add repo filter based on config
-      const repos = await github.getRepositories(org);
-      for (const repo of repos) {
-        repositories.add({name: repo.name, defaultBranch: repo.default_branch});
->>>>>>> 28d95398
       }
       this.reposByOrg.set(org, repos);
     }
