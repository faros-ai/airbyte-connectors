--- conflicted
+++ resolved
@@ -5,6 +5,7 @@
   CopilotSeat,
   CopilotUsageSummary,
   GitHubTool,
+  Organization,
 } from 'faros-airbyte-common/github';
 import {FarosClient, paginatedQueryV2} from 'faros-js-client';
 import fs from 'fs';
@@ -65,39 +66,8 @@
     return orgs;
   }
 
-<<<<<<< HEAD
-  async *getOrganizationsIterator(): AsyncGenerator<string> {
-    if (this.authType === 'token') {
-      const iter = this.octokit.paginate.iterator(
-        this.octokit.orgs.listForAuthenticatedUser,
-        {
-          per_page: PAGE_SIZE,
-        }
-      );
-      for await (const res of iter) {
-        for (const org of res.data) {
-          yield org.login;
-        }
-      }
-    } else if (this.authType === 'app') {
-      const iter = this.octokit.paginate.iterator(
-        this.octokit.apps.listInstallations,
-        {
-          per_page: PAGE_SIZE,
-        }
-      );
-      for await (const res of iter) {
-        for (const installation of res.data) {
-          if (installation.target_type !== 'Organization') continue;
-          if (installation.suspended_at) continue;
-          yield installation.account.login;
-        }
-      }
-    }
-  }
-
   async getOrganization(orgLogin: string): Promise<Organization> {
-    const org = await this.octokit.orgs.get({org: orgLogin});
+    const org = await this.octokit(orgLogin).orgs.get({org: orgLogin});
     return pick(org.data, [
       'login',
       'name',
@@ -108,8 +78,6 @@
     ]);
   }
 
-=======
->>>>>>> a5f11609
   async *getCopilotSeats(
     org: string,
     farosClient?: FarosClient,
