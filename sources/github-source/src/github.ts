--- conflicted
+++ resolved
@@ -25,7 +25,6 @@
   LabelsQuery,
   ListMembersQuery,
   PullRequestReviewsQuery,
-  PullRequestReviewState,
   PullRequestsQuery,
 } from 'faros-airbyte-common/github/generated';
 import {
@@ -52,6 +51,7 @@
 export const DEFAULT_RUN_MODE = RunMode.Full;
 export const DEFAULT_FETCH_TEAMS = false;
 export const DEFAULT_FETCH_PR_FILES = true;
+export const DEFAULT_FETCH_PR_REVIEWS = true;
 export const DEFAULT_BUCKET_ID = 1;
 export const DEFAULT_BUCKET_TOTAL = 1;
 export const DEFAULT_CUTOFF_DAYS = 90;
@@ -75,18 +75,12 @@
 
   constructor(
     protected readonly baseOctokit: ExtendedOctokit,
-<<<<<<< HEAD
     protected readonly bucketId: number,
     protected readonly bucketTotal: number,
     protected readonly fetchPullRequestFiles: boolean,
+    protected readonly fetchPullRequestReviews: boolean,
     protected readonly pageSize: number,
     protected readonly timeoutMs: number,
-=======
-    private readonly bucketId: number,
-    private readonly bucketTotal: number,
-    private readonly fetchPullRequestFiles: boolean,
-    private readonly fetchPullRequestReviews: boolean,
->>>>>>> 6bf25d6c
     protected readonly logger: AirbyteLogger
   ) {}
 
@@ -194,24 +188,11 @@
         nested_page_size: this.pageSize,
       }
     );
-<<<<<<< HEAD
     for await (const res of this.wrapIterable(iter, this.timeout.bind(this))) {
-      this.logger.info(
-        `Rate limit info si ${JSON.stringify(res['rateLimit'])}`
-      );
-=======
-    for await (const res of this.wrapIterable(iter, this.timeout)) {
->>>>>>> 6bf25d6c
       for (const pr of res.repository.pullRequests.nodes) {
         if (cutoffDate && Utils.toDate(pr.updatedAt) <= cutoffDate) {
           break;
         }
-<<<<<<< HEAD
-        const files = this.fetchPullRequestFiles
-          ? await this.getFiles(pr, org, repo)
-          : [];
-=======
->>>>>>> 6bf25d6c
         yield {
           org,
           repo,
@@ -235,13 +216,6 @@
     };
 
     let query = PULL_REQUESTS_QUERY;
-<<<<<<< HEAD
-    if (this.fetchPullRequestFiles) {
-      query += FILES_FRAGMENT;
-    } else {
-      query = query.replace('...Files', '');
-    }
-=======
     query = appendFragment(
       query,
       this.fetchPullRequestFiles,
@@ -255,7 +229,6 @@
       '...Reviews'
     );
 
->>>>>>> 6bf25d6c
     return query;
   }
 
@@ -345,7 +318,7 @@
         owner: org,
         repo,
         number,
-        nested_page_size: PR_NESTED_PAGE_SIZE,
+        nested_page_size: this.pageSize,
         cursor: startCursor,
       }
     );
@@ -863,14 +836,10 @@
       baseOctokit,
       cfg.bucket_id ?? DEFAULT_BUCKET_ID,
       cfg.bucket_total ?? DEFAULT_BUCKET_TOTAL,
-<<<<<<< HEAD
       cfg.fetch_pull_request_files ?? DEFAULT_FETCH_PR_FILES,
+      cfg.fetch_pull_request_reviews ?? DEFAULT_FETCH_PR_REVIEWS,
       cfg.page_size ?? DEFAULT_PAGE_SIZE,
       cfg.timeout ?? DEFAULT_TIMEOUT_MS,
-=======
-      cfg.fetch_pull_request_files ?? true,
-      cfg.fetch_pull_request_reviews ?? true,
->>>>>>> 6bf25d6c
       logger
     );
     await github.checkConnection();
@@ -913,14 +882,10 @@
       baseOctokit,
       cfg.bucket_id ?? DEFAULT_BUCKET_ID,
       cfg.bucket_total ?? DEFAULT_BUCKET_TOTAL,
-<<<<<<< HEAD
       cfg.fetch_pull_request_files ?? DEFAULT_FETCH_PR_FILES,
+      cfg.fetch_pull_request_reviews ?? DEFAULT_FETCH_PR_REVIEWS,
       cfg.page_size ?? DEFAULT_PAGE_SIZE,
       cfg.timeout ?? DEFAULT_TIMEOUT_MS,
-=======
-      cfg.fetch_pull_request_files ?? true,
-      cfg.fetch_pull_request_reviews ?? true,
->>>>>>> 6bf25d6c
       logger
     );
     await github.checkConnection();
