import {AirbyteLogger} from 'faros-airbyte-cdk';
import {
  AppInstallation,
  Commit,
  CopilotSeatsStreamRecord,
  CopilotUsageSummary,
  Label,
  Organization,
  PullRequest,
  Repository,
  Team,
  TeamMembership,
  User,
} from 'faros-airbyte-common/github';
import {
<<<<<<< HEAD
  LabelsQuery,
=======
  CommitsQuery,
>>>>>>> 547c9c43
  ListMembersQuery,
  PullRequestsQuery,
} from 'faros-airbyte-common/github/generated';
import {
<<<<<<< HEAD
  LABELS_QUERY,
=======
  COMMITS_CHANGED_FILES_IF_AVAILABLE_QUERY,
  COMMITS_CHANGED_FILES_QUERY,
  COMMITS_QUERY,
>>>>>>> 547c9c43
  ORG_MEMBERS_QUERY,
  PULL_REQUESTS_QUERY,
} from 'faros-airbyte-common/github/queries';
import {Utils} from 'faros-js-client';
import {isEmpty, isNil, omit, pick} from 'lodash';
import {Memoize} from 'typescript-memoize';
import VError from 'verror';

import {ExtendedOctokit, makeOctokitClient} from './octokit';
import {GitHubConfig, GraphQLErrorResponse} from './types';

export const PAGE_SIZE = 100;
export const PR_NESTED_PAGE_SIZE = 100;
const PROMISE_TIMEOUT_MS = 120_000;
export const DEFAULT_CUTOFF_DAYS = 90;

export abstract class GitHub {
  private static github: GitHub;

  constructor(
    protected readonly config: GitHubConfig,
    protected readonly baseOctokit: ExtendedOctokit,
    protected readonly logger: AirbyteLogger
  ) {}

  static async instance(
    cfg: GitHubConfig,
    logger: AirbyteLogger
  ): Promise<GitHub> {
    if (GitHub.github) {
      return GitHub.github;
    }
    const github =
      cfg.authentication.type === 'token'
        ? await GitHubToken.instance(cfg, logger)
        : await GitHubApp.instance(cfg, logger);
    GitHub.github = github;
    return github;
  }

  abstract checkConnection(): Promise<void>;

  abstract octokit(org: string): ExtendedOctokit;

  abstract getOrganizationsIterator(): AsyncGenerator<string>;

  @Memoize()
  async getOrganizations(): Promise<ReadonlyArray<string>> {
    const orgs: string[] = [];
    for await (const org of this.getOrganizationsIterator()) {
      orgs.push(org);
    }
    return orgs;
  }

  async getOrganization(orgLogin: string): Promise<Organization> {
    const org = await this.octokit(orgLogin).orgs.get({org: orgLogin});
    return pick(org.data, [
      'login',
      'name',
      'type',
      'html_url',
      'created_at',
      'updated_at',
    ]);
  }

  @Memoize()
  async getRepositories(org: string): Promise<ReadonlyArray<Repository>> {
    const repos: Repository[] = [];
    const iter = this.octokit(org).paginate.iterator(
      this.octokit(org).repos.listForOrg,
      {
        org,
        type: 'all',
        per_page: PAGE_SIZE,
      }
    );
    for await (const res of iter) {
      for (const repo of res.data) {
        repos.push({
          org,
          ...pick(repo, [
            'name',
            'full_name',
            'private',
            'description',
            'language',
            'size',
            'default_branch',
            'html_url',
            'topics',
            'created_at',
            'updated_at',
          ]),
        });
      }
    }
    return repos;
  }

  async *getPullRequests(
    org: string,
    repo: string,
    cutoffDate?: Date
  ): AsyncGenerator<PullRequest> {
    const iter = this.octokit(org).graphql.paginate.iterator<PullRequestsQuery>(
      PULL_REQUESTS_QUERY,
      {
        owner: org,
        repo,
        page_size: PAGE_SIZE,
        nested_page_size: PR_NESTED_PAGE_SIZE,
      }
    );
    for await (const res of this.wrapIterable(iter, this.timeout)) {
      for (const pr of res.repository.pullRequests.nodes) {
        if (cutoffDate && Utils.toDate(pr.updatedAt) <= cutoffDate) {
          break;
        }
        yield {
          org,
          repo,
          ...pr,
          labels: omit(pr.labels, ['pageInfo']),
        };
      }
    }
  }

  async *getLabels(org: string, repo: string): AsyncGenerator<Label> {
    const iter = this.octokit(org).graphql.paginate.iterator<LabelsQuery>(
      LABELS_QUERY,
      {
        owner: org,
        repo,
        page_size: PAGE_SIZE,
      }
    );
    for await (const res of this.wrapIterable(iter, this.timeout)) {
      for (const label of res.repository.labels.nodes) {
        yield {
          org,
          repo,
          name: label.name,
        };
      }
    }
  }

  async *getCommits(
    org: string,
    repo: string,
    branch: string
  ): AsyncIterableIterator<Commit> {
    const queryParameters = {
      owner: org,
      repo,
      branch,
      page_size: PAGE_SIZE,
    };
    // Check if the client has changedFilesIfAvailable field available
    const hasChangedFilesIfAvailable =
      await this.hasChangedFilesIfAvailable(queryParameters);
    const query = hasChangedFilesIfAvailable
      ? COMMITS_CHANGED_FILES_IF_AVAILABLE_QUERY
      : COMMITS_CHANGED_FILES_QUERY;
    // Do a first query to check if the repository has commits history
    const historyCheckResult = await this.octokit(org).graphql<CommitsQuery>(
      query,
      {
        ...queryParameters,
        page_size: 1,
      }
    );
    if (!historyCheckResult.repository?.ref?.target?.['history']) {
      this.logger.warn(`No commit history found. Skipping ${org}/${repo}`);
      return [];
    }

    // The `changedFiles` field used in COMMITS_CHANGED_FILES_QUERY,
    // has the following warning on the latest cloud schema:
    // "We recommend using the `changedFilesIfAvailable` field instead of
    // `changedFiles`, as `changedFiles` will cause your request to return an error
    // if GitHub is unable to calculate the number of changed files"
    // https://docs.github.com/en/graphql/reference/objects#commit:~:text=information%20you%20want.-,changedFiles,-(Int)
    try {
      yield* this.queryCommits(org, repo, query, queryParameters);
    } catch (err: any) {
      this.logger.warn(
        `Failed to fetch commits with changed files.
         Retrying fetching commits for repo ${repo} without changed files.`
      );
      yield* this.queryCommits(org, repo, COMMITS_QUERY, queryParameters);
    }
  }

  private async *queryCommits(
    org: string,
    repo: string,
    query: string,
    queryParameters: any
  ): AsyncGenerator<Commit> {
    const iter = this.octokit(org).graphql.paginate.iterator<CommitsQuery>(
      query,
      queryParameters
    );
    for await (const res of iter) {
      for (const commit of res.repository.ref.target['history'].nodes) {
        yield {
          org,
          repo,
          ...commit,
        };
      }
    }
  }

  private async hasChangedFilesIfAvailable(
    queryParameters: any
  ): Promise<boolean> {
    try {
      await this.timeout<Commit>(
        this.octokit(queryParameters.owner).graphql(
          COMMITS_CHANGED_FILES_IF_AVAILABLE_QUERY,
          {
            ...queryParameters,
            page_size: 1,
          }
        )
      );
    } catch (err: any) {
      const errorCode = err?.errors?.[0]?.extensions?.code;
      // Check if the error was caused by querying undefined changedFilesIfAvailable field to continue execution with
      // a query that uses changedFiles (legacy field)
      if (errorCode === 'undefinedField') {
        this.logger.warn(
          `Failed to fetch commits using query with changedFilesIfAvailable.
          Retrying fetching commits for repo ${queryParameters.repo} using changedFiles.`
        );
        return false;
      }
    }
    return true;
  }

  async *getOrganizationMembers(org: string): AsyncGenerator<User> {
    const iter = this.octokit(org).graphql.paginate.iterator<ListMembersQuery>(
      ORG_MEMBERS_QUERY,
      {
        login: org,
        page_size: PAGE_SIZE,
      }
    );
    for await (const res of this.wrapIterable(
      iter,
      this.timeout,
      this.acceptPartialResponseWrapper(`org users for ${org}`)
    )) {
      for (const member of res.organization.membersWithRole.nodes) {
        if (member?.login) {
          yield {
            org,
            ...member,
          };
        }
      }
    }
  }

  @Memoize()
  async getTeams(org: string): Promise<ReadonlyArray<Team>> {
    const teams: Team[] = [];
    const iter = this.octokit(org).paginate.iterator(
      this.octokit(org).teams.list,
      {
        org,
        per_page: PAGE_SIZE,
      }
    );
    for await (const res of iter) {
      for (const team of res.data) {
        teams.push({
          org,
          parentSlug: team.parent?.slug ?? null,
          ...pick(team, ['name', 'slug', 'description']),
        });
      }
    }
    return teams;
  }

  async *getTeamMemberships(org: string): AsyncGenerator<TeamMembership> {
    for (const team of await this.getTeams(org)) {
      const iter = this.octokit(org).paginate.iterator(
        this.octokit(org).teams.listMembersInOrg,
        {
          org,
          team_slug: team.slug,
          per_page: PAGE_SIZE,
        }
      );
      for await (const res of iter) {
        for (const member of res.data) {
          if (member.login) {
            yield {
              org,
              team: team.slug,
              user: member.login,
            };
          }
        }
      }
    }
  }

  async *getCopilotSeats(
    org: string
  ): AsyncGenerator<CopilotSeatsStreamRecord> {
    let seatsFound: boolean = false;
    const iter = this.octokit(org).paginate.iterator(
      this.octokit(org).copilot.listCopilotSeats,
      {
        org,
        per_page: PAGE_SIZE,
      }
    );
    try {
      for await (const res of iter) {
        for (const seat of res.data.seats) {
          if (!seatsFound) seatsFound = true;
          yield {
            org,
            user: seat.assignee.login as string,
            ...pick(seat, [
              'created_at',
              'updated_at',
              'pending_cancellation_date',
              'last_activity_at',
            ]),
          };
        }
      }
    } catch (err: any) {
      // returns 404 if copilot business is not enabled for the org or if auth doesn't have required permissions
      // https://docs.github.com/en/rest/copilot/copilot-business?apiVersion=2022-11-28#get-copilot-business-seat-information-and-settings-for-an-organization
      if (err.status === 404) {
        this.logger.warn(
          `Failed to sync GitHub Copilot seats for org ${org}. Ensure GitHub Copilot is enabled for the organization and/or the authentication token/app has the right permissions.`
        );
        return;
      }
      throw err;
    }
    if (!seatsFound) {
      yield {
        empty: true,
        org,
      };
    }
  }

  async *getCopilotUsage(org: string): AsyncGenerator<CopilotUsageSummary> {
    try {
      const res = await this.octokit(org).copilot.usageMetricsForOrg({
        org,
      });
      if (isNil(res.data) || isEmpty(res.data)) {
        this.logger.warn(`No GitHub Copilot usage found for org ${org}.`);
        return;
      }
      for (const usage of res.data) {
        yield {
          org,
          ...usage,
        };
      }
    } catch (err: any) {
      // returns 404 if the organization does not have GitHub Copilot usage metrics enabled or if auth doesn't have required permissions
      // https://docs.github.com/en/enterprise-cloud@latest/early-access/copilot/copilot-usage-api
      if (err.status === 404) {
        this.logger.warn(
          `Failed to sync GitHub Copilot usage for org ${org}. Ensure GitHub Copilot is enabled for the organization and/or the authentication token/app has the right permissions.`
        );
        return;
      }
      throw err;
    }
  }

  // GitHub GraphQL API may return partial data with a non 2xx status when
  // a particular record in a result list is not found (null) for some reason
  private async acceptPartialResponse<T>(
    dataType: string,
    promise: Promise<T>
  ): Promise<T> {
    try {
      return await promise;
    } catch (err: any) {
      const resp = err as GraphQLErrorResponse<T>;
      if (
        resp?.response?.data &&
        !resp?.response?.errors?.find((e) => e.type !== 'NOT_FOUND')
      ) {
        this.logger.warn(
          `Received a partial response while fetching ${dataType} - ${JSON.stringify(
            {errors: resp.response.errors}
          )}`
        );
        return resp.response.data;
      }
      throw err;
    }
  }

  private acceptPartialResponseWrapper<T>(
    dataType: string
  ): (promise: Promise<T>) => Promise<T> {
    return (promise: Promise<T>) =>
      this.acceptPartialResponse(dataType, promise);
  }

  private async timeout<T>(promise: Promise<T>): Promise<T> {
    let timeoutId: NodeJS.Timeout;
    const timeout: Promise<T> = new Promise((resolve, reject) => {
      timeoutId = setTimeout(
        () =>
          reject(new Error(`Promise timed out after ${PROMISE_TIMEOUT_MS} ms`)),
        PROMISE_TIMEOUT_MS
      );
    });

    try {
      return await Promise.race([promise, timeout]);
    } finally {
      clearTimeout(timeoutId);
    }
  }

  private wrapIterable<T>(
    iter: AsyncIterable<T>,
    ...wrappers: ((
      p: Promise<IteratorResult<T>>
    ) => Promise<IteratorResult<T>>)[]
  ): AsyncIterable<T> {
    const iterator = iter[Symbol.asyncIterator]();
    return {
      [Symbol.asyncIterator]: () => ({
        next: (): Promise<IteratorResult<T>> => {
          let p = iterator.next();
          for (const wrapper of wrappers) {
            p = wrapper(p);
          }
          return p;
        },
      }),
    };
  }
}

export class GitHubToken extends GitHub {
  static async instance(
    cfg: GitHubConfig,
    logger: AirbyteLogger
  ): Promise<GitHub> {
    const baseOctokit = makeOctokitClient(cfg, undefined, logger);
    const github = new GitHubToken(cfg, baseOctokit, logger);
    await github.checkConnection();
    return github;
  }

  octokit(): ExtendedOctokit {
    return this.baseOctokit;
  }

  async checkConnection(): Promise<void> {
    await this.baseOctokit.users.getAuthenticated();
  }

  async *getOrganizationsIterator(): AsyncGenerator<string> {
    const iter = this.baseOctokit.paginate.iterator(
      this.baseOctokit.orgs.listForAuthenticatedUser,
      {
        per_page: PAGE_SIZE,
      }
    );
    for await (const res of iter) {
      for (const org of res.data) {
        yield org.login;
      }
    }
  }
}

export class GitHubApp extends GitHub {
  private readonly octokitByInstallationOrg: Map<string, ExtendedOctokit> =
    new Map();

  static async instance(
    cfg: GitHubConfig,
    logger: AirbyteLogger
  ): Promise<GitHub> {
    const baseOctokit = makeOctokitClient(cfg, undefined, logger);
    const github = new GitHubApp(cfg, baseOctokit, logger);
    await github.checkConnection();
    const installations = await github.getAppInstallations();
    for (const installation of installations) {
      if (installation.target_type !== 'Organization') continue;
      if (installation.suspended_at) {
        logger.warn(
          `Skipping suspended app installation for org ${installation.account.login}`
        );
        continue;
      }
      const octokit = makeOctokitClient(cfg, installation.id, logger);
      github.octokitByInstallationOrg.set(installation.account.login, octokit);
    }
    return github;
  }

  octokit(org: string): ExtendedOctokit {
    if (!this.octokitByInstallationOrg.has(org)) {
      throw new VError(`No active app installation found for org ${org}`);
    }
    return this.octokitByInstallationOrg.get(org);
  }

  async checkConnection(): Promise<void> {
    await this.baseOctokit.apps.getAuthenticated();
  }

  async *getOrganizationsIterator(): AsyncGenerator<string> {
    for (const org of this.octokitByInstallationOrg.keys()) {
      yield org;
    }
  }

  @Memoize()
  private async getAppInstallations(): Promise<ReadonlyArray<AppInstallation>> {
    const installations: AppInstallation[] = [];
    const iter = this.baseOctokit.paginate.iterator(
      this.baseOctokit.apps.listInstallations,
      {
        per_page: PAGE_SIZE,
      }
    );
    for await (const res of iter) {
      for (const installation of res.data) {
        installations.push(installation);
      }
    }
    return installations;
  }
}<|MERGE_RESOLUTION|>--- conflicted
+++ resolved
@@ -13,22 +13,16 @@
   User,
 } from 'faros-airbyte-common/github';
 import {
-<<<<<<< HEAD
+  CommitsQuery,
   LabelsQuery,
-=======
-  CommitsQuery,
->>>>>>> 547c9c43
   ListMembersQuery,
   PullRequestsQuery,
 } from 'faros-airbyte-common/github/generated';
 import {
-<<<<<<< HEAD
-  LABELS_QUERY,
-=======
   COMMITS_CHANGED_FILES_IF_AVAILABLE_QUERY,
   COMMITS_CHANGED_FILES_QUERY,
   COMMITS_QUERY,
->>>>>>> 547c9c43
+  LABELS_QUERY,
   ORG_MEMBERS_QUERY,
   PULL_REQUESTS_QUERY,
 } from 'faros-airbyte-common/github/queries';
