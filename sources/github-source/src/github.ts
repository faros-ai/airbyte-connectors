import {AirbyteLogger} from 'faros-airbyte-cdk';
import {bucket, validateBucketingConfig} from 'faros-airbyte-common/common';
import {
  AppInstallation,
  Commit,
  CopilotSeat,
  CopilotSeatEnded,
  CopilotSeatsEmpty,
  CopilotSeatsStreamRecord,
  CopilotUsageSummary,
  Label,
  Organization,
  OutsideCollaborator,
  PullRequest,
  PullRequestComment,
  PullRequestFile,
  PullRequestLabel,
  PullRequestNode,
  PullRequestReview,
  PullRequestReviewRequest,
  Repository,
  Tag,
  TagsQueryCommitNode,
  Team,
  TeamMembership,
  User,
} from 'faros-airbyte-common/github';
import {
  CommitsQuery,
  LabelsQuery,
  ListMembersQuery,
  PullRequestReviewRequestsQuery,
  PullRequestReviewsQuery,
  PullRequestsQuery,
  RepoTagsQuery,
} from 'faros-airbyte-common/github/generated';
import {
  COMMITS_CHANGED_FILES_IF_AVAILABLE_QUERY,
  COMMITS_CHANGED_FILES_QUERY,
  COMMITS_QUERY,
  FILES_FRAGMENT,
  LABELS_FRAGMENT,
  LABELS_QUERY,
  ORG_MEMBERS_QUERY,
  PULL_REQUEST_REVIEW_REQUESTS_QUERY,
  PULL_REQUEST_REVIEWS_QUERY,
  PULL_REQUESTS_QUERY,
<<<<<<< HEAD
  REPOSITORY_TAGS_QUERY,
=======
  REVIEW_REQUESTS_FRAGMENT,
>>>>>>> 39f58941
  REVIEWS_FRAGMENT,
} from 'faros-airbyte-common/github/queries';
import {Utils} from 'faros-js-client';
import {isEmpty, isNil, pick} from 'lodash';
import {Memoize} from 'typescript-memoize';
import VError from 'verror';

import {ExtendedOctokit, makeOctokitClient} from './octokit';
import {RunMode} from './streams/common';
import {AuditLogTeamMember, GitHubConfig, GraphQLErrorResponse} from './types';

export const DEFAULT_API_URL = 'https://api.github.com';
export const DEFAULT_REJECT_UNAUTHORIZED = true;
export const DEFAULT_RUN_MODE = RunMode.Full;
export const DEFAULT_FETCH_TEAMS = false;
export const DEFAULT_FETCH_PR_FILES = true;
export const DEFAULT_FETCH_PR_REVIEWS = true;
export const DEFAULT_CUTOFF_DAYS = 90;
export const DEFAULT_BUCKET_ID = 1;
export const DEFAULT_BUCKET_TOTAL = 1;
export const DEFAULT_PAGE_SIZE = 100;
export const DEFAULT_TIMEOUT_MS = 120_000;
export const DEFAULT_CONCURRENCY = 4;

type TeamMemberTimestamps = {
  [user: string]: {
    [team: string]: {
      addedAt?: Date;
      removedAt?: Date;
    };
  };
};

type CopilotAssignedTeams = {[team: string]: {created_at: string}};

export abstract class GitHub {
  private static github: GitHub;
  protected readonly fetchPullRequestFiles: boolean;
  protected readonly fetchPullRequestReviews: boolean;
  protected readonly bucketId: number;
  protected readonly bucketTotal: number;
  protected readonly pageSize: number;
  protected readonly timeoutMs: number;

  constructor(
    config: GitHubConfig,
    protected readonly baseOctokit: ExtendedOctokit,
    protected readonly logger: AirbyteLogger
  ) {
    this.fetchPullRequestFiles =
      config.fetch_pull_request_files ?? DEFAULT_FETCH_PR_FILES;
    this.fetchPullRequestReviews =
      config.fetch_pull_request_reviews ?? DEFAULT_FETCH_PR_REVIEWS;
    this.bucketId = config.bucket_id ?? DEFAULT_BUCKET_ID;
    this.bucketTotal = config.bucket_total ?? DEFAULT_BUCKET_TOTAL;
    this.pageSize = config.page_size ?? DEFAULT_PAGE_SIZE;
    this.timeoutMs = config.timeout ?? DEFAULT_TIMEOUT_MS;
  }

  static async instance(
    cfg: GitHubConfig,
    logger: AirbyteLogger
  ): Promise<GitHub> {
    if (GitHub.github) {
      return GitHub.github;
    }
    validateBucketingConfig(cfg.bucket_id, cfg.bucket_total);

    const github =
      cfg.authentication.type === 'token'
        ? await GitHubToken.instance(cfg, logger)
        : await GitHubApp.instance(cfg, logger);
    GitHub.github = github;
    return github;
  }

  abstract checkConnection(): Promise<void>;

  abstract octokit(org: string): ExtendedOctokit;

  abstract getOrganizationsIterator(): AsyncGenerator<string>;

  isRepoInBucket(org: string, repo: string): boolean {
    const data = `${org}/${repo}`;
    return (
      bucket('farosai/airbyte-github-source', data, this.bucketTotal) ===
      this.bucketId
    );
  }

  @Memoize()
  async getOrganizations(): Promise<ReadonlyArray<string>> {
    const orgs: string[] = [];
    for await (const org of this.getOrganizationsIterator()) {
      orgs.push(org);
    }
    return orgs;
  }

  async getOrganization(orgLogin: string): Promise<Organization> {
    const org = await this.octokit(orgLogin).orgs.get({org: orgLogin});
    return pick(org.data, [
      'login',
      'name',
      'type',
      'html_url',
      'created_at',
      'updated_at',
    ]);
  }

  @Memoize()
  async getRepositories(org: string): Promise<ReadonlyArray<Repository>> {
    const repos: Repository[] = [];
    const iter = this.octokit(org).paginate.iterator(
      this.octokit(org).repos.listForOrg,
      {
        org,
        type: 'all',
        per_page: this.pageSize,
      }
    );
    for await (const res of iter) {
      for (const repo of res.data) {
        if (!this.isRepoInBucket(org, repo.name)) {
          continue;
        }
        repos.push({
          org,
          ...pick(repo, [
            'name',
            'full_name',
            'private',
            'description',
            'language',
            'size',
            'default_branch',
            'html_url',
            'topics',
            'created_at',
            'updated_at',
          ]),
        });
      }
    }
    return repos;
  }

  async *getPullRequests(
    org: string,
    repo: string,
    cutoffDate?: Date
  ): AsyncGenerator<PullRequest> {
    const query = this.buildPRQuery();
    const iter = this.octokit(org).graphql.paginate.iterator<PullRequestsQuery>(
      query,
      {
        owner: org,
        repo,
        page_size: this.pageSize,
        nested_page_size: this.pageSize,
      }
    );
    for await (const res of this.wrapIterable(iter, this.timeout.bind(this))) {
      for (const pr of res.repository.pullRequests.nodes) {
        if (cutoffDate && Utils.toDate(pr.updatedAt) <= cutoffDate) {
          break;
        }
        yield {
          org,
          repo,
          ...pr,
          labels: await this.extractPullRequestLabels(pr, org, repo),
          files: await this.extractPullRequestFiles(pr, org, repo),
          reviews: await this.extractPullRequestReviews(pr, org, repo),
          reviewRequests: await this.extractPullRequestReviewRequests(
            pr,
            org,
            repo
          ),
        };
      }
    }
  }

  private buildPRQuery(): string {
    const appendFragment = (
      query: string,
      shouldAppend: boolean,
      fragment: string,
      placeholder: string
    ): string => {
      return shouldAppend ? query + fragment : query.replace(placeholder, '');
    };

    let query = PULL_REQUESTS_QUERY;
    query = appendFragment(query, true, LABELS_FRAGMENT, '...Labels');
    query = appendFragment(
      query,
      this.fetchPullRequestFiles,
      FILES_FRAGMENT,
      '...Files'
    );
    query = appendFragment(
      query,
      this.fetchPullRequestReviews,
      REVIEWS_FRAGMENT,
      '...Reviews'
    );
    query = appendFragment(
      query,
      this.fetchPullRequestReviews,
      REVIEW_REQUESTS_FRAGMENT,
      '...ReviewRequests'
    );

    return query;
  }

  private async extractPullRequestLabels(
    pr: PullRequestNode,
    org: string,
    repo: string
  ): Promise<PullRequestLabel[]> {
    const {hasNextPage} = pr.labels.pageInfo;
    if (!hasNextPage) {
      return pr.labels.nodes;
    }
    return this.getPullRequestLabels(
      org,
      repo,
      pr.number,
      1 // start from the first page to make sure we don't miss any
    );
  }

  private async getPullRequestLabels(
    org: string,
    repo: string,
    number: number,
    startingPage: number = 1
  ): Promise<PullRequestLabel[]> {
    const iter = this.octokit(org).paginate.iterator(
      this.octokit(org).rest.issues.listLabelsOnIssue,
      {
        owner: org,
        repo,
        issue_number: number,
        per_page: this.pageSize,
        page: startingPage,
      }
    );
    const labels: PullRequestLabel[] = [];
    for await (const res of this.wrapIterable(iter, this.timeout)) {
      for (const label of res.data) {
        labels.push(pick(label, ['name']));
      }
    }
    return labels;
  }

  private async extractPullRequestFiles(
    pr: PullRequestNode,
    org: string,
    repo: string
  ): Promise<PullRequestFile[]> {
    if (!this.fetchPullRequestFiles) {
      return [];
    }
    const {hasNextPage} = pr.files.pageInfo;
    if (!hasNextPage) {
      return pr.files.nodes;
    }
    return this.getPullRequestFiles(
      org,
      repo,
      pr.number,
      1 // start from the first page to make sure we don't miss any
    );
  }

  private async getPullRequestFiles(
    org: string,
    repo: string,
    number: number,
    startingPage: number = 1
  ): Promise<PullRequestFile[]> {
    const iter = this.octokit(org).paginate.iterator(
      this.octokit(org).rest.pulls.listFiles,
      {
        owner: org,
        repo,
        pull_number: number,
        per_page: this.pageSize,
        page: startingPage,
      }
    );
    const files: PullRequestFile[] = [];
    for await (const res of this.wrapIterable(iter, this.timeout.bind(this))) {
      for (const file of res.data) {
        files.push({
          additions: file.additions,
          deletions: file.deletions,
          path: file.filename,
        });
      }
    }
    return files;
  }

  private async extractPullRequestReviews(
    pr: PullRequestNode,
    org: string,
    repo: string
  ): Promise<PullRequestReview[]> {
    if (!this.fetchPullRequestReviews) {
      return [];
    }
    const {hasNextPage, endCursor} = pr.reviews.pageInfo;
    if (!hasNextPage) {
      return pr.reviews.nodes;
    }
    const reviews: PullRequestReview[] = [...pr.reviews.nodes];
    const remainingReviews = await this.getPullRequestReviews(
      org,
      repo,
      pr.number,
      endCursor
    );
    return reviews.concat(remainingReviews);
  }

  private async getPullRequestReviews(
    org: string,
    repo: string,
    number: number,
    startCursor?: string
  ): Promise<PullRequestReview[]> {
    const iter = this.octokit(
      org
    ).graphql.paginate.iterator<PullRequestReviewsQuery>(
      PULL_REQUEST_REVIEWS_QUERY,
      {
        owner: org,
        repo,
        number,
        nested_page_size: this.pageSize,
        cursor: startCursor,
      }
    );
    const reviews: PullRequestReview[] = [];
    for await (const res of this.wrapIterable(iter, this.timeout)) {
      for (const review of res.repository.pullRequest.reviews.nodes) {
        reviews.push(review);
      }
    }
    return reviews;
  }

  async *getPullRequestComments(
    org: string,
    repo: string,
    cutoffDate?: Date
  ): AsyncGenerator<PullRequestComment> {
    const iter = this.octokit(org).paginate.iterator(
      this.octokit(org).pulls.listReviewCommentsForRepo,
      {
        owner: org,
        repo: repo,
        since: cutoffDate?.toISOString(),
        direction: 'desc',
        sort: 'updated',
        per_page: this.pageSize,
      }
    );
    for await (const res of this.wrapIterable(iter, this.timeout.bind(this))) {
      for (const comment of res.data) {
        yield {
          repository: `${org}/${repo}`,
          user: {login: comment.user.login},
          ...pick(comment, [
            'id',
            'body',
            'created_at',
            'updated_at',
            'pull_request_url',
          ]),
        };
      }
    }
  }

  async *getLabels(org: string, repo: string): AsyncGenerator<Label> {
    const iter = this.octokit(org).graphql.paginate.iterator<LabelsQuery>(
      LABELS_QUERY,
      {
        owner: org,
        repo,
        page_size: this.pageSize,
      }
    );
    for await (const res of this.wrapIterable(iter, this.timeout.bind(this))) {
      for (const label of res.repository.labels.nodes) {
        yield {
          org,
          repo,
          name: label.name,
        };
      }
    }
  }

  async extractPullRequestReviewRequests(
    pr: PullRequestNode,
    org: string,
    repo: string
  ): Promise<PullRequestReviewRequest[]> {
    if (!this.fetchPullRequestReviews) {
      return [];
    }
    const {hasNextPage, endCursor} = pr.reviewRequests.pageInfo;
    if (!hasNextPage) {
      return pr.reviewRequests.nodes;
    }
    const reviewRequests: PullRequestReviewRequest[] = [
      ...pr.reviewRequests.nodes,
    ];
    const remainingReviewRequests = await this.getPullRequestReviewRequests(
      org,
      repo,
      pr.number,
      endCursor
    );
    return reviewRequests.concat(remainingReviewRequests);
  }

  async getPullRequestReviewRequests(
    org: string,
    repo: string,
    number: number,
    startCursor?: string
  ): Promise<PullRequestReviewRequest[]> {
    const iter = this.octokit(
      org
    ).graphql.paginate.iterator<PullRequestReviewRequestsQuery>(
      PULL_REQUEST_REVIEW_REQUESTS_QUERY,
      {
        owner: org,
        repo,
        pull_number: number,
        per_page: this.pageSize,
        cursor: startCursor,
      }
    );
    const reviewRequests: PullRequestReviewRequest[] = [];
    for await (const res of this.wrapIterable(iter, this.timeout)) {
      for (const review of res.repository.pullRequest.reviewRequests.nodes) {
        reviewRequests.push(review);
      }
    }
    return reviewRequests;
  }

  async *getCommits(
    org: string,
    repo: string,
    branch: string,
    cutoffDate?: Date
  ): AsyncGenerator<Commit> {
    const queryParameters = {
      owner: org,
      repo,
      branch,
      page_size: this.pageSize,
      since: cutoffDate?.toISOString(),
    };
    // Check if the client has changedFilesIfAvailable field available
    const hasChangedFilesIfAvailable =
      await this.hasChangedFilesIfAvailable(queryParameters);
    const query = hasChangedFilesIfAvailable
      ? COMMITS_CHANGED_FILES_IF_AVAILABLE_QUERY
      : COMMITS_CHANGED_FILES_QUERY;
    // Do a first query to check if the repository has commits history
    const historyCheckResult = await this.octokit(org).graphql<CommitsQuery>(
      query,
      {
        ...queryParameters,
        page_size: 1,
      }
    );
    if (!historyCheckResult.repository?.ref?.target?.['history']) {
      this.logger.warn(`No commit history found. Skipping ${org}/${repo}`);
      return;
    }

    // The `changedFiles` field used in COMMITS_CHANGED_FILES_QUERY,
    // has the following warning on the latest cloud schema:
    // "We recommend using the `changedFilesIfAvailable` field instead of
    // `changedFiles`, as `changedFiles` will cause your request to return an error
    // if GitHub is unable to calculate the number of changed files"
    // https://docs.github.com/en/graphql/reference/objects#commit:~:text=information%20you%20want.-,changedFiles,-(Int)
    try {
      yield* this.queryCommits(org, repo, branch, query, queryParameters);
    } catch (err: any) {
      this.logger.warn(
        `Failed to fetch commits with changed files.
         Retrying fetching commits for repo ${repo} without changed files.`
      );
      yield* this.queryCommits(
        org,
        repo,
        branch,
        COMMITS_QUERY,
        queryParameters
      );
    }
  }

  private async *queryCommits(
    org: string,
    repo: string,
    branch: string,
    query: string,
    queryParameters: any
  ): AsyncGenerator<Commit> {
    const iter = this.octokit(org).graphql.paginate.iterator<CommitsQuery>(
      query,
      queryParameters
    );
    for await (const res of iter) {
      for (const commit of res.repository.ref.target['history'].nodes) {
        yield {
          org,
          repo,
          branch,
          ...commit,
        };
      }
    }
  }

  private async hasChangedFilesIfAvailable(
    queryParameters: any
  ): Promise<boolean> {
    try {
      await this.timeout<Commit>(
        this.octokit(queryParameters.owner).graphql(
          COMMITS_CHANGED_FILES_IF_AVAILABLE_QUERY,
          {
            ...queryParameters,
            page_size: 1,
          }
        )
      );
    } catch (err: any) {
      const errorCode = err?.errors?.[0]?.extensions?.code;
      // Check if the error was caused by querying undefined changedFilesIfAvailable field to continue execution with
      // a query that uses changedFiles (legacy field)
      if (errorCode === 'undefinedField') {
        this.logger.warn(
          `Failed to fetch commits using query with changedFilesIfAvailable.
          Retrying fetching commits for repo ${queryParameters.repo} using changedFiles.`
        );
        return false;
      }
    }
    return true;
  }

  async *getOrganizationMembers(org: string): AsyncGenerator<User> {
    const iter = this.octokit(org).graphql.paginate.iterator<ListMembersQuery>(
      ORG_MEMBERS_QUERY,
      {
        login: org,
        page_size: this.pageSize,
      }
    );
    for await (const res of this.wrapIterable(
      iter,
      this.timeout.bind(this),
      this.acceptPartialResponseWrapper(`org users for ${org}`)
    )) {
      for (const member of res.organization.membersWithRole.nodes) {
        if (member?.login) {
          yield {
            org,
            ...member,
          };
        }
      }
    }
  }

  @Memoize()
  async getTeams(org: string): Promise<ReadonlyArray<Team>> {
    const teams: Team[] = [];
    const iter = this.octokit(org).paginate.iterator(
      this.octokit(org).teams.list,
      {
        org,
        per_page: this.pageSize,
      }
    );
    for await (const res of iter) {
      for (const team of res.data) {
        teams.push({
          org,
          parentSlug: team.parent?.slug ?? null,
          ...pick(team, ['name', 'slug', 'description']),
        });
      }
    }
    return teams;
  }

  async *getTeamMemberships(org: string): AsyncGenerator<TeamMembership> {
    for (const team of await this.getTeams(org)) {
      const iter = this.octokit(org).paginate.iterator(
        this.octokit(org).teams.listMembersInOrg,
        {
          org,
          team_slug: team.slug,
          per_page: this.pageSize,
        }
      );
      for await (const res of iter) {
        for (const member of res.data) {
          if (member.login) {
            yield {
              org,
              team: team.slug,
              user: pick(member, [
                'login',
                'name',
                'email',
                'html_url',
                'type',
              ]),
            };
          }
        }
      }
    }
  }

  async *getCopilotSeats(
    org: string,
    cutoffDate: Date
  ): AsyncGenerator<CopilotSeatsStreamRecord> {
    let seatsFound: boolean = false;
    const assignedTeams: CopilotAssignedTeams = {};
    const assignedUsers = new Set<string>();
    let teamMemberTimestamps: TeamMemberTimestamps;
    const iter = this.octokit(org).paginate.iterator(
      this.octokit(org).copilot.listCopilotSeats,
      {
        org,
        per_page: this.pageSize,
      }
    );
    try {
      for await (const res of iter) {
        for (const seat of res.data.seats) {
          seatsFound = true;
          const userAssignee = seat.assignee.login as string;
          const teamAssignee = seat.assigning_team?.slug;
          let teamJoinedAt: Date;
          let startedAt = Utils.toDate(seat.created_at);
          assignedUsers.add(userAssignee);
          if (teamAssignee) {
            if (!assignedTeams[teamAssignee]) {
              assignedTeams[teamAssignee] = pick(seat, ['created_at']);
            }
            if (!teamMemberTimestamps) {
              // try to fetch team member timestamps only if there are seats with team assignments
              teamMemberTimestamps = await this.getTeamMemberTimestamps(
                org,
                'copilot team assignments',
                cutoffDate
              );
            }
            teamJoinedAt =
              teamMemberTimestamps?.[userAssignee]?.[teamAssignee]?.addedAt;
            if (teamJoinedAt > startedAt) {
              startedAt = teamJoinedAt;
            }
          }
          const isStartedAtUpdated = startedAt > cutoffDate;
          yield {
            org,
            user: userAssignee,
            team: teamAssignee,
            teamJoinedAt: teamJoinedAt?.toISOString(),
            ...(isStartedAtUpdated && {startedAt: startedAt.toISOString()}),
            ...pick(seat, ['pending_cancellation_date', 'last_activity_at']),
          } as CopilotSeat;
        }
      }
      if (!seatsFound) {
        yield {
          empty: true,
          org,
        } as CopilotSeatsEmpty;
      } else if (teamMemberTimestamps) {
        for (const [user, teams] of Object.entries(teamMemberTimestamps)) {
          // user doesn't currently have assigned a copilot seat
          if (!assignedUsers.has(user)) {
            const lastCopilotTeam = getLastCopilotTeamForUser(
              teams,
              assignedTeams,
              cutoffDate
            );
            if (lastCopilotTeam) {
              const lastCopilotTeamLeftAt = teams[lastCopilotTeam].removedAt;
              yield {
                org,
                user,
                team: lastCopilotTeam,
                teamLeftAt: lastCopilotTeamLeftAt.toISOString(),
                endedAt: lastCopilotTeamLeftAt.toISOString(),
              } as CopilotSeatEnded;
            }
          }
        }
      }
    } catch (err: any) {
      // returns 404 if copilot business is not enabled for the org or if auth doesn't have required permissions
      // https://docs.github.com/en/rest/copilot/copilot-business?apiVersion=2022-11-28#get-copilot-business-seat-information-and-settings-for-an-organization
      if (err.status >= 400 && err.status < 500) {
        this.logger.warn(
          `Failed to sync GitHub Copilot seats for org ${org}. Ensure GitHub Copilot is enabled for the organization and/or the authentication token/app has the right permissions.`
        );
        return;
      }
      throw err;
    }
  }

  async *getCopilotUsage(org: string): AsyncGenerator<CopilotUsageSummary> {
    try {
      const res = await this.octokit(org).copilot.usageMetricsForOrg({
        org,
      });
      if (isNil(res.data) || isEmpty(res.data)) {
        this.logger.warn(`No GitHub Copilot usage found for org ${org}.`);
        return;
      }
      for (const usage of res.data) {
        yield {
          org,
          ...usage,
        };
      }
    } catch (err: any) {
      // returns 404 if the organization does not have GitHub Copilot usage metrics enabled or if auth doesn't have required permissions
      // https://docs.github.com/en/enterprise-cloud@latest/early-access/copilot/copilot-usage-api
      if (err.status >= 400 && err.status < 500) {
        this.logger.warn(
          `Failed to sync GitHub Copilot usage for org ${org}. Ensure GitHub Copilot is enabled for the organization and/or the authentication token/app has the right permissions.`
        );
        return;
      }
      throw err;
    }
  }

  /**
   * API only available to enterprise organizations
   * Audit logs older than 180 days are not available
   */
  async getAuditLogs<T>(
    org: string,
    phrase: string,
    context: string
  ): Promise<ReadonlyArray<T>> {
    const logs = [];
    const iter = this.octokit(org).paginate.iterator(
      this.octokit(org).auditLogs,
      {
        org,
        phrase,
        order: 'asc',
        per_page: this.pageSize,
      }
    );
    try {
      for await (const res of iter) {
        for (const log of res.data) {
          logs.push(log);
        }
      }
    } catch (err: any) {
      if (err.status >= 400 && err.status < 500) {
        this.logger.warn(
          `Couldn't fetch audit logs for org ${org}. API only available to Enterprise organizations. Status: ${err.status}. Context: ${context}`
        );
        return [];
      }
      throw err;
    }
    return logs;
  }

  /**
   * Returns a map of user logins to a map of team slugs
   * to the timestamp when the user was last added/removed to the team.
   */
  async getTeamMemberTimestamps(
    org: string,
    context: string,
    cutoffDate: Date
  ): Promise<TeamMemberTimestamps> {
    const cutoff = cutoffDate;
    const users: TeamMemberTimestamps = {};
    const logs = await this.getAuditLogs<AuditLogTeamMember>(
      org,
      `action:team.add_member action:team.remove_member created:>${cutoff.toISOString()}`,
      context
    );
    for await (const log of logs) {
      if (!users[log.user]) {
        users[log.user] = {};
      }
      const team = log.team.split('/')[1];
      if (!users[log.user][team]) {
        users[log.user][team] = {};
      }
      if (log.action === 'team.add_member') {
        users[log.user][team].addedAt = Utils.toDate(log.created_at);
      } else if (log.action === 'team.remove_member') {
        users[log.user][team].removedAt = Utils.toDate(log.created_at);
      }
    }
    return users;
  }

  async *getOutsideCollaborators(
    org: string
  ): AsyncGenerator<OutsideCollaborator> {
    const iter = this.octokit(org).paginate.iterator(
      this.octokit(org).orgs.listOutsideCollaborators,
      {
        org,
        per_page: this.pageSize,
      }
    );
    for await (const res of iter) {
      for (const collaborator of res.data) {
        yield {
          org,
          ...pick(collaborator, ['login', 'email', 'name', 'type', 'html_url']),
        };
      }
    }
  }

  async *getTags(
    org: string,
    repo: string,
    cutoffDate: Date
  ): AsyncGenerator<Tag> {
    const iter = this.octokit(org).graphql.paginate.iterator<RepoTagsQuery>(
      REPOSITORY_TAGS_QUERY,
      {
        owner: org,
        repo,
        per_page: this.pageSize,
      }
    );
    for await (const res of iter) {
      for (const tag of res.repository.refs.nodes) {
        let commit: TagsQueryCommitNode;
        if (tag.target.type === 'Commit') {
          commit = tag.target;
        }
        if (tag.target.type === 'Tag' && tag.target.target.type === 'Commit') {
          commit = tag.target.target;
        }
        if (cutoffDate && Utils.toDate(commit.committedDate) <= cutoffDate) {
          break;
        }
        yield {
          org,
          repo,
          name: tag.name,
          ...commit,
        };
      }
    }
  }

  // GitHub GraphQL API may return partial data with a non 2xx status when
  // a particular record in a result list is not found (null) for some reason
  private async acceptPartialResponse<T>(
    dataType: string,
    promise: Promise<T>
  ): Promise<T> {
    try {
      return await promise;
    } catch (err: any) {
      const resp = err as GraphQLErrorResponse<T>;
      if (
        resp?.response?.data &&
        !resp?.response?.errors?.find((e) => e.type !== 'NOT_FOUND')
      ) {
        this.logger.warn(
          `Received a partial response while fetching ${dataType} - ${JSON.stringify(
            {errors: resp.response.errors}
          )}`
        );
        return resp.response.data;
      }
      throw err;
    }
  }

  private acceptPartialResponseWrapper<T>(
    dataType: string
  ): (promise: Promise<T>) => Promise<T> {
    return (promise: Promise<T>) =>
      this.acceptPartialResponse(dataType, promise);
  }

  private async timeout<T>(promise: Promise<T>): Promise<T> {
    let timeoutId: NodeJS.Timeout;
    const timeout: Promise<T> = new Promise((_, reject) => {
      timeoutId = setTimeout(
        () => reject(new Error(`Promise timed out after ${this.timeoutMs} ms`)),
        this.timeoutMs
      );
    });

    try {
      return await Promise.race([promise, timeout]);
    } finally {
      clearTimeout(timeoutId);
    }
  }

  private wrapIterable<T>(
    iter: AsyncIterable<T>,
    ...wrappers: ((
      p: Promise<IteratorResult<T>>
    ) => Promise<IteratorResult<T>>)[]
  ): AsyncIterable<T> {
    const iterator = iter[Symbol.asyncIterator]();
    return {
      [Symbol.asyncIterator]: () => ({
        next: (): Promise<IteratorResult<T>> => {
          let p = iterator.next();
          for (const wrapper of wrappers) {
            p = wrapper(p);
          }
          return p;
        },
      }),
    };
  }
}

export class GitHubToken extends GitHub {
  static async instance(
    cfg: GitHubConfig,
    logger: AirbyteLogger
  ): Promise<GitHub> {
    const baseOctokit = makeOctokitClient(cfg, undefined, logger);
    const github = new GitHubToken(cfg, baseOctokit, logger);
    await github.checkConnection();
    return github;
  }

  octokit(): ExtendedOctokit {
    return this.baseOctokit;
  }

  async checkConnection(): Promise<void> {
    await this.baseOctokit.users.getAuthenticated();
  }

  async *getOrganizationsIterator(): AsyncGenerator<string> {
    const iter = this.baseOctokit.paginate.iterator(
      this.baseOctokit.orgs.listForAuthenticatedUser,
      {
        per_page: this.pageSize,
      }
    );
    for await (const res of iter) {
      for (const org of res.data) {
        yield org.login;
      }
    }
  }
}

export class GitHubApp extends GitHub {
  private readonly octokitByInstallationOrg: Map<string, ExtendedOctokit> =
    new Map();

  static async instance(
    cfg: GitHubConfig,
    logger: AirbyteLogger
  ): Promise<GitHub> {
    const baseOctokit = makeOctokitClient(cfg, undefined, logger);
    const github = new GitHubApp(cfg, baseOctokit, logger);
    await github.checkConnection();
    const installations = await github.getAppInstallations();
    for (const installation of installations) {
      if (installation.target_type !== 'Organization') continue;
      if (installation.suspended_at) {
        logger.warn(
          `Skipping suspended app installation for org ${installation.account.login}`
        );
        continue;
      }
      const octokit = makeOctokitClient(cfg, installation.id, logger);
      github.octokitByInstallationOrg.set(installation.account.login, octokit);
    }
    return github;
  }

  octokit(org: string): ExtendedOctokit {
    if (!this.octokitByInstallationOrg.has(org)) {
      throw new VError(`No active app installation found for org ${org}`);
    }
    return this.octokitByInstallationOrg.get(org);
  }

  async checkConnection(): Promise<void> {
    await this.baseOctokit.apps.getAuthenticated();
  }

  async *getOrganizationsIterator(): AsyncGenerator<string> {
    for (const org of this.octokitByInstallationOrg.keys()) {
      yield org;
    }
  }

  @Memoize()
  private async getAppInstallations(): Promise<ReadonlyArray<AppInstallation>> {
    const installations: AppInstallation[] = [];
    const iter = this.baseOctokit.paginate.iterator(
      this.baseOctokit.apps.listInstallations,
      {
        per_page: this.pageSize,
      }
    );
    for await (const res of iter) {
      for (const installation of res.data) {
        installations.push(installation);
      }
    }
    return installations;
  }
}

function getLastCopilotTeamForUser(
  userTeams: TeamMemberTimestamps[string],
  assignedTeams: CopilotAssignedTeams,
  cutoffDate: Date
): string {
  let lastCopilotTeamLeft: string;
  let lastCopilotTeamLeftAt: Date;
  for (const [team, timestamps] of Object.entries(userTeams)) {
    const {addedAt, removedAt} = timestamps;
    if (
      // user was removed from the team after the cutoff date
      removedAt > cutoffDate &&
      // user was removed from the team after the team was assigned copilot seats
      removedAt > Utils.toDate(assignedTeams[team]?.created_at) &&
      // user was removed from the team after the last time it was added to the same team
      removedAt > Utils.toDate(addedAt ?? 0) &&
      // user was removed from the team after having left other teams with copilot
      removedAt > (lastCopilotTeamLeftAt || 0)
    ) {
      lastCopilotTeamLeft = team;
      lastCopilotTeamLeftAt = removedAt;
    }
  }
  return lastCopilotTeamLeft;
}<|MERGE_RESOLUTION|>--- conflicted
+++ resolved
@@ -45,11 +45,8 @@
   PULL_REQUEST_REVIEW_REQUESTS_QUERY,
   PULL_REQUEST_REVIEWS_QUERY,
   PULL_REQUESTS_QUERY,
-<<<<<<< HEAD
   REPOSITORY_TAGS_QUERY,
-=======
   REVIEW_REQUESTS_FRAGMENT,
->>>>>>> 39f58941
   REVIEWS_FRAGMENT,
 } from 'faros-airbyte-common/github/queries';
 import {Utils} from 'faros-js-client';
