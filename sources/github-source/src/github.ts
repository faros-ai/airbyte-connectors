import {
  GetResponseDataTypeFromEndpointMethod,
  OctokitResponse,
} from '@octokit/types';
import {AirbyteLogger} from 'faros-airbyte-cdk';
import {bucket, validateBucketingConfig} from 'faros-airbyte-common/common';
import {
  AppInstallation,
  Artifact,
  CodeScanningAlert,
  Commit,
  CopilotSeat,
  CopilotSeatsEmpty,
  CopilotSeatsResponse,
  CopilotSeatsStreamRecord,
  CopilotUsageSummary,
  CoverageReport,
  DependabotAlert,
  Enterprise,
  EnterpriseCopilotSeat,
  EnterpriseCopilotSeatsEmpty,
  EnterpriseCopilotSeatsResponse,
  EnterpriseCopilotUsageSummary,
  EnterpriseCopilotUserEngagement,
  EnterpriseTeam,
  EnterpriseTeamMembership,
  EnterpriseTeamMembershipsResponse,
  EnterpriseTeamsResponse,
  Issue,
  IssueComment,
  Label,
  Organization,
  OutsideCollaborator,
  Project,
  PullRequest,
  PullRequestComment,
  PullRequestFile,
  PullRequestLabel,
  PullRequestNode,
  PullRequestReview,
  PullRequestReviewRequest,
  Release,
  Repository,
  SamlSsoUser,
  SecretScanningAlert,
  Tag,
  TagsQueryCommitNode,
  Team,
  TeamMembership,
  User,
  Workflow,
  WorkflowJob,
  WorkflowRun,
} from 'faros-airbyte-common/github';
import {
  CommitsQuery,
  CommitsQueryVariables,
  EnterpriseQuery,
  IssuesQuery,
  LabelsQuery,
  ListMembersQuery,
  ListSamlSsoUsersQuery,
  ProjectsQuery,
  PullRequestReviewRequestsQuery,
  PullRequestReviewsQuery,
  PullRequestsCursorQuery,
  PullRequestsQuery,
  RepoTagsQuery,
} from 'faros-airbyte-common/github/generated';
import {
  COMMITS_QUERY,
  ENTERPRISE_QUERY,
  FILES_FRAGMENT,
  ISSUES_QUERY,
  LABELS_FRAGMENT,
  LABELS_QUERY,
  LIST_SAML_SSO_USERS_QUERY,
  ORG_MEMBERS_QUERY,
  PROJECTS_QUERY,
  PULL_REQUEST_REVIEW_REQUESTS_QUERY,
  PULL_REQUEST_REVIEWS_QUERY,
  PULL_REQUESTS_CURSOR_QUERY,
  PULL_REQUESTS_QUERY,
  REPOSITORY_TAGS_QUERY,
  REVIEW_REQUESTS_FRAGMENT,
  REVIEWS_FRAGMENT,
} from 'faros-airbyte-common/github/queries';
import {EnterpriseCopilotSeatsStreamRecord} from 'faros-airbyte-common/lib/github';
import {makeAxiosInstanceWithRetry, Utils} from 'faros-js-client';
import {isEmpty, isNil, pick, toLower, toString} from 'lodash';
import {Memoize} from 'typescript-memoize';
import VError from 'verror';

import {ExtendedOctokit, makeOctokitClient} from './octokit';
import {RunMode, StreamBase} from './streams/common';
import {
  CopilotMetricsResponse,
  CopilotUserEngagementResponse,
  GitHubConfig,
  GraphQLErrorResponse,
} from './types';

export const DEFAULT_GITHUB_API_URL = 'https://api.github.com';
export const DEFAULT_REJECT_UNAUTHORIZED = true;
export const DEFAULT_RUN_MODE = RunMode.Full;
export const DEFAULT_FETCH_TEAMS = false;
export const DEFAULT_FETCH_PR_FILES = false;
export const DEFAULT_FETCH_PR_REVIEWS = true;
<<<<<<< HEAD
=======
export const DEFAULT_COPILOT_LICENSES_DATES_FIX = true;
export const DEFAULT_COPILOT_METRICS_PREVIEW_API = false;
export const DEFAULT_SKIP_REPOS_WITHOUT_RECENT_PUSH = false;
>>>>>>> 89b38bb7
export const DEFAULT_CUTOFF_DAYS = 90;
export const DEFAULT_BUCKET_ID = 1;
export const DEFAULT_BUCKET_TOTAL = 1;
export const DEFAULT_FAROS_API_URL = 'https://prod.api.faros.ai';
export const DEFAULT_FAROS_GRAPH = 'default';
export const DEFAULT_PAGE_SIZE = 100;
export const DEFAULT_COMMIT_PAGE_SIZE = 100;
export const DEFAULT_PR_PAGE_SIZE = 25;
export const DEFAULT_TIMEOUT_MS = 120_000;
export const DEFAULT_CONCURRENCY = 4;
export const DEFAULT_BACKFILL = false;
export const DEFAULT_FETCH_PR_DIFF_COVERAGE = false;
export const DEFAULT_PR_CUTOFF_LAG_SECONDS = 0;
export const DEFAULT_FETCH_PUBLIC_ORGANIZATIONS = false;

// https://docs.github.com/en/actions/administering-github-actions/usage-limits-billing-and-administration#usage-limits
const MAX_WORKFLOW_RUN_DURATION_MS = 35 * 24 * 60 * 60 * 1000; // 35 days

export abstract class GitHub {
  private static github: GitHub;
  protected readonly fetchPullRequestFiles: boolean;
  protected readonly fetchPullRequestReviews: boolean;
  protected readonly bucketId: number;
  protected readonly bucketTotal: number;
  protected readonly pageSize: number;
  protected readonly commitsPageSize: number;
  protected readonly pullRequestsPageSize: number;
  protected readonly timeoutMs: number;
  protected readonly backfill: boolean;
  protected readonly fetchPullRequestDiffCoverage: boolean;
  protected readonly pullRequestCutoffLagSeconds: number;
  protected readonly useEnterpriseAPIs: boolean;
  protected readonly fetchPublicOrganizations: boolean;
<<<<<<< HEAD
  protected readonly copilotMetricsTeams: ReadonlyArray<string>;
=======
  protected readonly skipReposWithoutRecentPush: boolean;
  protected readonly startDate?: Date;
>>>>>>> 89b38bb7

  constructor(
    config: GitHubConfig,
    protected readonly baseOctokit: ExtendedOctokit,
    protected readonly logger: AirbyteLogger
  ) {
    this.fetchPullRequestFiles =
      config.fetch_pull_request_files ?? DEFAULT_FETCH_PR_FILES;
    this.fetchPullRequestReviews =
      config.fetch_pull_request_reviews ?? DEFAULT_FETCH_PR_REVIEWS;
    this.bucketId = config.bucket_id ?? DEFAULT_BUCKET_ID;
    this.bucketTotal = config.bucket_total ?? DEFAULT_BUCKET_TOTAL;
    this.pageSize = config.page_size ?? DEFAULT_PAGE_SIZE;
    this.commitsPageSize = config.commits_page_size ?? DEFAULT_COMMIT_PAGE_SIZE;
    this.pullRequestsPageSize =
      config.pull_requests_page_size ?? DEFAULT_PR_PAGE_SIZE;
    this.timeoutMs = config.timeout ?? DEFAULT_TIMEOUT_MS;
    this.backfill = config.backfill ?? DEFAULT_BACKFILL;
    this.fetchPullRequestDiffCoverage =
      config.fetch_pull_request_diff_coverage ?? DEFAULT_FETCH_PR_DIFF_COVERAGE;
    this.pullRequestCutoffLagSeconds =
      config.pull_request_cutoff_lag_seconds ?? DEFAULT_PR_CUTOFF_LAG_SECONDS;
    this.useEnterpriseAPIs = config.enterprises?.length > 0;
    this.fetchPublicOrganizations =
      config.fetch_public_organizations ?? DEFAULT_FETCH_PUBLIC_ORGANIZATIONS;
<<<<<<< HEAD
    this.copilotMetricsTeams = config.copilot_metrics_teams ?? [];
=======
    this.skipReposWithoutRecentPush =
      config.skip_repos_without_recent_push ??
      DEFAULT_SKIP_REPOS_WITHOUT_RECENT_PUSH;
    this.startDate = config.startDate;
>>>>>>> 89b38bb7
  }

  static async instance(
    cfg: GitHubConfig,
    logger: AirbyteLogger,
    octokit?: ExtendedOctokit
  ): Promise<GitHub> {
    if (GitHub.github) {
      return GitHub.github;
    }
    validateBucketingConfig(cfg, logger.info.bind(logger));
    const baseOctokit = octokit ?? makeOctokitClient(cfg, undefined, logger);

    const github =
      cfg.authentication.type === 'token'
        ? await GitHubToken.instance(cfg, logger, baseOctokit)
        : await GitHubApp.instance(cfg, logger, baseOctokit);

    GitHub.github = github;
    return github;
  }

  abstract checkConnection(): Promise<void>;

  abstract octokit(org: string): ExtendedOctokit;

  abstract getOrganizationsIterator(): AsyncGenerator<string>;

  isRepoInBucket(org: string, repo: string): boolean {
    const data = `${org}/${repo}`;
    return (
      bucket('farosai/airbyte-github-source', data, this.bucketTotal) ===
      this.bucketId
    );
  }

  @Memoize()
  async getOrganizations(): Promise<ReadonlyArray<string>> {
    const orgs: string[] = [];
    for await (const org of this.getOrganizationsIterator()) {
      orgs.push(org);
    }
    return orgs;
  }

  @Memoize()
  async getOrganization(orgLogin: string): Promise<Organization> {
    const org = await this.octokit(orgLogin).orgs.get({org: orgLogin});
    return pick(org.data, [
      'login',
      'name',
      'type',
      'html_url',
      'created_at',
      'updated_at',
    ]);
  }

  @Memoize()
  async getRepositories(org: string): Promise<ReadonlyArray<Repository>> {
    const reposWithoutRecentPush: string[] = [];
    const repos: Repository[] = [];
    const iter = this.octokit(org).paginate.iterator(
      this.octokit(org).repos.listForOrg,
      {
        org,
        type: 'all',
        per_page: this.pageSize,
      }
    );
    for await (const res of iter) {
      for (const repo of res.data) {
        if (!this.isRepoInBucket(org, repo.name)) {
          continue;
        }
        const recentPush =
          !this.skipReposWithoutRecentPush ||
          (repo.pushed_at &&
            this.startDate &&
            Utils.toDate(repo.pushed_at).getTime() >= this.startDate.getTime());
        if (!recentPush) {
          reposWithoutRecentPush.push(repo.name);
        }
        const repository: Repository = {
          org,
          ...pick(repo, [
            'name',
            'full_name',
            'private',
            'description',
            'language',
            'size',
            'default_branch',
            'html_url',
            'topics',
            'created_at',
            'updated_at',
            'pushed_at',
            'archived',
          ]),
          recentPush,
        };
        let languagesResponse:
          | GetResponseDataTypeFromEndpointMethod<
              typeof this.baseOctokit.repos.listLanguages
            >
          | undefined;
        try {
          languagesResponse = (
            await this.octokit(org).repos.listLanguages({
              owner: org,
              repo: repo.name,
            })
          ).data;
        } catch (error: any) {
          this.logger.warn(
            `Failed to fetch languages for repository ${org}/${repo.name}: ${error.status}`
          );
        }
        repos.push({
          ...repository,
          ...(languagesResponse && {
            languages: Object.entries(languagesResponse).map(
              ([language, bytes]) => ({language, bytes})
            ),
          }),
        });
      }
    }
    if (reposWithoutRecentPush.length > 0) {
      this.logger.info(
        `The following ${reposWithoutRecentPush.length} repositories for org ${org} haven't been pushed to since ${this.startDate.toISOString()} and will not be synced: ${reposWithoutRecentPush.join(', ')}`
      );
    }
    return repos;
  }

  async *getPullRequests(
    org: string,
    repo: string,
    startDate?: Date,
    endDate?: Date
  ): AsyncGenerator<PullRequest> {
    // since query doesn't support filtering by date, we fetch PRs in descending order and stop when we reach the start date
    // for backfill, we first use a simplified query to iterate until reaching the end date to obtain a start cursor
    const startCursor = await this.getPullRequestsStartCursor(
      org,
      repo,
      endDate
    );
    if (this.backfill && !startCursor) {
      return;
    }
    const adjustedStartDate = startDate
      ? new Date(
          Math.max(
            startDate.getTime() - this.pullRequestCutoffLagSeconds * 1000,
            0
          )
        )
      : undefined;
    const query = this.buildPRQuery();
    let currentPageSize = this.pullRequestsPageSize;
    let currentCursor = startCursor;
    let hasNextPage = true;
    let querySuccess = false;
    while (hasNextPage) {
      try {
        const res = await this.octokit(org).graphql<PullRequestsQuery>(query, {
          owner: org,
          repo,
          page_size: currentPageSize,
          nested_page_size: this.pageSize,
          cursor: currentCursor,
        });
        querySuccess = true;
        for (const pr of res.repository.pullRequests.nodes) {
          if (
            this.backfill &&
            endDate &&
            Utils.toDate(pr.updatedAt) > endDate
          ) {
            continue;
          }
          if (
            adjustedStartDate &&
            Utils.toDate(pr.updatedAt) < adjustedStartDate
          ) {
            return;
          }
          const labels = await this.extractPullRequestLabels(pr, org, repo);
          const mergedByMergeQueue = labels.some(
            (label) => label.name === 'merged-by-mq'
          );
          let coverage = null;
          if (
            this.fetchPullRequestDiffCoverage &&
            (pr.mergeCommit || mergedByMergeQueue)
          ) {
            const lastCommitSha = pr.commits.nodes?.[0]?.commit?.oid;
            if (lastCommitSha) {
              coverage = await this.getDiffCoverage(
                org,
                repo,
                lastCommitSha,
                pr.number
              );
            }
          }
          yield {
            org,
            repo,
            ...pr,
            labels,
            files: await this.extractPullRequestFiles(pr, org, repo),
            reviews: await this.extractPullRequestReviews(pr, org, repo),
            reviewRequests: await this.extractPullRequestReviewRequests(
              pr,
              org,
              repo
            ),
            coverage,
          };
        }
        // increase page size for the next iteration in case it was decreased previously
        currentPageSize = Math.min(
          currentPageSize * 2,
          this.pullRequestsPageSize
        );
        currentCursor = res.repository.pullRequests.pageInfo.endCursor;
        hasNextPage = res.repository.pullRequests.pageInfo.hasNextPage;
        querySuccess = false;
      } catch (error: any) {
        if (querySuccess) {
          // if query succeeded, the error is not related to the query itself
          throw error;
        }
        if (currentPageSize === 1) {
          // if page size is already 1, there's nothing else to try
          this.logger.warn(
            `Failed to query pull requests with page size 1 on repo ${org}/${repo}`
          );
          throw error;
        }
        // decrease page size and try again
        currentPageSize = Math.max(Math.floor(currentPageSize / 2), 1);
        this.logger.debug(
          `Failed to query pull requests for repo ${org}/${repo} (cursor: ${currentCursor}). Retrying with page size ${currentPageSize}.`
        );
      }
    }
  }

  private async getPullRequestsStartCursor(
    org: string,
    repo: string,
    endDate: Date
  ): Promise<string | undefined> {
    if (!this.backfill) {
      return;
    }
    const iter = this.octokit(
      org
    ).graphql.paginate.iterator<PullRequestsCursorQuery>(
      PULL_REQUESTS_CURSOR_QUERY,
      {
        owner: org,
        repo,
        page_size: this.pageSize,
      }
    );
    for await (const res of iter) {
      for (const pr of res.repository.pullRequests.nodes) {
        if (Utils.toDate(pr.updatedAt) < endDate) {
          return res.repository.pullRequests.pageInfo.startCursor;
        }
      }
    }
  }

  private async getDiffCoverage(
    org: string,
    repo: string,
    commitSha: string,
    prNumber: number
  ): Promise<CoverageReport | null> {
    if (!this.fetchPullRequestDiffCoverage) {
      return null;
    }

    const iter = this.octokit(org).paginate.iterator(
      this.octokit(org).repos.listCommitStatusesForRef,
      {
        owner: org,
        repo,
        ref: commitSha,
        per_page: this.pageSize,
      }
    );

    try {
      let codeClimateResult = undefined;
      let codeCovResult = undefined;
      this.logger.debug(
        `Attempting to parse code coverage for commit ${commitSha} in ${org}/${repo} for PR #${prNumber}`
      );

      const processStatus = (status: any) => {
        const match = status.description.match(/(\d+(?:\.\d+)?)%/);

        if (match) {
          const coveragePercentage = parseFloat(match[1]);
          this.logger.debug(
            `Successfully parsed code coverage from ${status.context}`
          );
          return {
            coveragePercentage: coveragePercentage,
            createdAt: Utils.toDate(status.created_at),
            commitSha,
          };
        } else {
          this.logger.warn(
            `Failed to parse ${status.context} status description: ${status.description}`
          );
          return undefined;
        }
      };

      for await (const res of iter) {
        for (const status of res.data) {
          if (status?.context === 'codeclimate/diff-coverage') {
            codeClimateResult = processStatus(status);
          } else if (status?.context === 'codecov/patch') {
            codeCovResult = processStatus(status);
          }
        }
      }

      if (codeCovResult) {
        return codeCovResult;
      } else if (codeClimateResult) {
        return codeClimateResult;
      }
    } catch (err: any) {
      if (err?.status == 403) {
        throw new VError(err, 'unable to list commit statuses');
      }
      throw err;
    }

    return null;
  }

  private buildPRQuery(): string {
    const appendFragment = (
      query: string,
      shouldAppend: boolean,
      fragment: string,
      placeholder: string
    ): string => {
      return shouldAppend ? query + fragment : query.replace(placeholder, '');
    };

    let query = PULL_REQUESTS_QUERY;
    query = appendFragment(query, true, LABELS_FRAGMENT, '...labels');
    query = appendFragment(
      query,
      this.fetchPullRequestFiles,
      FILES_FRAGMENT,
      '...files'
    );
    query = appendFragment(
      query,
      this.fetchPullRequestReviews,
      REVIEWS_FRAGMENT,
      '...reviews'
    );
    query = appendFragment(
      query,
      this.fetchPullRequestReviews,
      REVIEW_REQUESTS_FRAGMENT,
      '...reviewRequests'
    );

    return query;
  }

  private async extractPullRequestLabels(
    pr: PullRequestNode,
    org: string,
    repo: string
  ): Promise<PullRequestLabel[]> {
    const {nodes, pageInfo} = pr.labels ?? {};
    if (nodes && pageInfo && !pageInfo.hasNextPage) {
      return nodes;
    }
    return this.getPullRequestLabels(
      org,
      repo,
      pr.number,
      1 // start from the first page to make sure we don't miss any
    );
  }

  private async getPullRequestLabels(
    org: string,
    repo: string,
    number: number,
    startingPage: number = 1
  ): Promise<PullRequestLabel[]> {
    const iter = this.octokit(org).paginate.iterator(
      this.octokit(org).rest.issues.listLabelsOnIssue,
      {
        owner: org,
        repo,
        issue_number: number,
        per_page: this.pageSize,
        page: startingPage,
      }
    );
    const labels: PullRequestLabel[] = [];
    for await (const res of iter) {
      for (const label of res.data) {
        labels.push(pick(label, ['name']));
      }
    }
    return labels;
  }

  private async extractPullRequestFiles(
    pr: PullRequestNode,
    org: string,
    repo: string
  ): Promise<PullRequestFile[]> {
    if (!this.fetchPullRequestFiles) {
      return [];
    }
    const {nodes, pageInfo} = pr.files ?? {};
    if (nodes && pageInfo && !pageInfo.hasNextPage) {
      return nodes;
    }
    return this.getPullRequestFiles(
      org,
      repo,
      pr.number,
      1 // start from the first page to make sure we don't miss any
    );
  }

  private async getPullRequestFiles(
    org: string,
    repo: string,
    number: number,
    startingPage: number = 1
  ): Promise<PullRequestFile[]> {
    const iter = this.octokit(org).paginate.iterator(
      this.octokit(org).rest.pulls.listFiles,
      {
        owner: org,
        repo,
        pull_number: number,
        per_page: this.pageSize,
        page: startingPage,
      }
    );
    const files: PullRequestFile[] = [];
    try {
      for await (const res of iter) {
        for (const file of res.data) {
          files.push({
            additions: file.additions,
            deletions: file.deletions,
            path: file.filename,
          });
        }
      }
    } catch (err: any) {
      if (err.status === 422) {
        this.logger.warn(
          `Couldn't fetch files for PR ${org}/${repo}/${number}. Status: ${err.status}. Message: ${err.message}`
        );
        return [];
      }
    }
    return files;
  }

  private async extractPullRequestReviews(
    pr: PullRequestNode,
    org: string,
    repo: string
  ): Promise<PullRequestReview[]> {
    if (!this.fetchPullRequestReviews) {
      return [];
    }
    const {nodes, pageInfo} = pr.reviews ?? {};
    if (nodes && pageInfo && !pageInfo.hasNextPage) {
      return nodes;
    }
    const reviews: PullRequestReview[] = nodes ? [...nodes] : [];
    const remainingReviews = await this.getPullRequestReviews(
      org,
      repo,
      pr.number,
      pageInfo?.endCursor
    );
    return reviews.concat(remainingReviews);
  }

  private async getPullRequestReviews(
    org: string,
    repo: string,
    number: number,
    startCursor?: string
  ): Promise<PullRequestReview[]> {
    const iter = this.octokit(
      org
    ).graphql.paginate.iterator<PullRequestReviewsQuery>(
      PULL_REQUEST_REVIEWS_QUERY,
      {
        owner: org,
        repo,
        number,
        nested_page_size: this.pageSize,
        cursor: startCursor,
      }
    );
    const reviews: PullRequestReview[] = [];
    for await (const res of iter) {
      for (const review of res.repository.pullRequest.reviews.nodes) {
        reviews.push(review);
      }
    }
    return reviews;
  }

  async *getPullRequestComments(
    org: string,
    repo: string,
    startDate?: Date,
    endDate?: Date
  ): AsyncGenerator<PullRequestComment> {
    // query supports filtering by start date (since) but not by end date
    // for backfill, we iterate in ascending order from the start date and stop when we reach the end date
    const iter = this.octokit(org).paginate.iterator(
      this.octokit(org).pulls.listReviewCommentsForRepo,
      {
        owner: org,
        repo: repo,
        since: startDate?.toISOString(),
        direction: this.backfill ? 'asc' : 'desc',
        sort: 'updated',
        per_page: this.pageSize,
      }
    );
    for await (const res of iter) {
      for (const comment of res.data) {
        if (
          this.backfill &&
          endDate &&
          Utils.toDate(comment.updated_at) > endDate
        ) {
          return;
        }
        yield {
          repository: `${org}/${repo}`,
          user: pick(comment.user, [
            'login',
            'name',
            'email',
            'html_url',
            'type',
          ]),
          ...pick(comment, [
            'id',
            'body',
            'created_at',
            'updated_at',
            'pull_request_url',
            'html_url',
          ]),
        };
      }
    }
  }

  async *getLabels(org: string, repo: string): AsyncGenerator<Label> {
    const iter = this.octokit(org).graphql.paginate.iterator<LabelsQuery>(
      LABELS_QUERY,
      {
        owner: org,
        repo,
        page_size: this.pageSize,
      }
    );
    for await (const res of iter) {
      for (const label of res.repository.labels.nodes) {
        yield {
          org,
          repo,
          name: label.name,
        };
      }
    }
  }

  async extractPullRequestReviewRequests(
    pr: PullRequestNode,
    org: string,
    repo: string
  ): Promise<PullRequestReviewRequest[]> {
    if (!this.fetchPullRequestReviews) {
      return [];
    }
    const {nodes, pageInfo} = pr.reviewRequests ?? {};
    if (nodes && pageInfo && !pageInfo.hasNextPage) {
      return nodes;
    }
    const reviewRequests: PullRequestReviewRequest[] = nodes ? [...nodes] : [];
    const remainingReviewRequests = await this.getPullRequestReviewRequests(
      org,
      repo,
      pr.number,
      pageInfo?.endCursor
    );
    return reviewRequests.concat(remainingReviewRequests);
  }

  async getPullRequestReviewRequests(
    org: string,
    repo: string,
    number: number,
    startCursor?: string
  ): Promise<PullRequestReviewRequest[]> {
    const iter = this.octokit(
      org
    ).graphql.paginate.iterator<PullRequestReviewRequestsQuery>(
      PULL_REQUEST_REVIEW_REQUESTS_QUERY,
      {
        owner: org,
        repo,
        number,
        nested_page_size: this.pageSize,
        cursor: startCursor,
      }
    );
    const reviewRequests: PullRequestReviewRequest[] = [];
    for await (const res of iter) {
      for (const review of res.repository.pullRequest.reviewRequests.nodes) {
        reviewRequests.push(review);
      }
    }
    return reviewRequests;
  }

  async *getCommits(
    org: string,
    repo: string,
    branch: string,
    startDate?: Date,
    endDate?: Date
  ): AsyncGenerator<Commit> {
    // query supports filtering by start date (since) and end date (until)
    const queryParameters = {
      owner: org,
      repo,
      branch,
      since: startDate?.toISOString(),
      ...(this.backfill && {until: endDate?.toISOString()}),
    };
    const query = await this.getCommitsQuery(queryParameters);
    yield* this.queryCommits(org, repo, branch, query, queryParameters);
  }

  private async *queryCommits(
    org: string,
    repo: string,
    branch: string,
    query: string,
    queryParameters: CommitsQueryVariables
  ): AsyncGenerator<Commit> {
    let res: CommitsQuery;
    let currentQuery = query;
    let currentPageSize = this.commitsPageSize;
    let currentCursor: string = undefined;
    let hasNextPage = true;
    let querySuccess = false;
    while (hasNextPage) {
      try {
        res = await this.octokit(org).graphql<CommitsQuery>(currentQuery, {
          ...queryParameters,
          page_size: currentPageSize,
          cursor: currentCursor,
        });
        querySuccess = true;
        if (res?.repository?.ref?.target?.type !== 'Commit') {
          // check to make ts happy
          return;
        }
        const history = res.repository.ref.target.history;
        if (!history) {
          this.logger.debug(`No commit history found for ${org}/${repo}`);
          return;
        }
        for (const commit of history.nodes) {
          yield {
            org,
            repo,
            branch,
            ...commit,
          };
        }
        currentQuery = query;
        // increase page size for the next iteration in case it was decreased previously
        currentPageSize = Math.min(currentPageSize * 2, this.commitsPageSize);
        currentCursor = history.pageInfo.endCursor;
        hasNextPage = history.pageInfo.hasNextPage;
        querySuccess = false;
      } catch (error: any) {
        if (querySuccess) {
          // if query succeeded, the error is not related to the root query itself
          throw error;
        }
        if (currentPageSize === 1) {
          const errorMessages = error?.errors?.map((e: any) => e.message);
          if (!errorMessages || errorMessages.length != 1) {
            throw error;
          }
          if (/changedFiles|additions|deletions/.test(errorMessages[0])) {
            this.logger.warn(
              `Failed to query commits with diff stats for repo ${org}/${repo} (cursor: ${currentCursor}). Retrying without diff stats.`
            );
            currentQuery = removeDiffStatsFromCommitsQuery(currentQuery);
            continue;
          }
          // if page size is already 1, there's nothing else to try
          this.logger.warn(
            `Failed to query commits with page size 1 on repo ${org}/${repo}`
          );
          throw error;
        }
        // decrease page size and try again
        currentPageSize = Math.max(Math.floor(currentPageSize / 2), 1);
        this.logger.debug(
          `Failed to query commits for repo ${org}/${repo} (cursor: ${currentCursor}). Retrying with page size ${currentPageSize}.`
        );
      }
    }
  }

  // memoize since one call is enough to check if the field is available
  @Memoize(() => null)
  private async getCommitsQuery(
    queryParameters: CommitsQueryVariables
  ): Promise<string> {
    // Check if the server has changedFilesIfAvailable field available (versions < 3.8)
    // See: https://docs.github.com/en/graphql/reference/objects#commit
    const query = removeDiffStatsFromCommitsQuery(COMMITS_QUERY); // test only keeping changedFilesIfAvailable field
    try {
      await this.octokit(queryParameters.owner).graphql(query, {
        ...queryParameters,
        page_size: 1,
      });
    } catch (err: any) {
      const errorCode = err?.errors?.[0]?.extensions?.code;
      // Check if the error was caused by querying undefined changedFilesIfAvailable field
      if (errorCode === 'undefinedField') {
        this.logger.warn(
          `GQL schema Commit object doesn't contain field changedFilesIfAvailable. Will query for changedFiles instead.`
        );
        return COMMITS_QUERY.replace(/changedFilesIfAvailable\s+/, '');
      }
      throw err;
    }
    return COMMITS_QUERY.replace(/changedFiles\s+/, '');
  }

  async *getOrganizationMembers(org: string): AsyncGenerator<User> {
    const iter = this.octokit(org).graphql.paginate.iterator<ListMembersQuery>(
      ORG_MEMBERS_QUERY,
      {
        login: org,
        page_size: this.pageSize,
      }
    );
    for await (const res of this.wrapIterable(
      iter,
      this.acceptPartialResponseWrapper(`org users for ${org}`)
    )) {
      for (const member of res.organization.membersWithRole.nodes) {
        if (member?.login) {
          yield {
            org,
            ...member,
          };
        }
      }
    }
  }

  @Memoize()
  async getTeams(org: string): Promise<ReadonlyArray<Team>> {
    const teams: Team[] = [];
    const iter = this.octokit(org).paginate.iterator(
      this.octokit(org).teams.list,
      {
        org,
        per_page: this.pageSize,
      }
    );
    for await (const res of iter) {
      for (const team of res.data) {
        teams.push({
          org,
          parentSlug: team.parent?.slug ?? null,
          ...pick(team, ['name', 'slug', 'description']),
        });
      }
    }
    return teams;
  }

  async *getTeamMemberships(org: string): AsyncGenerator<TeamMembership> {
    for (const team of await this.getTeams(org)) {
      const iter = this.octokit(org).paginate.iterator(
        this.octokit(org).teams.listMembersInOrg,
        {
          org,
          team_slug: team.slug,
          per_page: this.pageSize,
        }
      );
      for await (const res of iter) {
        for (const member of res.data) {
          if (member.login) {
            yield {
              org,
              team: team.slug,
              user_login: member.login,
              user: pick(member, [
                'login',
                'name',
                'email',
                'html_url',
                'type',
              ]),
            };
          }
        }
      }
    }
  }

  async *getCopilotSeats(
    org: string
  ): AsyncGenerator<CopilotSeatsStreamRecord> {
    let seatsFound: boolean = false;
    const iter = this.octokit(org).paginate.iterator(
      this.octokit(org).copilot.listCopilotSeats,
      {
        org,
        per_page: this.pageSize,
      }
    );
    try {
      for await (const res of iter) {
        const seats = (res.data as any).seats as CopilotSeatsResponse['seats'];
        for (const seat of seats) {
          seatsFound = true;
          yield {
            org,
            user: seat.assignee.login as string,
            assignee: pick(seat.assignee, [
              'login',
              'name',
              'email',
              'html_url',
              'type',
            ]),
<<<<<<< HEAD
            team: seat.assigning_team?.slug,
            startedAt: Utils.toDate(seat.created_at).toISOString(),
            ...pick(seat, [
              'created_at',
              'updated_at',
              'pending_cancellation_date',
              'last_activity_at',
=======
            team: teamAssignee,
            teamJoinedAt: teamJoinedAt?.toISOString(),
            ...(isStartedAtUpdated && {startedAt: startedAt.toISOString()}),
            ...pick(seat, [
              'pending_cancellation_date',
              'last_activity_at',
              'plan_type',
>>>>>>> 89b38bb7
            ]),
          } as CopilotSeat;
        }
      }
      if (!seatsFound) {
        yield {
          empty: true,
          org,
        } as CopilotSeatsEmpty;
      }
    } catch (err: any) {
      this.handleCopilotError(err, org, 'seats');
    }
  }

  async *getCopilotUsage(
    org: string,
    cutoffDate: number
  ): AsyncGenerator<CopilotUsageSummary> {
<<<<<<< HEAD
=======
    let data: Omit<CopilotUsageSummary, 'org' | 'team'>[];
>>>>>>> 89b38bb7
    try {
      const res: OctokitResponse<CopilotMetricsResponse> = await this.octokit(
        org
      ).request(this.octokit(org).copilotMetrics, {
        org,
      });
      const data = transformCopilotMetricsResponse(res.data);
      if (isNil(data) || isEmpty(data)) {
        this.logger.warn(`No GitHub Copilot usage found for org ${org}.`);
        return;
      }
      const latestDay = Math.max(
        0,
        ...data.map((usage) => Utils.toDate(usage.day).getTime())
      );
      if (latestDay <= cutoffDate) {
        this.logger.info(
          `GitHub Copilot usage data for org ${org} is already up-to-date: ${new Date(cutoffDate).toISOString()}`
        );
        return;
      }
      for (const usage of data) {
        yield {
          org,
          team: null,
          ...usage,
        };
      }
      yield* this.getCopilotUsageTeams(org);
    } catch (err: any) {
      this.handleCopilotError(err, org, 'usage');
    }
  }

  async *getCopilotUsageTeams(
    org: string
  ): AsyncGenerator<CopilotUsageSummary> {
    let teamSlugs: ReadonlyArray<string>;
    try {
      if (this.copilotMetricsTeams.length > 0) {
        teamSlugs = this.copilotMetricsTeams;
      } else {
        const teamsResponse = await this.getTeams(org);
        teamSlugs = teamsResponse.map((team) => team.slug);
      }
    } catch (err: any) {
      if (err.status >= 400 && err.status < 500) {
        this.logger.warn(
          `Failed to fetch teams for org ${org}. Ensure Teams permissions are given. Skipping pulling GitHub Copilot usage by teams.`
        );
        return;
      }
      throw err;
    }
    for (const teamSlug of teamSlugs) {
<<<<<<< HEAD
      const res: OctokitResponse<CopilotMetricsResponse> = await this.octokit(
        org
      ).request(this.octokit(org).copilotMetricsForTeam, {
        org,
        team_slug: teamSlug,
      });
      const data = transformCopilotMetricsResponse(res.data);
=======
      let data: Omit<CopilotUsageSummary, 'org' | 'team'>[];
      if (!this.copilotMetricsPreviewAPI) {
        const res: OctokitResponse<CopilotMetricsResponse> = await this.octokit(
          org
        ).request(this.octokit(org).copilotMetricsForTeam, {
          org,
          team_slug: teamSlug,
        });
        data = transformCopilotMetricsResponse(res.data);
      } else {
        const res = await this.octokit(org).copilot.usageMetricsForTeam({
          org,
          team_slug: teamSlug,
        });
        data = res.data;
      }
>>>>>>> 89b38bb7
      if (isNil(data) || isEmpty(data)) {
        this.logger.warn(
          `No GitHub Copilot usage found for org ${org} - team ${teamSlug}.`
        );
        continue;
      }
      for (const usage of data) {
        yield {
          org,
          team: teamSlug,
          ...usage,
        };
      }
    }
  }

  private handleCopilotError(err: any, org: string, context: string) {
    if (err.status >= 400 && err.status < 500) {
      if (err.message) {
        this.logger.warn(err.message);
      }
      this.logger.warn(
        `Failed to sync GitHub Copilot ${context} for org ${org}. Ensure GitHub Copilot is enabled for the organization and/or the authentication token/app has the right permissions.`
      );
      return;
    }
    throw err;
  }

  /**
   * API only available to enterprise organizations
   * Audit logs older than 180 days are not available
   */
  async getAuditLogs<T>(
    org: string,
    phrase: string,
    context: string
  ): Promise<ReadonlyArray<T>> {
    const logs = [];
    const iter = this.octokit(org).paginate.iterator(
      this.octokit(org).auditLogs,
      {
        org,
        phrase,
        order: 'asc',
        per_page: this.pageSize,
      }
    );
    try {
      for await (const res of iter) {
        for (const log of res.data) {
          logs.push(log);
        }
      }
    } catch (err: any) {
      if (err.status >= 400 && err.status < 500) {
        this.logger.warn(
          `Couldn't fetch audit logs for org ${org}. API only available to Enterprise organizations. Status: ${err.status}. Context: ${context}`
        );
        return [];
      }
      throw err;
    }
    return logs;
  }

  async *getOutsideCollaborators(
    org: string
  ): AsyncGenerator<OutsideCollaborator> {
    const iter = this.octokit(org).paginate.iterator(
      this.octokit(org).orgs.listOutsideCollaborators,
      {
        org,
        per_page: this.pageSize,
      }
    );
    for await (const res of iter) {
      for (const collaborator of res.data) {
        yield {
          org,
          ...pick(collaborator, ['login', 'email', 'name', 'type', 'html_url']),
        };
      }
    }
  }

  async *getSamlSsoUsers(org: string): AsyncGenerator<SamlSsoUser> {
    let res: ListSamlSsoUsersQuery;
    let currentCursor: string = undefined;
    let hasNextPage = true;
    while (hasNextPage) {
      res = await this.octokit(org).graphql<ListSamlSsoUsersQuery>(
        LIST_SAML_SSO_USERS_QUERY,
        {
          login: org,
          page_size: this.pageSize,
          cursor: currentCursor,
        }
      );
      const identities =
        res.organization.samlIdentityProvider?.externalIdentities?.nodes ?? [];
      for (const identity of identities) {
        if (!identity?.user?.login) {
          continue;
        }
        yield {
          org,
          user_login: identity.user.login,
          ...identity,
        };
      }
      currentCursor =
        res.organization.samlIdentityProvider?.externalIdentities?.pageInfo
          ?.endCursor;
      hasNextPage =
        res.organization.samlIdentityProvider?.externalIdentities?.pageInfo
          ?.hasNextPage;
    }
  }

  async *getTags(org: string, repo: string): AsyncGenerator<Tag> {
    // Tags can only be sorted on the underlying commit timestamp
    // which doesn't have to correspond to tag creation timestamp
    // so, we always pull all tags
    const iter = this.octokit(org).graphql.paginate.iterator<RepoTagsQuery>(
      REPOSITORY_TAGS_QUERY,
      {
        owner: org,
        repo,
        per_page: this.pageSize,
      }
    );
    for await (const res of iter) {
      for (const tag of res.repository.refs.nodes) {
        let commit: TagsQueryCommitNode;
        if (tag.target?.type === 'Commit') {
          commit = tag.target;
        } else if (
          tag.target?.type === 'Tag' &&
          tag.target?.target?.type === 'Commit'
        ) {
          commit = tag.target.target;
        } else {
          continue;
        }
        yield {
          repository: `${org}/${repo}`,
          name: tag.name,
          commit_sha: commit.sha,
          commit,
        };
      }
    }
  }

  async *getReleases(org: string, repo: string): AsyncGenerator<Release> {
    const iter = this.octokit(org).paginate.iterator(
      this.octokit(org).repos.listReleases,
      {
        owner: org,
        repo,
        per_page: this.pageSize,
      }
    );
    for await (const res of iter) {
      for (const release of res.data) {
        yield {
          repository: `${org}/${repo}`,
          html_url: release.url,
          author: pick(release.author, [
            'login',
            'name',
            'email',
            'html_url',
            'type',
          ]),
          ...pick(release, [
            'id',
            'name',
            'body',
            'draft',
            'created_at',
            'published_at',
            'tag_name',
          ]),
        };
      }
    }
  }

  async *getProjects(org: string): AsyncGenerator<Project> {
    const iter = this.octokit(org).graphql.paginate.iterator<ProjectsQuery>(
      PROJECTS_QUERY,
      {
        login: org,
        page_size: this.pageSize,
      }
    );
    for await (const res of iter) {
      for (const project of res.organization.projectsV2.nodes) {
        yield {
          org,
          ...pick(project, ['id', 'name', 'body', 'created_at', 'updated_at']),
        };
      }
    }
  }

  // REST API endpoint used to get organization classic projects
  // Will be deprecated, but we still need to support it for older server versions
  // see https://github.blog/changelog/2024-05-23-sunset-notice-projects-classic/
  async *getClassicProjects(org: string): AsyncGenerator<Project> {
    const iter = this.octokit(org).paginate.iterator(
      this.octokit(org).projects.listForOrg,
      {
        org,
        state: 'all',
        per_page: this.pageSize,
      }
    );
    try {
      for await (const res of iter) {
        for (const project of res.data) {
          yield {
            org,
            id: toString(project.id),
            ...pick(project, ['name', 'body', 'created_at', 'updated_at']),
          };
        }
      }
    } catch (err: any) {
      if (err.status === 404 || err.status === 410) {
        this.logger.warn(`Classic projects API is not available/deprecated.`);
        return;
      }
      throw err;
    }
  }

  async *getIssues(
    org: string,
    repo: string,
    startDate?: Date,
    endDate?: Date
  ): AsyncGenerator<Issue> {
    const iter = this.octokit(org).graphql.paginate.iterator<IssuesQuery>(
      ISSUES_QUERY,
      {
        owner: org,
        repo,
        page_size: this.pageSize,
      }
    );
    for await (const res of iter) {
      for (const issue of res.repository.issues.nodes) {
        if (
          this.backfill &&
          endDate &&
          Utils.toDate(issue.updatedAt) > endDate
        ) {
          continue;
        }
        if (startDate && Utils.toDate(issue.updatedAt) < startDate) {
          return;
        }
        yield {
          org,
          repo,
          ...issue,
        };
      }
    }
  }

  async *getIssueComments(
    org: string,
    repo: string,
    startDate?: Date,
    endDate?: Date
  ): AsyncGenerator<IssueComment> {
    // query supports filtering by start date (since) but not by end date
    // for backfill, we iterate in ascending order from the start date and stop when we reach the end date
    const iter = this.octokit(org).paginate.iterator(
      this.octokit(org).issues.listCommentsForRepo,
      {
        owner: org,
        repo: repo,
        since: startDate?.toISOString(),
        direction: this.backfill ? 'asc' : 'desc',
        sort: 'updated',
        per_page: this.pageSize,
      }
    );
    for await (const res of iter) {
      for (const comment of res.data) {
        if (
          this.backfill &&
          endDate &&
          Utils.toDate(comment.updated_at) > endDate
        ) {
          return;
        }
        yield {
          repository: `${org}/${repo}`,
          user: pick(comment.user, [
            'login',
            'name',
            'email',
            'html_url',
            'type',
          ]),
          ...pick(comment, [
            'id',
            'body',
            'created_at',
            'updated_at',
            'issue_url',
            'html_url',
          ]),
        };
      }
    }
  }

  async *getCodeScanningAlerts(
    org: string,
    repo: string,
    startDate?: Date,
    endDate?: Date
  ): AsyncGenerator<CodeScanningAlert> {
    const iter = this.octokit(org).paginate.iterator(
      this.octokit(org).codeScanning.listAlertsForRepo,
      {
        owner: org,
        repo,
        per_page: this.pageSize,
        sort: 'updated',
        direction: 'desc',
      }
    );
    try {
      for await (const res of iter) {
        for (const alert of res.data) {
          if (
            this.backfill &&
            endDate &&
            Utils.toDate(alert.updated_at) > endDate
          ) {
            continue;
          }
          if (startDate && Utils.toDate(alert.updated_at) < startDate) {
            return;
          }
          yield {
            org,
            repo,
            ...alert,
            dismissed_by: alert.dismissed_by?.login ?? null,
          };
        }
      }
    } catch (err: any) {
      this.handleSecurityAlertError(err, org, repo, 'code scanning');
    }
  }

  async *getDependabotAlerts(
    org: string,
    repo: string,
    startDate?: Date,
    endDate?: Date
  ): AsyncGenerator<DependabotAlert> {
    const iter = this.octokit(org).paginate.iterator(
      this.octokit(org).dependabot.listAlertsForRepo,
      {
        owner: org,
        repo,
        per_page: this.pageSize,
        sort: 'updated',
        direction: 'desc',
      }
    );
    try {
      for await (const res of iter) {
        for (const alert of res.data) {
          if (
            this.backfill &&
            endDate &&
            Utils.toDate(alert.updated_at) > endDate
          ) {
            continue;
          }
          if (startDate && Utils.toDate(alert.updated_at) < startDate) {
            return;
          }
          yield {
            org,
            repo,
            ...alert,
            dismissed_by: alert.dismissed_by?.login ?? null,
          };
        }
      }
    } catch (err: any) {
      this.handleSecurityAlertError(err, org, repo, 'dependabot');
    }
  }

  async *getSecretScanningAlerts(
    org: string,
    repo: string,
    startDate?: Date,
    endDate?: Date
  ): AsyncGenerator<SecretScanningAlert> {
    const iter = this.octokit(org).paginate.iterator(
      this.octokit(org).secretScanning.listAlertsForRepo,
      {
        owner: org,
        repo,
        per_page: this.pageSize,
        sort: 'updated',
        direction: 'desc',
      }
    );
    try {
      for await (const res of iter) {
        for (const alert of res.data) {
          if (
            this.backfill &&
            endDate &&
            Utils.toDate(alert.updated_at) > endDate
          ) {
            continue;
          }
          if (startDate && Utils.toDate(alert.updated_at) < startDate) {
            return;
          }
          yield {
            org,
            repo,
            ...alert,
            resolved_by: alert.resolved_by?.login ?? null,
            push_protection_bypassed_by:
              alert.push_protection_bypassed_by?.login ?? null,
          };
        }
      }
    } catch (err: any) {
      this.handleSecurityAlertError(err, org, repo, 'secret scanning');
    }
  }

  private handleSecurityAlertError(
    err: any,
    org: string,
    repo: string,
    context: string
  ) {
    if (err.status >= 400 && err.status < 500) {
      this.logger.debug(
        `Couldn't fetch ${context} alerts for repo ${org}/${repo}. Status: ${err.status}. Message: ${err.message}`
      );
      return;
    }
    throw err;
  }

  async *getWorkflows(org: string, repo: string): AsyncGenerator<Workflow> {
    const iter = this.octokit(org).paginate.iterator(
      this.octokit(org).actions.listRepoWorkflows,
      {
        owner: org,
        repo,
        per_page: this.pageSize,
      }
    );
    for await (const res of iter) {
      for (const workflow of res.data) {
        yield {
          org,
          repo,
          ...workflow,
        };
      }
    }
  }

  @Memoize((org: string, repo: string) => StreamBase.orgRepoKey(org, repo))
  async getWorkflowRuns(
    org: string,
    repo: string,
    startDate?: Date,
    endDate?: Date
  ): Promise<ReadonlyArray<WorkflowRun>> {
    const workflowRuns: WorkflowRun[] = [];
    // workflow runs have a maximum duration to be updated, and we can just filter by created_at
    const createdSince = startDate
      ? Utils.toDate(startDate.getTime() - MAX_WORKFLOW_RUN_DURATION_MS)
      : null;
    const iter = this.octokit(org).paginate.iterator(
      this.octokit(org).actions.listWorkflowRunsForRepo,
      {
        owner: org,
        repo,
        per_page: this.pageSize,
        created: `${createdSince?.toISOString() ?? '*'}..${(this.backfill && endDate?.toISOString()) || '*'}`,
      }
    );
    for await (const res of iter) {
      for (const workflowRun of res.data) {
        // skip runs that were updated before the start date / updated_at cutoff
        if (Utils.toDate(workflowRun.updated_at) < startDate) {
          continue;
        }
        workflowRuns.push({
          org,
          repo,
          ...pick(workflowRun, [
            'id',
            'name',
            'head_branch',
            'head_sha',
            'path',
            'run_number',
            'event',
            'display_title',
            'status',
            'conclusion',
            'workflow_id',
            'url',
            'html_url',
            'created_at',
            'updated_at',
            'run_attempt',
            'run_started_at',
          ]),
        });
      }
    }
    return workflowRuns;
  }

  async *getWorkflowRunJobs(
    org: string,
    repo: string,
    workflowRun: WorkflowRun
  ): AsyncGenerator<WorkflowJob> {
    const iter = this.octokit(org).paginate.iterator(
      this.octokit(org).actions.listJobsForWorkflowRun,
      {
        owner: org,
        repo,
        run_id: workflowRun.id,
        per_page: this.pageSize,
      }
    );
    for await (const res of iter) {
      for (const job of res.data) {
        yield {
          org,
          repo,
          workflow_id: workflowRun.workflow_id, // workflow_id is not available in job object
          ...pick(job, [
            'run_id',
            'id',
            'workflow_name',
            'head_branch',
            'run_attempt',
            'head_sha',
            'url',
            'html_url',
            'status',
            'conclusion',
            'created_at',
            'started_at',
            'completed_at',
            'name',
            'labels',
          ]),
        };
      }
    }
  }

  async *getWorkflowRunArtifacts(
    org: string,
    repo: string,
    workflowRun: WorkflowRun
  ): AsyncGenerator<Artifact> {
    const iter = this.octokit(org).paginate.iterator(
      this.octokit(org).actions.listWorkflowRunArtifacts,
      {
        owner: org,
        repo,
        run_id: workflowRun.id,
        per_page: this.pageSize,
      }
    );
    for await (const res of iter) {
      for (const artifact of res.data) {
        yield {
          org,
          repo,
          workflow_id: workflowRun.workflow_id, // workflow_id is not available in artifact object
          run_id: workflowRun.id,
          ...pick(artifact, [
            'id',
            'name',
            'size_in_bytes',
            'url',
            'archive_download_url',
            'expired',
            'created_at',
            'expires_at',
            'updated_at',
          ]),
        };
      }
    }
  }

  async getEnterprise(enterprise: string): Promise<Enterprise> {
    const res = await this.baseOctokit.graphql<EnterpriseQuery>(
      ENTERPRISE_QUERY,
      {slug: enterprise}
    );
    return res.enterprise;
  }

  @Memoize()
  async getEnterpriseTeams(
    enterprise: string
  ): Promise<ReadonlyArray<EnterpriseTeam>> {
    const teams: EnterpriseTeam[] = [];
    const iter = this.baseOctokit.paginate.iterator<EnterpriseTeamsResponse[0]>(
      this.baseOctokit.enterpriseTeams,
      {
        enterprise,
        per_page: this.pageSize,
      }
    );
    for await (const res of iter) {
      for (const team of res.data) {
        teams.push({
          enterprise,
          ...pick(team, ['slug', 'name']),
        });
      }
    }
    return teams;
  }

  async *getEnterpriseTeamMemberships(
    enterprise: string
  ): AsyncGenerator<EnterpriseTeamMembership> {
    for (const team of await this.getEnterpriseTeams(enterprise)) {
      const iter = this.baseOctokit.paginate.iterator<
        EnterpriseTeamMembershipsResponse[0]
      >(this.baseOctokit.enterpriseTeamMembers, {
        enterprise,
        team_slug: team.slug,
        per_page: this.pageSize,
      });
      for await (const res of iter) {
        for (const member of res.data) {
          if (member.login) {
            yield {
              enterprise,
              team: team.slug,
              user_login: member.login,
              user: pick(member, [
                'login',
                'name',
                'email',
                'html_url',
                'type',
              ]),
            };
          }
        }
      }
    }
  }

  async *getEnterpriseCopilotSeats(
    enterprise: string
  ): AsyncGenerator<EnterpriseCopilotSeatsStreamRecord> {
    let seatsFound: boolean = false;
    const iter: AsyncIterable<{data: EnterpriseCopilotSeatsResponse}> =
      this.baseOctokit.paginate.iterator<any>(
        this.baseOctokit.enterpriseCopilotSeats,
        {
          enterprise,
          per_page: this.pageSize,
        }
      );
    for await (const res of iter) {
      for (const seat of res.data.seats) {
        seatsFound = true;
        yield {
          enterprise,
          user: seat.assignee.login as string,
          assignee: pick(seat.assignee, [
            'login',
            'name',
            'email',
            'html_url',
            'type',
          ]),
          team: seat.assigning_team?.slug,
          ...pick(seat, [
            'created_at',
            'updated_at',
            'pending_cancellation_date',
            'last_activity_at',
            'plan_type',
          ]),
        } as EnterpriseCopilotSeat;
      }
    }
    if (!seatsFound) {
      yield {
        empty: true,
        enterprise,
      } as EnterpriseCopilotSeatsEmpty;
    }
  }

  async *getEnterpriseCopilotUsage(
    enterprise: string,
    cutoffDate: number
  ): AsyncGenerator<EnterpriseCopilotUsageSummary> {
    const res: OctokitResponse<CopilotMetricsResponse> =
      await this.baseOctokit.request(
        this.baseOctokit.enterpriseCopilotMetrics,
        {
          enterprise,
        }
      );
    const data = transformCopilotMetricsResponse(res.data);
    if (isNil(data) || isEmpty(data)) {
      this.logger.warn(
        `No GitHub Copilot usage found for enterprise ${enterprise}.`
      );
      return;
    }
    const latestDay = Math.max(
      0,
      ...data.map((usage) => Utils.toDate(usage.day).getTime())
    );
    if (latestDay <= cutoffDate) {
      this.logger.info(
        `GitHub Copilot usage data for enterprise ${enterprise} is already up-to-date: ${new Date(cutoffDate).toISOString()}`
      );
      return;
    }
    for (const usage of data) {
      yield {
        enterprise,
        team: null,
        ...usage,
      };
    }
    yield* this.getEnterpriseCopilotUsageTeams(enterprise);
  }

  async *getEnterpriseCopilotUsageTeams(
    enterprise: string
  ): AsyncGenerator<EnterpriseCopilotUsageSummary> {
    let teamSlugs: ReadonlyArray<string>;
    try {
      if (this.copilotMetricsTeams.length > 0) {
        teamSlugs = this.copilotMetricsTeams;
      } else {
        const teamsResponse = await this.getEnterpriseTeams(enterprise);
        teamSlugs = teamsResponse.map((team) => team.slug);
      }
    } catch (err: any) {
      if (err.status >= 400 && err.status < 500) {
        this.logger.warn(
          `Failed to fetch teams for enterprise ${enterprise}. Ensure Teams permissions are given. Skipping pulling GitHub Copilot usage by teams.`
        );
        return;
      }
      throw err;
    }
    for (const teamSlug of teamSlugs) {
      const res: OctokitResponse<CopilotMetricsResponse> =
        await this.baseOctokit.request(
          this.baseOctokit.enterpriseCopilotMetricsForTeam,
          {
            enterprise,
            team_slug: teamSlug,
          }
        );
      const data = transformCopilotMetricsResponse(res.data);
      if (isNil(data) || isEmpty(data)) {
        this.logger.warn(
          `No GitHub Copilot usage found for enterprise ${enterprise} - team ${teamSlug}.`
        );
        continue;
      }
      for (const usage of data) {
        yield {
          enterprise,
          team: teamSlug,
          ...usage,
        };
      }
    }
  }

  async *getEnterpriseCopilotUserEngagement(
    enterprise: string,
    cutoffDate: number
  ): AsyncGenerator<EnterpriseCopilotUserEngagement> {
    const res: OctokitResponse<CopilotUserEngagementResponse> =
      await this.baseOctokit.request(
        this.baseOctokit.enterpriseCopilotUserEngagement,
        {
          enterprise,
        }
      );
    const data = res.data;
    if (isNil(data) || isEmpty(data)) {
      this.logger.warn(
        `No GitHub Copilot user engagement metrics found for enterprise ${enterprise}.`
      );
      return;
    }
    const latestDay = Math.max(
      0,
      ...data.map((record) => Utils.toDate(record.date).getTime())
    );
    if (latestDay <= cutoffDate) {
      this.logger.info(
        `GitHub Copilot user engagement metrics for enterprise ${enterprise} is already up-to-date: ${new Date(cutoffDate).toISOString()}`
      );
      return;
    }
    const axios = makeAxiosInstanceWithRetry({
      maxContentLength: Infinity,
      timeout: this.timeoutMs,
    });
    for (const record of data) {
      const blob = await axios.get<string>(record.blob_uri);
      const parsedLines = blob.data
        .split('\n')
        .filter((line) => line.trim() !== '')
        .map((line) => JSON.parse(line));
      for (const parsedLine of parsedLines) {
        yield {
          enterprise,
          date: record.date,
          ...parsedLine,
        };
      }
    }
  }

  // GitHub GraphQL API may return partial data with a non 2xx status when
  // a particular record in a result list is not found (null) for some reason
  private async acceptPartialResponse<T>(
    dataType: string,
    promise: Promise<T>
  ): Promise<T> {
    try {
      return await promise;
    } catch (err: any) {
      const resp = err as GraphQLErrorResponse<T>;
      if (
        resp?.response?.data &&
        !resp?.response?.errors?.find((e) => e.type !== 'NOT_FOUND')
      ) {
        this.logger.warn(
          `Received a partial response while fetching ${dataType} - ${JSON.stringify(
            {errors: resp.response.errors}
          )}`
        );
        return resp.response.data;
      }
      throw err;
    }
  }

  private acceptPartialResponseWrapper<T>(
    dataType: string
  ): (promise: Promise<T>) => Promise<T> {
    return (promise: Promise<T>) =>
      this.acceptPartialResponse(dataType, promise);
  }

  private wrapIterable<T>(
    iter: AsyncIterable<T>,
    ...wrappers: ((
      p: Promise<IteratorResult<T>>
    ) => Promise<IteratorResult<T>>)[]
  ): AsyncIterable<T> {
    const iterator = iter[Symbol.asyncIterator]();
    return {
      [Symbol.asyncIterator]: () => ({
        next: (): Promise<IteratorResult<T>> => {
          let p = iterator.next();
          for (const wrapper of wrappers) {
            p = wrapper(p);
          }
          return p;
        },
      }),
    };
  }
}

export class GitHubToken extends GitHub {
  static async instance(
    cfg: GitHubConfig,
    logger: AirbyteLogger,
    baseOctokit: ExtendedOctokit
  ): Promise<GitHub> {
    const github = new GitHubToken(cfg, baseOctokit, logger);
    await github.checkConnection();
    return github;
  }

  octokit(): ExtendedOctokit {
    return this.baseOctokit;
  }

  async checkConnection(): Promise<void> {
    const response = await this.baseOctokit.users.getAuthenticated();
    const tokenType = this.determineTokenType(response.headers);
    this.logger.info(`Using ${tokenType} GitHub token`);
  }

  private determineTokenType(headers: any): 'classic' | 'fine-grained' {
    const oauthScopes = headers['x-oauth-scopes'];

    if (oauthScopes && oauthScopes.trim().length > 0) {
      // Classic token has scopes listed
      return 'classic';
    }

    // Fine-grained token has empty or missing 'x-oauth-scopes'
    return 'fine-grained';
  }

  async *getOrganizationsIterator(): AsyncGenerator<string> {
    const iter = this.baseOctokit.paginate.iterator(
      this.baseOctokit.orgs.listForAuthenticatedUser,
      {
        per_page: this.pageSize,
      }
    );

    let empty = true;
    for await (const res of iter) {
      for (const org of res.data) {
        empty = false;
        yield org.login;
      }
    }

    if (this.fetchPublicOrganizations) {
      for await (const org of this.getPublicOrganizations()) {
        empty = false;
        yield org;
      }
    }

    if (!empty) {
      return;
    }

    // Fine-grained tokens return an empty list for visible orgs,
    // so if we get to this point, we're possibly using a fine-grained token.
    yield* this.getOrganizationsByRepositories();
  }

  private async *getPublicOrganizations(): AsyncGenerator<string> {
    this.logger.info(
      `Fetching public organizations enabled. ` +
        `This may result in a large number of requests.`
    );
    const orgList = this.baseOctokit.paginate.iterator(
      this.baseOctokit.orgs.list,
      {
        per_page: this.pageSize,
      }
    );
    for await (const res of orgList) {
      for (const org of res.data) {
        yield org.login;
      }
    }
  }

  /*
   * In order to determine which orgs are visible, check visible repos and track their orgs
   */
  private async *getOrganizationsByRepositories(): AsyncGenerator<string> {
    const seenOrgs = new Set<string>();
    const reposIter = this.baseOctokit.paginate.iterator(
      this.baseOctokit.repos.listForAuthenticatedUser,
      {
        per_page: this.pageSize,
        affiliation: 'organization_member',
      }
    );
    for await (const res of reposIter) {
      for (const repo of res.data) {
        if (repo.owner?.type === 'Organization') {
          if (!seenOrgs.has(repo.owner.login)) {
            seenOrgs.add(repo.owner.login);
            yield repo.owner.login;
          }
        }
      }
    }
  }
}

export class GitHubApp extends GitHub {
  private readonly octokitByInstallationOrg: Map<string, ExtendedOctokit> =
    new Map();

  static async instance(
    cfg: GitHubConfig,
    logger: AirbyteLogger,
    baseOctokit: ExtendedOctokit
  ): Promise<GitHub> {
    const github = new GitHubApp(cfg, baseOctokit, logger);
    await github.checkConnection();
    const installations = await github.getAppInstallations();
    for (const installation of installations) {
      if (installation.target_type !== 'Organization') continue;
      const orgLogin = toLower(installation.account.login);
      if (installation.suspended_at) {
        logger.warn(`Skipping suspended app installation for org ${orgLogin}`);
        continue;
      }
      const octokit = makeOctokitClient(cfg, installation.id, logger);
      github.octokitByInstallationOrg.set(orgLogin, octokit);
    }
    return github;
  }

  octokit(org: string): ExtendedOctokit {
    if (!this.octokitByInstallationOrg.has(org)) {
      throw new VError(`No active app installation found for org ${org}`);
    }
    return this.octokitByInstallationOrg.get(org);
  }

  async checkConnection(): Promise<void> {
    if (this.useEnterpriseAPIs) {
      throw new VError(
        'Enterprise data is only available when authenticating with personal access token'
      );
    }
    await this.baseOctokit.apps.getAuthenticated();
  }

  async *getOrganizationsIterator(): AsyncGenerator<string> {
    for (const org of this.octokitByInstallationOrg.keys()) {
      yield org;
    }
  }

  @Memoize()
  private async getAppInstallations(): Promise<ReadonlyArray<AppInstallation>> {
    const installations: AppInstallation[] = [];
    const iter = this.baseOctokit.paginate.iterator(
      this.baseOctokit.apps.listInstallations,
      {
        per_page: this.pageSize,
      }
    );
    for await (const res of iter) {
      for (const installation of res.data) {
        installations.push(installation);
      }
    }
    return installations;
  }
}

function transformCopilotMetricsResponse(
  data: CopilotMetricsResponse
): Omit<CopilotUsageSummary, 'org' | 'team'>[] {
  return data.map((d) => {
    const breakdown =
      d.copilot_ide_code_completions?.editors?.flatMap((e) => {
        const languages: {
          [language: string]: {
            suggestions_count: number;
            acceptances_count: number;
            lines_suggested: number;
            lines_accepted: number;
            active_users: number;
            model_breakdown: {
              [model: string]: {
                suggestions_count: number;
                acceptances_count: number;
                lines_suggested: number;
                lines_accepted: number;
                active_users: number;
              };
            };
          };
        } = {};
        for (const m of e.models) {
          for (const l of m.languages) {
            const language = (languages[l.name] = languages[l.name] ?? {
              suggestions_count: 0,
              acceptances_count: 0,
              lines_suggested: 0,
              lines_accepted: 0,
              active_users: 0,
              model_breakdown: {},
            });
            language.suggestions_count += l.total_code_suggestions;
            language.acceptances_count += l.total_code_acceptances;
            language.lines_suggested += l.total_code_lines_suggested;
            language.lines_accepted += l.total_code_lines_accepted;
            language.active_users += l.total_engaged_users;
            language.model_breakdown[m.name] = {
              suggestions_count: l.total_code_suggestions,
              acceptances_count: l.total_code_acceptances,
              lines_suggested: l.total_code_lines_suggested,
              lines_accepted: l.total_code_lines_accepted,
              active_users: l.total_engaged_users,
            };
          }
        }
        return Object.entries(languages).map(([k, v]) => ({
          ...v,
          language: k,
          editor: e.name,
          model_breakdown: Object.entries(v.model_breakdown).map(([k, v]) => ({
            ...v,
            model: k,
          })),
        }));
      }) ?? [];
    const chat_breakdown =
      d.copilot_ide_chat?.editors?.map((e) => {
        let chats = 0,
          chat_insertion_events = 0,
          chat_copy_events = 0,
          active_chat_users = 0;
        const model_breakdown: {
          [model: string]: {
            chats: number;
            chat_insertion_events: number;
            chat_copy_events: number;
            active_chat_users: number;
          };
        } = {};
        for (const m of e.models) {
          chats += m.total_chats;
          chat_insertion_events += m.total_chat_insertion_events;
          chat_copy_events += m.total_chat_copy_events;
          active_chat_users += m.total_engaged_users;
          model_breakdown[m.name] = {
            chats: m.total_chats,
            chat_insertion_events: m.total_chat_insertion_events,
            chat_copy_events: m.total_chat_copy_events,
            active_chat_users: m.total_engaged_users,
          };
        }
        return {
          editor: e.name,
          chats,
          chat_insertion_events,
          chat_copy_events,
          active_chat_users,
          model_breakdown: Object.entries(model_breakdown).map(([k, v]) => ({
            ...v,
            model: k,
          })),
        };
      }) ?? [];
    return {
      day: d.date,
      total_suggestions_count: breakdown.reduce(
        (acc, c) => acc + c.suggestions_count,
        0
      ),
      total_acceptances_count: breakdown.reduce(
        (acc, c) => acc + c.acceptances_count,
        0
      ),
      total_lines_suggested: breakdown.reduce(
        (acc, c) => acc + c.lines_suggested,
        0
      ),
      total_lines_accepted: breakdown.reduce(
        (acc, c) => acc + c.lines_accepted,
        0
      ),
      total_active_users: d.total_active_users,
      total_chats: chat_breakdown.reduce((acc, c) => acc + c.chats, 0),
      total_chat_insertion_events: chat_breakdown.reduce(
        (acc, c) => acc + c.chat_insertion_events,
        0
      ),
      total_chat_copy_events: chat_breakdown.reduce(
        (acc, c) => acc + c.chat_copy_events,
        0
      ),
      total_active_chat_users: d.copilot_ide_chat?.total_engaged_users ?? 0,
      breakdown,
      chat_breakdown,
    };
  });
}

function removeDiffStatsFromCommitsQuery(query: string): string {
  return query
    .replace(/changedFiles\s+/, '')
    .replace(/additions\s+/, '')
    .replace(/deletions\s+/, '');
}<|MERGE_RESOLUTION|>--- conflicted
+++ resolved
@@ -106,12 +106,7 @@
 export const DEFAULT_FETCH_TEAMS = false;
 export const DEFAULT_FETCH_PR_FILES = false;
 export const DEFAULT_FETCH_PR_REVIEWS = true;
-<<<<<<< HEAD
-=======
-export const DEFAULT_COPILOT_LICENSES_DATES_FIX = true;
-export const DEFAULT_COPILOT_METRICS_PREVIEW_API = false;
 export const DEFAULT_SKIP_REPOS_WITHOUT_RECENT_PUSH = false;
->>>>>>> 89b38bb7
 export const DEFAULT_CUTOFF_DAYS = 90;
 export const DEFAULT_BUCKET_ID = 1;
 export const DEFAULT_BUCKET_TOTAL = 1;
@@ -145,12 +140,9 @@
   protected readonly pullRequestCutoffLagSeconds: number;
   protected readonly useEnterpriseAPIs: boolean;
   protected readonly fetchPublicOrganizations: boolean;
-<<<<<<< HEAD
   protected readonly copilotMetricsTeams: ReadonlyArray<string>;
-=======
   protected readonly skipReposWithoutRecentPush: boolean;
   protected readonly startDate?: Date;
->>>>>>> 89b38bb7
 
   constructor(
     config: GitHubConfig,
@@ -176,14 +168,11 @@
     this.useEnterpriseAPIs = config.enterprises?.length > 0;
     this.fetchPublicOrganizations =
       config.fetch_public_organizations ?? DEFAULT_FETCH_PUBLIC_ORGANIZATIONS;
-<<<<<<< HEAD
     this.copilotMetricsTeams = config.copilot_metrics_teams ?? [];
-=======
     this.skipReposWithoutRecentPush =
       config.skip_repos_without_recent_push ??
       DEFAULT_SKIP_REPOS_WITHOUT_RECENT_PUSH;
     this.startDate = config.startDate;
->>>>>>> 89b38bb7
   }
 
   static async instance(
@@ -1063,7 +1052,6 @@
               'html_url',
               'type',
             ]),
-<<<<<<< HEAD
             team: seat.assigning_team?.slug,
             startedAt: Utils.toDate(seat.created_at).toISOString(),
             ...pick(seat, [
@@ -1071,15 +1059,7 @@
               'updated_at',
               'pending_cancellation_date',
               'last_activity_at',
-=======
-            team: teamAssignee,
-            teamJoinedAt: teamJoinedAt?.toISOString(),
-            ...(isStartedAtUpdated && {startedAt: startedAt.toISOString()}),
-            ...pick(seat, [
-              'pending_cancellation_date',
-              'last_activity_at',
               'plan_type',
->>>>>>> 89b38bb7
             ]),
           } as CopilotSeat;
         }
@@ -1099,10 +1079,6 @@
     org: string,
     cutoffDate: number
   ): AsyncGenerator<CopilotUsageSummary> {
-<<<<<<< HEAD
-=======
-    let data: Omit<CopilotUsageSummary, 'org' | 'team'>[];
->>>>>>> 89b38bb7
     try {
       const res: OctokitResponse<CopilotMetricsResponse> = await this.octokit(
         org
@@ -1158,7 +1134,6 @@
       throw err;
     }
     for (const teamSlug of teamSlugs) {
-<<<<<<< HEAD
       const res: OctokitResponse<CopilotMetricsResponse> = await this.octokit(
         org
       ).request(this.octokit(org).copilotMetricsForTeam, {
@@ -1166,24 +1141,6 @@
         team_slug: teamSlug,
       });
       const data = transformCopilotMetricsResponse(res.data);
-=======
-      let data: Omit<CopilotUsageSummary, 'org' | 'team'>[];
-      if (!this.copilotMetricsPreviewAPI) {
-        const res: OctokitResponse<CopilotMetricsResponse> = await this.octokit(
-          org
-        ).request(this.octokit(org).copilotMetricsForTeam, {
-          org,
-          team_slug: teamSlug,
-        });
-        data = transformCopilotMetricsResponse(res.data);
-      } else {
-        const res = await this.octokit(org).copilot.usageMetricsForTeam({
-          org,
-          team_slug: teamSlug,
-        });
-        data = res.data;
-      }
->>>>>>> 89b38bb7
       if (isNil(data) || isEmpty(data)) {
         this.logger.warn(
           `No GitHub Copilot usage found for org ${org} - team ${teamSlug}.`
