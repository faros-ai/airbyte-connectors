import {OctokitResponse, RequestError} from '@octokit/types';
import {AirbyteLogger} from 'faros-airbyte-cdk';
import {bucket, validateBucketingConfig} from 'faros-airbyte-common/common';
import {
  AppInstallation,
  Artifact,
  CodeScanningAlert,
  Commit,
  ContributorStats,
  CopilotSeat,
  CopilotSeatEnded,
  CopilotSeatsEmpty,
  CopilotSeatsStreamRecord,
  CopilotUsageSummary,
  CoverageReport,
  DependabotAlert,
  Issue,
  Label,
  Organization,
  OutsideCollaborator,
  Project,
  PullRequest,
  PullRequestComment,
  PullRequestFile,
  PullRequestLabel,
  PullRequestNode,
  PullRequestReview,
  PullRequestReviewRequest,
  Release,
  Repository,
  SamlSsoUser,
  SecretScanningAlert,
  Tag,
  TagsQueryCommitNode,
  Team,
  TeamMembership,
  User,
  Workflow,
  WorkflowJob,
  WorkflowRun,
} from 'faros-airbyte-common/github';
import {
  CommitsQuery,
  IssuesQuery,
  LabelsQuery,
  ListMembersQuery,
  ListSamlSsoUsersQuery,
  ProjectsQuery,
  PullRequestReviewRequestsQuery,
  PullRequestReviewsQuery,
  PullRequestsCursorQuery,
  PullRequestsQuery,
  RepoTagsQuery,
} from 'faros-airbyte-common/github/generated';
import {
  COMMITS_QUERY,
  FILES_FRAGMENT,
  ISSUES_QUERY,
  LABELS_FRAGMENT,
  LABELS_QUERY,
  LIST_SAML_SSO_USERS_QUERY,
  ORG_MEMBERS_QUERY,
  PROJECTS_QUERY,
  PULL_REQUEST_REVIEW_REQUESTS_QUERY,
  PULL_REQUEST_REVIEWS_QUERY,
  PULL_REQUESTS_CURSOR_QUERY,
  PULL_REQUESTS_QUERY,
  REPOSITORY_TAGS_QUERY,
  REVIEW_REQUESTS_FRAGMENT,
  REVIEWS_FRAGMENT,
} from 'faros-airbyte-common/github/queries';
import {Utils} from 'faros-js-client';
import {isEmpty, isNil, pick, toLower, toString} from 'lodash';
import {Memoize} from 'typescript-memoize';
import VError from 'verror';

import {ExtendedOctokit, makeOctokitClient} from './octokit';
import {RunMode, StreamBase} from './streams/common';
import {
  AuditLogTeamMember,
  CopilotMetricsResponse,
  CopilotUsageResponse,
  GitHubConfig,
  GraphQLErrorResponse,
} from './types';

export const DEFAULT_GITHUB_API_URL = 'https://api.github.com';
export const DEFAULT_REJECT_UNAUTHORIZED = true;
export const DEFAULT_RUN_MODE = RunMode.Full;
export const DEFAULT_FETCH_TEAMS = false;
export const DEFAULT_FETCH_PR_FILES = false;
export const DEFAULT_FETCH_PR_REVIEWS = true;
export const DEFAULT_COPILOT_LICENSES_DATES_FIX = true;
export const DEFAULT_COPILOT_METRICS_GA = false;
export const DEFAULT_CUTOFF_DAYS = 90;
export const DEFAULT_BUCKET_ID = 1;
export const DEFAULT_BUCKET_TOTAL = 1;
export const DEFAULT_FAROS_API_URL = 'https://prod.api.faros.ai';
export const DEFAULT_FAROS_GRAPH = 'default';
export const DEFAULT_PAGE_SIZE = 100;
export const DEFAULT_PR_PAGE_SIZE = 25;
export const DEFAULT_TIMEOUT_MS = 120_000;
export const DEFAULT_CONCURRENCY = 4;
export const DEFAULT_BACKFILL = false;
export const DEFAULT_FETCH_PR_DIFF_COVERAGE = false;
export const DEFAULT_PR_CUTOFF_LAG_SECONDS = 0;

type TeamMemberTimestamps = {
  [user: string]: {
    [team: string]: {
      addedAt?: Date;
      removedAt?: Date;
    };
  };
};

type CopilotAssignedTeams = {[team: string]: {created_at: string}};

// https://docs.github.com/en/actions/administering-github-actions/usage-limits-billing-and-administration#usage-limits
const MAX_WORKFLOW_RUN_DURATION_MS = 35 * 24 * 60 * 60 * 1000; // 35 days

export abstract class GitHub {
  private static github: GitHub;
  protected readonly fetchPullRequestFiles: boolean;
  protected readonly fetchPullRequestReviews: boolean;
  protected readonly copilotMetricsGA: boolean;
  protected readonly bucketId: number;
  protected readonly bucketTotal: number;
  protected readonly pageSize: number;
  protected readonly pullRequestsPageSize: number;
  protected readonly backfill: boolean;
  protected readonly fetchPullRequestDiffCoverage: boolean;
  protected readonly pullRequestCutoffLagSeconds: number;

  constructor(
    config: GitHubConfig,
    protected readonly baseOctokit: ExtendedOctokit,
    protected readonly logger: AirbyteLogger
  ) {
    this.fetchPullRequestFiles =
      config.fetch_pull_request_files ?? DEFAULT_FETCH_PR_FILES;
    this.fetchPullRequestReviews =
      config.fetch_pull_request_reviews ?? DEFAULT_FETCH_PR_REVIEWS;
    this.copilotMetricsGA =
      config.copilot_metrics_ga ?? DEFAULT_COPILOT_METRICS_GA;
    this.bucketId = config.bucket_id ?? DEFAULT_BUCKET_ID;
    this.bucketTotal = config.bucket_total ?? DEFAULT_BUCKET_TOTAL;
    this.pageSize = config.page_size ?? DEFAULT_PAGE_SIZE;
    this.pullRequestsPageSize =
      config.pull_requests_page_size ?? DEFAULT_PR_PAGE_SIZE;
    this.backfill = config.backfill ?? DEFAULT_BACKFILL;
    this.fetchPullRequestDiffCoverage =
      config.fetch_pull_request_diff_coverage ?? DEFAULT_FETCH_PR_DIFF_COVERAGE;
    this.pullRequestCutoffLagSeconds =
      config.pull_request_cutoff_lag_seconds ?? DEFAULT_PR_CUTOFF_LAG_SECONDS;
  }

  static async instance(
    cfg: GitHubConfig,
    logger: AirbyteLogger
  ): Promise<GitHub> {
    if (GitHub.github) {
      return GitHub.github;
    }
    validateBucketingConfig(cfg.bucket_id, cfg.bucket_total);

    const github =
      cfg.authentication.type === 'token'
        ? await GitHubToken.instance(cfg, logger)
        : await GitHubApp.instance(cfg, logger);
    GitHub.github = github;
    return github;
  }

  abstract checkConnection(): Promise<void>;

  abstract octokit(org: string): ExtendedOctokit;

  abstract getOrganizationsIterator(): AsyncGenerator<string>;

  isRepoInBucket(org: string, repo: string): boolean {
    const data = `${org}/${repo}`;
    return (
      bucket('farosai/airbyte-github-source', data, this.bucketTotal) ===
      this.bucketId
    );
  }

  @Memoize()
  async getOrganizations(): Promise<ReadonlyArray<string>> {
    const orgs: string[] = [];
    for await (const org of this.getOrganizationsIterator()) {
      orgs.push(org);
    }
    return orgs;
  }

  async getOrganization(orgLogin: string): Promise<Organization> {
    const org = await this.octokit(orgLogin).orgs.get({org: orgLogin});
    return pick(org.data, [
      'login',
      'name',
      'type',
      'html_url',
      'created_at',
      'updated_at',
    ]);
  }

  @Memoize()
  async getRepositories(org: string): Promise<ReadonlyArray<Repository>> {
    const repos: Repository[] = [];
    const iter = this.octokit(org).paginate.iterator(
      this.octokit(org).repos.listForOrg,
      {
        org,
        type: 'all',
        per_page: this.pageSize,
      }
    );
    for await (const res of iter) {
      for (const repo of res.data) {
        if (!this.isRepoInBucket(org, repo.name)) {
          continue;
        }
        repos.push({
          org,
          ...pick(repo, [
            'name',
            'full_name',
            'private',
            'description',
            'language',
            'size',
            'default_branch',
            'html_url',
            'topics',
            'created_at',
            'updated_at',
            'archived',
          ]),
        });
      }
    }
    return repos;
  }

  async *getPullRequests(
    org: string,
    repo: string,
    startDate?: Date,
    endDate?: Date
  ): AsyncGenerator<PullRequest> {
    // since query doesn't support filtering by date, we fetch PRs in descending order and stop when we reach the start date
    // for backfill, we first use a simplified query to iterate until reaching the end date to obtain a start cursor
    const startCursor = await this.getPullRequestsStartCursor(
      org,
      repo,
      endDate
    );
    if (this.backfill && !startCursor) {
      return;
    }
    const query = this.buildPRQuery();
    let currentPageSize = this.pullRequestsPageSize;
    let currentCursor = startCursor;
    let hasNextPage = true;
    let querySuccess = false;
    while (hasNextPage) {
      const iter = this.octokit(
        org
      ).graphql.paginate.iterator<PullRequestsQuery>(query, {
        owner: org,
        repo,
        page_size: currentPageSize,
        nested_page_size: this.pageSize,
        currentCursor,
      });
      try {
        for await (const res of iter) {
          querySuccess = true;
          for (const pr of res.repository.pullRequests.nodes) {
            if (
              this.backfill &&
              endDate &&
              Utils.toDate(pr.updatedAt) > endDate
            ) {
              continue;
            }
            if (startDate && Utils.toDate(pr.updatedAt) < startDate) {
              return;
            }
            const labels = await this.extractPullRequestLabels(pr, org, repo);
            const mergedByMergeQueue = labels.some(
              (label) => label.name === 'merged-by-mq'
            );
            let coverage;
            if (
              this.fetchPullRequestDiffCoverage &&
              (pr.mergeCommit || mergedByMergeQueue)
            ) {
              const lastCommitSha = pr.commits.nodes?.[0]?.commit?.oid;
              if (lastCommitSha) {
                coverage = await this.getDiffCoverage(
                  org,
                  repo,
                  lastCommitSha,
                  pr.number
                );
              }
            }
            yield {
              org,
              repo,
              ...pr,
              labels,
              files: await this.extractPullRequestFiles(pr, org, repo),
              reviews: await this.extractPullRequestReviews(pr, org, repo),
              reviewRequests: await this.extractPullRequestReviewRequests(
                pr,
                org,
                repo
              ),
              coverage,
            };
          }
          // increase page size for the next iteration in case it was decreased previously
          currentPageSize = Math.min(
            currentPageSize * 2,
            this.pullRequestsPageSize
          );
          currentCursor = res.repository.pullRequests.pageInfo.endCursor;
          hasNextPage = res.repository.pullRequests.pageInfo.hasNextPage;
          querySuccess = false;
        }
      } catch (error: any) {
        if (querySuccess) {
          // if query succeeded, the error is not related to the query itself
          throw error;
        }
        if (currentPageSize === 1) {
          // if page size is already 1, there's nothing else to try
          this.logger.warn(
            `Failed to query PRs with page size 1 on repo ${org}/${repo}`
          );
          throw error;
        }
        // decrease page size and try again
        currentPageSize = Math.max(Math.floor(currentPageSize / 2), 1);
      }
    }
  }

  private async getPullRequestsStartCursor(
    org: string,
    repo: string,
    endDate: Date
  ): Promise<string | undefined> {
    if (!this.backfill) {
      return;
    }
    const iter = this.octokit(
      org
    ).graphql.paginate.iterator<PullRequestsCursorQuery>(
      PULL_REQUESTS_CURSOR_QUERY,
      {
        owner: org,
        repo,
        page_size: this.pageSize,
      }
    );
    for await (const res of iter) {
      for (const pr of res.repository.pullRequests.nodes) {
        if (Utils.toDate(pr.updatedAt) < endDate) {
          return res.repository.pullRequests.pageInfo.startCursor;
        }
      }
    }
  }

  private async getDiffCoverage(
    org: string,
    repo: string,
    commitSha: string,
    prNumber: number
  ): Promise<CoverageReport | null> {
    if (!this.fetchPullRequestDiffCoverage) {
      return null;
    }

    const iter = this.octokit(org).paginate.iterator(
      this.octokit(org).repos.listCommitStatusesForRef,
      {
        owner: org,
        repo,
        ref: commitSha,
        per_page: this.pageSize,
      }
    );

    try {
      let codeClimateResult = undefined;
      let codeCovResult = undefined;
      this.logger.debug(
        `Attempting to parse code coverage for commit ${commitSha} in ${org}/${repo} for PR #${prNumber}`
      );

      const processStatus = (status: any) => {
        const match = status.description.match(/(\d+(?:\.\d+)?)%/);

        if (match) {
          const coveragePercentage = parseFloat(match[1]);
          this.logger.debug(
            `Successfully parsed code coverage from ${status.context}`
          );
          return {
            coveragePercentage: coveragePercentage,
            createdAt: Utils.toDate(status.created_at),
            commitSha,
          };
        } else {
          this.logger.warn(
            `Failed to parse ${status.context} status description: ${status.description}`
          );
          return undefined;
        }
      };

      for await (const res of iter) {
        for (const status of res.data) {
          if (status?.context === 'codeclimate/diff-coverage') {
            codeClimateResult = processStatus(status);
          } else if (status?.context === 'codecov/patch') {
            codeCovResult = processStatus(status);
          }
        }
      }

      if (codeCovResult) {
        return codeCovResult;
      } else if (codeClimateResult) {
        return codeClimateResult;
      }
    } catch (err: any) {
      if (err?.status == 403) {
        throw new VError(err, 'unable to list commit statuses');
      }
      throw err;
    }

    return null;
  }

  private buildPRQuery(): string {
    const appendFragment = (
      query: string,
      shouldAppend: boolean,
      fragment: string,
      placeholder: string
    ): string => {
      return shouldAppend ? query + fragment : query.replace(placeholder, '');
    };

    let query = PULL_REQUESTS_QUERY;
    query = appendFragment(query, true, LABELS_FRAGMENT, '...labels');
    query = appendFragment(
      query,
      this.fetchPullRequestFiles,
      FILES_FRAGMENT,
      '...files'
    );
    query = appendFragment(
      query,
      this.fetchPullRequestReviews,
      REVIEWS_FRAGMENT,
      '...reviews'
    );
    query = appendFragment(
      query,
      this.fetchPullRequestReviews,
      REVIEW_REQUESTS_FRAGMENT,
      '...reviewRequests'
    );

    return query;
  }

  private async extractPullRequestLabels(
    pr: PullRequestNode,
    org: string,
    repo: string
  ): Promise<PullRequestLabel[]> {
    const {nodes, pageInfo} = pr.labels || {};
    if (nodes && pageInfo && !pageInfo.hasNextPage) {
      return nodes;
    }
    return this.getPullRequestLabels(
      org,
      repo,
      pr.number,
      1 // start from the first page to make sure we don't miss any
    );
  }

  private async getPullRequestLabels(
    org: string,
    repo: string,
    number: number,
    startingPage: number = 1
  ): Promise<PullRequestLabel[]> {
    const iter = this.octokit(org).paginate.iterator(
      this.octokit(org).rest.issues.listLabelsOnIssue,
      {
        owner: org,
        repo,
        issue_number: number,
        per_page: this.pageSize,
        page: startingPage,
      }
    );
    const labels: PullRequestLabel[] = [];
    for await (const res of iter) {
      for (const label of res.data) {
        labels.push(pick(label, ['name']));
      }
    }
    return labels;
  }

  private async extractPullRequestFiles(
    pr: PullRequestNode,
    org: string,
    repo: string
  ): Promise<PullRequestFile[]> {
    if (!this.fetchPullRequestFiles) {
      return [];
    }
    const {nodes, pageInfo} = pr.files || {};
    if (nodes && pageInfo && !pageInfo.hasNextPage) {
      return nodes;
    }
    return this.getPullRequestFiles(
      org,
      repo,
      pr.number,
      1 // start from the first page to make sure we don't miss any
    );
  }

  private async getPullRequestFiles(
    org: string,
    repo: string,
    number: number,
    startingPage: number = 1
  ): Promise<PullRequestFile[]> {
    const iter = this.octokit(org).paginate.iterator(
      this.octokit(org).rest.pulls.listFiles,
      {
        owner: org,
        repo,
        pull_number: number,
        per_page: this.pageSize,
        page: startingPage,
        request: {
          retryAdditionalError: (err: RequestError) => err.status === 422,
        },
      }
    );
    const files: PullRequestFile[] = [];
    for await (const res of iter) {
      for (const file of res.data) {
        files.push({
          additions: file.additions,
          deletions: file.deletions,
          path: file.filename,
        });
      }
    }
    return files;
  }

  private async extractPullRequestReviews(
    pr: PullRequestNode,
    org: string,
    repo: string
  ): Promise<PullRequestReview[]> {
    if (!this.fetchPullRequestReviews) {
      return [];
    }
    const {nodes, pageInfo} = pr.reviews || {};
    if (nodes && pageInfo && !pageInfo.hasNextPage) {
      return nodes;
    }
    const reviews: PullRequestReview[] = nodes ? [...nodes] : [];
    const remainingReviews = await this.getPullRequestReviews(
      org,
      repo,
      pr.number,
      pageInfo?.endCursor
    );
    return reviews.concat(remainingReviews);
  }

  private async getPullRequestReviews(
    org: string,
    repo: string,
    number: number,
    startCursor?: string
  ): Promise<PullRequestReview[]> {
    const iter = this.octokit(
      org
    ).graphql.paginate.iterator<PullRequestReviewsQuery>(
      PULL_REQUEST_REVIEWS_QUERY,
      {
        owner: org,
        repo,
        number,
        nested_page_size: this.pageSize,
        cursor: startCursor,
      }
    );
    const reviews: PullRequestReview[] = [];
    for await (const res of iter) {
      for (const review of res.repository.pullRequest.reviews.nodes) {
        reviews.push(review);
      }
    }
    return reviews;
  }

  async *getPullRequestComments(
    org: string,
    repo: string,
    startDate?: Date,
    endDate?: Date
  ): AsyncGenerator<PullRequestComment> {
    // query supports filtering by start date (since) but not by end date
    // for backfill, we iterate in ascending order from the start date and stop when we reach the end date
    const iter = this.octokit(org).paginate.iterator(
      this.octokit(org).pulls.listReviewCommentsForRepo,
      {
        owner: org,
        repo: repo,
        since: startDate?.toISOString(),
        direction: this.backfill ? 'asc' : 'desc',
        sort: 'updated',
        per_page: this.pageSize,
      }
    );
    for await (const res of iter) {
      for (const comment of res.data) {
        if (
          this.backfill &&
          endDate &&
          Utils.toDate(comment.updated_at) > endDate
        ) {
          return;
        }
        yield {
          repository: `${org}/${repo}`,
          user: pick(comment.user, [
            'login',
            'name',
            'email',
            'html_url',
            'type',
          ]),
          ...pick(comment, [
            'id',
            'body',
            'created_at',
            'updated_at',
            'pull_request_url',
          ]),
        };
      }
    }
  }

  async *getLabels(org: string, repo: string): AsyncGenerator<Label> {
    const iter = this.octokit(org).graphql.paginate.iterator<LabelsQuery>(
      LABELS_QUERY,
      {
        owner: org,
        repo,
        page_size: this.pageSize,
      }
    );
    for await (const res of iter) {
      for (const label of res.repository.labels.nodes) {
        yield {
          org,
          repo,
          name: label.name,
        };
      }
    }
  }

  async extractPullRequestReviewRequests(
    pr: PullRequestNode,
    org: string,
    repo: string
  ): Promise<PullRequestReviewRequest[]> {
    if (!this.fetchPullRequestReviews) {
      return [];
    }
    const {nodes, pageInfo} = pr.reviewRequests || {};
    if (nodes && pageInfo && !pageInfo.hasNextPage) {
      return nodes;
    }
    const reviewRequests: PullRequestReviewRequest[] = nodes ? [...nodes] : [];
    const remainingReviewRequests = await this.getPullRequestReviewRequests(
      org,
      repo,
      pr.number,
      pageInfo?.endCursor
    );
    return reviewRequests.concat(remainingReviewRequests);
  }

  async getPullRequestReviewRequests(
    org: string,
    repo: string,
    number: number,
    startCursor?: string
  ): Promise<PullRequestReviewRequest[]> {
    const iter = this.octokit(
      org
    ).graphql.paginate.iterator<PullRequestReviewRequestsQuery>(
      PULL_REQUEST_REVIEW_REQUESTS_QUERY,
      {
        owner: org,
        repo,
        pull_number: number,
        nested_page_size: this.pageSize,
        cursor: startCursor,
      }
    );
    const reviewRequests: PullRequestReviewRequest[] = [];
    for await (const res of iter) {
      for (const review of res.repository.pullRequest.reviewRequests.nodes) {
        reviewRequests.push(review);
      }
    }
    return reviewRequests;
  }

<<<<<<< HEAD
=======
  async *getCommits(
    org: string,
    repo: string,
    branch: string,
    startDate?: Date,
    endDate?: Date
  ): AsyncGenerator<Commit> {
    // query supports filtering by start date (since) and end date (until)
    const queryParameters = {
      owner: org,
      repo,
      branch,
      page_size: this.pageSize,
      since: startDate?.toISOString(),
      ...(this.backfill && {until: endDate?.toISOString()}),
    };
    const query = await this.getCommitsQuery(queryParameters);
    yield* this.queryCommits(org, repo, branch, query, queryParameters);
  }

  private async *queryCommits(
    org: string,
    repo: string,
    branch: string,
    query: string,
    queryParameters: any
  ): AsyncGenerator<Commit> {
    // Need to handle pagination manually because graphql paginate plugin throws error
    // if paginated field is not found in the response
    let res: CommitsQuery;
    let hasNextPage: boolean;
    let cursor: string | null = null;
    do {
      try {
        res = await this.octokit(org).graphql<CommitsQuery>(query, {
          ...queryParameters,
          cursor,
        });
      } catch (err: any) {
        res = await this.handleCommitsQueryError(
          org,
          repo,
          query,
          queryParameters,
          cursor,
          err
        );
      }
      if (res?.repository?.ref?.target?.type !== 'Commit') {
        // check to make ts happy
        return;
      }
      const history = res.repository.ref.target.history;
      if (!history) {
        this.logger.warn(`No commit history found for ${org}/${repo}`);
        return;
      }
      for (const commit of history.nodes) {
        yield {
          org,
          repo,
          branch,
          ...commit,
        };
      }
      hasNextPage = history.pageInfo.hasNextPage;
      cursor = history.pageInfo.endCursor;
    } while (hasNextPage && cursor);
  }

  // checks if the error is caused by querying an unavailable
  // field and retry the query removing it / skip without failing
  private async handleCommitsQueryError(
    org: string,
    repo: string,
    query: string,
    queryParameters: any,
    cursor: string | null,
    err: any
  ): Promise<CommitsQuery | null> {
    const errorMessages = err?.errors?.map((e: any) => e.message);
    if (!errorMessages || errorMessages.length != 1) {
      throw err;
    }
    if (/changedFiles/.test(errorMessages[0])) {
      const newQuery = query.replace(/changedFiles\s+/, '');
      this.logger.warn(
        `Failed to fetch commits with changedFiles for repo ${org}/${repo} (cursor: ${cursor}). Retrying without changedFiles.`
      );
      return this.octokit(org).graphql<CommitsQuery>(newQuery, {
        ...queryParameters,
        cursor,
      });
    } else if (/additions|deletions/.test(errorMessages[0])) {
      this.logger.warn(
        `Failed to fetch commits with additions/deletions for repo ${org}/${repo} (cursor: ${cursor}). Skipping.`
      );
      return null;
    }
    throw err;
  }

  // memoize since one call is enough to check if the field is available
  @Memoize(() => null)
  private async getCommitsQuery(queryParameters: any): Promise<string> {
    // Check if the server has changedFilesIfAvailable field available (versions < 3.8)
    // See: https://docs.github.com/en/graphql/reference/objects#commit
    const query = COMMITS_QUERY.replace(/changedFiles\s+/, '') // test only keeping changedFilesIfAvailable field
      .replace(/additions\s+/, '')
      .replace(/deletions\s+/, '');
    try {
      await this.octokit(queryParameters.owner).graphql(query, {
        ...queryParameters,
        page_size: 1,
      });
    } catch (err: any) {
      const errorCode = err?.errors?.[0]?.extensions?.code;
      // Check if the error was caused by querying undefined changedFilesIfAvailable field
      if (errorCode === 'undefinedField') {
        this.logger.warn(
          `GQL schema Commit object doesn't contain field changedFilesIfAvailable. Will query for changedFiles instead.`
        );
        return COMMITS_QUERY.replace(/changedFilesIfAvailable\s+/, '');
      }
      throw err;
    }
    return COMMITS_QUERY.replace(/changedFiles\s+/, '');
  }

  async *getOrganizationMembers(org: string): AsyncGenerator<User> {
    const iter = this.octokit(org).graphql.paginate.iterator<ListMembersQuery>(
      ORG_MEMBERS_QUERY,
      {
        login: org,
        page_size: this.pageSize,
      }
    );
    for await (const res of this.wrapIterable(
      iter,
      this.acceptPartialResponseWrapper(`org users for ${org}`)
    )) {
      for (const member of res.organization.membersWithRole.nodes) {
        if (member?.login) {
          yield {
            org,
            ...member,
          };
        }
      }
    }
  }

  @Memoize()
  async getTeams(org: string): Promise<ReadonlyArray<Team>> {
    const teams: Team[] = [];
    const iter = this.octokit(org).paginate.iterator(
      this.octokit(org).teams.list,
      {
        org,
        per_page: this.pageSize,
      }
    );
    for await (const res of iter) {
      for (const team of res.data) {
        teams.push({
          org,
          parentSlug: team.parent?.slug ?? null,
          ...pick(team, ['name', 'slug', 'description']),
        });
      }
    }
    return teams;
  }

  async *getTeamMemberships(org: string): AsyncGenerator<TeamMembership> {
    for (const team of await this.getTeams(org)) {
      const iter = this.octokit(org).paginate.iterator(
        this.octokit(org).teams.listMembersInOrg,
        {
          org,
          team_slug: team.slug,
          per_page: this.pageSize,
        }
      );
      for await (const res of iter) {
        for (const member of res.data) {
          if (member.login) {
            yield {
              org,
              team: team.slug,
              user: pick(member, [
                'login',
                'name',
                'email',
                'html_url',
                'type',
              ]),
            };
          }
        }
      }
    }
  }

  async *getCopilotSeats(
    org: string,
    cutoffDate: Date,
    useCopilotTeamAssignmentsFix: boolean
  ): AsyncGenerator<CopilotSeatsStreamRecord> {
    let seatsFound: boolean = false;
    const assignedTeams: CopilotAssignedTeams = {};
    const assignedUsers = new Set<string>();
    let teamMemberTimestamps: TeamMemberTimestamps;
    const iter = this.octokit(org).paginate.iterator(
      this.octokit(org).copilot.listCopilotSeats,
      {
        org,
        per_page: this.pageSize,
      }
    );
    try {
      for await (const res of iter) {
        for (const seat of res.data.seats) {
          seatsFound = true;
          const userAssignee = seat.assignee.login as string;
          const teamAssignee = seat.assigning_team?.slug;
          let teamJoinedAt: Date;
          let startedAt = Utils.toDate(seat.created_at);
          assignedUsers.add(userAssignee);
          if (teamAssignee && useCopilotTeamAssignmentsFix) {
            if (!assignedTeams[teamAssignee]) {
              assignedTeams[teamAssignee] = pick(seat, ['created_at']);
            }
            if (!teamMemberTimestamps) {
              // try to fetch team member timestamps only if there are seats with team assignments
              teamMemberTimestamps = await this.getTeamMemberTimestamps(
                org,
                'copilot team assignments',
                cutoffDate
              );
            }
            teamJoinedAt =
              teamMemberTimestamps?.[userAssignee]?.[teamAssignee]?.addedAt;
            if (teamJoinedAt > startedAt) {
              startedAt = teamJoinedAt;
            }
          }
          const isStartedAtUpdated = startedAt > cutoffDate;
          yield {
            org,
            user: userAssignee,
            team: teamAssignee,
            teamJoinedAt: teamJoinedAt?.toISOString(),
            ...(isStartedAtUpdated && {startedAt: startedAt.toISOString()}),
            ...pick(seat, ['pending_cancellation_date', 'last_activity_at']),
          } as CopilotSeat;
        }
      }
      if (!seatsFound) {
        yield {
          empty: true,
          org,
        } as CopilotSeatsEmpty;
      } else if (teamMemberTimestamps) {
        for (const [user, teams] of Object.entries(teamMemberTimestamps)) {
          // user doesn't currently have assigned a copilot seat
          if (!assignedUsers.has(user)) {
            const lastCopilotTeam = getLastCopilotTeamForUser(
              teams,
              assignedTeams,
              cutoffDate
            );
            if (lastCopilotTeam) {
              const lastCopilotTeamLeftAt = teams[lastCopilotTeam].removedAt;
              yield {
                org,
                user,
                team: lastCopilotTeam,
                teamLeftAt: lastCopilotTeamLeftAt.toISOString(),
                endedAt: lastCopilotTeamLeftAt.toISOString(),
              } as CopilotSeatEnded;
            }
          }
        }
      }
    } catch (err: any) {
      this.handleCopilotError(err, org, 'seats');
    }
    this.logger.debug(
      `Found ${Object.keys(assignedTeams).length} copilot team assignments: ${Object.keys(assignedTeams).join(',')}`
    );
  }

  async *getCopilotUsage(org: string): AsyncGenerator<CopilotUsageSummary> {
    let data: CopilotUsageResponse;
    let useBetaAPI = false;
    try {
      if (this.copilotMetricsGA) {
        // try to use GA API first
        try {
          const res: OctokitResponse<CopilotMetricsResponse> =
            await this.octokit(org).request(this.octokit(org).copilotMetrics, {
              org,
            });
          data = transformCopilotMetricsResponse(res.data);
        } catch (err: any) {
          if (err.message) {
            this.logger.warn(err.message);
          }
          this.logger.warn(
            'Failed to use Copilot Metrics API. Will use Copilot Usage API (beta) as fallback'
          );
        }
      }
      if (!data) {
        // try to use beta API as fallback (supposed to be available until EOY24)
        const res = await this.octokit(org).copilot.usageMetricsForOrg({
          org,
        });
        data = res.data;
        useBetaAPI = true;
      }
      if (isNil(data) || isEmpty(data)) {
        this.logger.warn(`No GitHub Copilot usage found for org ${org}.`);
        return;
      }
      for (const usage of data) {
        yield {
          org,
          team: null,
          ...usage,
        };
      }
      yield* this.getCopilotUsageTeams(org, useBetaAPI);
    } catch (err: any) {
      this.handleCopilotError(err, org, 'usage');
    }
  }

  async *getCopilotUsageTeams(
    org: string,
    useBetaAPI: boolean
  ): AsyncGenerator<CopilotUsageSummary> {
    let teams: ReadonlyArray<Team>;
    try {
      teams = await this.getTeams(org);
    } catch (err: any) {
      if (err.status >= 400 && err.status < 500) {
        this.logger.warn(
          `Failed to fetch teams for org ${org}. Ensure Teams permissions are given. Skipping pulling GitHub Copilot usage by teams.`
        );
        return;
      }
      throw err;
    }
    for (const team of teams) {
      let data: CopilotUsageResponse;
      if (useBetaAPI) {
        const res = await this.octokit(org).copilot.usageMetricsForTeam({
          org,
          team_slug: team.slug,
        });
        data = res.data;
      } else {
        const res: OctokitResponse<CopilotMetricsResponse> = await this.octokit(
          org
        ).request(this.octokit(org).copilotMetricsForTeam, {
          org,
          team_slug: team.slug,
        });
        data = transformCopilotMetricsResponse(res.data);
      }
      if (isNil(data) || isEmpty(data)) {
        this.logger.warn(
          `No GitHub Copilot usage found for org ${org} - team ${team.slug}.`
        );
        continue;
      }
      for (const usage of data) {
        yield {
          org,
          team: team.slug,
          ...usage,
        };
      }
    }
  }

  private handleCopilotError(err: any, org: string, context: string) {
    if (err.status >= 400 && err.status < 500) {
      if (err.message) {
        this.logger.warn(err.message);
      }
      this.logger.warn(
        `Failed to sync GitHub Copilot ${context} for org ${org}. Ensure GitHub Copilot is enabled for the organization and/or the authentication token/app has the right permissions.`
      );
      return;
    }
    throw err;
  }

  /**
   * API only available to enterprise organizations
   * Audit logs older than 180 days are not available
   */
  async getAuditLogs<T>(
    org: string,
    phrase: string,
    context: string
  ): Promise<ReadonlyArray<T>> {
    const logs = [];
    const iter = this.octokit(org).paginate.iterator(
      this.octokit(org).auditLogs,
      {
        org,
        phrase,
        order: 'asc',
        per_page: this.pageSize,
      }
    );
    try {
      for await (const res of iter) {
        for (const log of res.data) {
          logs.push(log);
        }
      }
    } catch (err: any) {
      if (err.status >= 400 && err.status < 500) {
        this.logger.warn(
          `Couldn't fetch audit logs for org ${org}. API only available to Enterprise organizations. Status: ${err.status}. Context: ${context}`
        );
        return [];
      }
      throw err;
    }
    return logs;
  }

  /**
   * Returns a map of user logins to a map of team slugs
   * to the timestamp when the user was last added/removed to the team.
   */
  async getTeamMemberTimestamps(
    org: string,
    context: string,
    cutoffDate: Date
  ): Promise<TeamMemberTimestamps> {
    const cutoff = cutoffDate;
    const users: TeamMemberTimestamps = {};
    const logs = await this.getAuditLogs<AuditLogTeamMember>(
      org,
      `action:team.add_member action:team.remove_member created:>${cutoff.toISOString()}`,
      context
    );
    for await (const log of logs) {
      if (!users[log.user]) {
        users[log.user] = {};
      }
      const team = log.team.split('/')[1];
      if (!users[log.user][team]) {
        users[log.user][team] = {};
      }
      if (log.action === 'team.add_member') {
        users[log.user][team].addedAt = Utils.toDate(log.created_at);
      } else if (log.action === 'team.remove_member') {
        users[log.user][team].removedAt = Utils.toDate(log.created_at);
      }
    }
    return users;
  }

  async *getOutsideCollaborators(
    org: string
  ): AsyncGenerator<OutsideCollaborator> {
    const iter = this.octokit(org).paginate.iterator(
      this.octokit(org).orgs.listOutsideCollaborators,
      {
        org,
        per_page: this.pageSize,
      }
    );
    for await (const res of iter) {
      for (const collaborator of res.data) {
        yield {
          org,
          ...pick(collaborator, ['login', 'email', 'name', 'type', 'html_url']),
        };
      }
    }
  }

  async *getSamlSsoUsers(org: string): AsyncGenerator<SamlSsoUser> {
    const iter = this.octokit(
      org
    ).graphql.paginate.iterator<ListSamlSsoUsersQuery>(
      LIST_SAML_SSO_USERS_QUERY,
      {
        login: org,
        page_size: this.pageSize,
      }
    );
    for await (const res of iter) {
      const identities =
        res.organization.samlIdentityProvider?.externalIdentities?.nodes ?? [];
      for (const identity of identities) {
        if (!identity?.user?.login) {
          continue;
        }
        yield {
          org,
          ...identity,
        };
      }
    }
  }

>>>>>>> 4ce5fa44
  async *getTags(org: string, repo: string): AsyncGenerator<Tag> {
    // Tags can only be sorted on the underlying commit timestamp
    // which doesn't have to correspond to tag creation timestamp
    // so, we always pull all tags
    const iter = this.octokit(org).graphql.paginate.iterator<RepoTagsQuery>(
      REPOSITORY_TAGS_QUERY,
      {
        owner: org,
        repo,
        per_page: this.pageSize,
      }
    );
    for await (const res of iter) {
      for (const tag of res.repository.refs.nodes) {
        let commit: TagsQueryCommitNode;
        if (tag.target?.type === 'Commit') {
          commit = tag.target;
        } else if (
          tag.target?.type === 'Tag' &&
          tag.target?.target?.type === 'Commit'
        ) {
          commit = tag.target.target;
        } else {
          continue;
        }
        yield {
          repository: `${org}/${repo}`,
          name: tag.name,
          commit,
        };
      }
    }
  }

  async *getReleases(org: string, repo: string): AsyncGenerator<Release> {
    const iter = this.octokit(org).paginate.iterator(
      this.octokit(org).repos.listReleases,
      {
        owner: org,
        repo,
        per_page: this.pageSize,
      }
    );
    for await (const res of iter) {
      for (const release of res.data) {
        yield {
          repository: `${org}/${repo}`,
          html_url: release.url,
          author: pick(release.author, [
            'login',
            'name',
            'email',
            'html_url',
            'type',
          ]),
          ...pick(release, [
            'id',
            'name',
            'body',
            'draft',
            'created_at',
            'published_at',
            'tag_name',
          ]),
        };
      }
    }
  }

  async *getContributorsStats(
    org: string,
    repo: string
  ): AsyncGenerator<ContributorStats> {
    const params = {owner: org, repo};
    let res = await this.octokit(org).repos.getContributorsStats(params);

    // GitHub REST API may return a 202 status code when stats are being prepared
    // https://docs.github.com/en/rest/metrics/statistics?apiVersion=2022-11-28#best-practices-for-caching
    const delaySecs = 5;
    const maxAttempts = 3;
    let attempts = 0;

    while (res?.status === 202 && attempts < maxAttempts) {
      attempts++;
      const delay = delaySecs * attempts;
      this.logger.debug(
        `Stats are being prepared for repo ${repo} in org ${org}. Trying again in ${delay} seconds.`
      );
      await Utils.sleep(delay * 1000);
      res = await this.octokit(org).repos.getContributorsStats(params);
    }

    if (res?.status === 202) {
      this.logger.info(
        `Stats are currently unavailable for repo ${repo} in org ${org}. Will sync them next time.`
      );
      return;
    }

    const data = Array.isArray(res.data) ? res.data : [];
    for (const stats of data) {
      const user = stats?.author;
      if (!user?.login) continue;
      yield {
        org,
        repo,
        user: pick(user, ['login', 'name', 'email', 'html_url', 'type']),
        ...pick(stats, ['total', 'weeks']),
      };
    }
  }

  async *getProjects(org: string): AsyncGenerator<Project> {
    const iter = this.octokit(org).graphql.paginate.iterator<ProjectsQuery>(
      PROJECTS_QUERY,
      {
        login: org,
        page_size: this.pageSize,
      }
    );
    for await (const res of iter) {
      for (const project of res.organization.projectsV2.nodes) {
        yield {
          org,
          ...pick(project, ['id', 'name', 'body', 'created_at', 'updated_at']),
        };
      }
    }
  }

  // REST API endpoint used to get organization classic projects
  // Will be deprecated, but we still need to support it for older server versions
  // see https://github.blog/changelog/2024-05-23-sunset-notice-projects-classic/
  async *getClassicProjects(org: string): AsyncGenerator<Project> {
    const iter = this.octokit(org).paginate.iterator(
      this.octokit(org).projects.listForOrg,
      {
        org,
        state: 'all',
        per_page: this.pageSize,
      }
    );
    try {
      for await (const res of iter) {
        for (const project of res.data) {
          yield {
            org,
            id: toString(project.id),
            ...pick(project, ['name', 'body', 'created_at', 'updated_at']),
          };
        }
      }
    } catch (err: any) {
      if (err.status === 404 || err.status === 410) {
        this.logger.warn(`Classic projects API is not available/deprecated.`);
        return;
      }
      throw err;
    }
  }

  async *getIssues(
    org: string,
    repo: string,
    startDate?: Date,
    endDate?: Date
  ): AsyncGenerator<Issue> {
    const iter = this.octokit(org).graphql.paginate.iterator<IssuesQuery>(
      ISSUES_QUERY,
      {
        owner: org,
        repo,
        page_size: this.pageSize,
      }
    );
    for await (const res of iter) {
      for (const issue of res.repository.issues.nodes) {
        if (
          this.backfill &&
          endDate &&
          Utils.toDate(issue.updatedAt) > endDate
        ) {
          continue;
        }
        if (startDate && Utils.toDate(issue.updatedAt) < startDate) {
          return;
        }
        yield {
          org,
          repo,
          ...issue,
        };
      }
    }
  }

  async *getCodeScanningAlerts(
    org: string,
    repo: string,
    startDate?: Date,
    endDate?: Date
  ): AsyncGenerator<CodeScanningAlert> {
    const iter = this.octokit(org).paginate.iterator(
      this.octokit(org).codeScanning.listAlertsForRepo,
      {
        owner: org,
        repo,
        per_page: this.pageSize,
        sort: 'updated',
        direction: 'desc',
      }
    );
    try {
      for await (const res of iter) {
        for (const alert of res.data) {
          if (
            this.backfill &&
            endDate &&
            Utils.toDate(alert.updated_at) > endDate
          ) {
            continue;
          }
          if (startDate && Utils.toDate(alert.updated_at) < startDate) {
            return;
          }
          yield {
            org,
            repo,
            ...alert,
            dismissed_by: alert.dismissed_by?.login ?? null,
          };
        }
      }
    } catch (err: any) {
      this.handleSecurityAlertError(err, org, repo, 'code scanning');
    }
  }

  async *getDependabotAlerts(
    org: string,
    repo: string,
    startDate?: Date,
    endDate?: Date
  ): AsyncGenerator<DependabotAlert> {
    const iter = this.octokit(org).paginate.iterator(
      this.octokit(org).dependabot.listAlertsForRepo,
      {
        owner: org,
        repo,
        per_page: this.pageSize,
        sort: 'updated',
        direction: 'desc',
      }
    );
    try {
      for await (const res of iter) {
        for (const alert of res.data) {
          if (
            this.backfill &&
            endDate &&
            Utils.toDate(alert.updated_at) > endDate
          ) {
            continue;
          }
          if (startDate && Utils.toDate(alert.updated_at) < startDate) {
            return;
          }
          yield {
            org,
            repo,
            ...alert,
            dismissed_by: alert.dismissed_by?.login ?? null,
          };
        }
      }
    } catch (err: any) {
      this.handleSecurityAlertError(err, org, repo, 'dependabot');
    }
  }

  async *getSecretScanningAlerts(
    org: string,
    repo: string,
    startDate?: Date,
    endDate?: Date
  ): AsyncGenerator<SecretScanningAlert> {
    const iter = this.octokit(org).paginate.iterator(
      this.octokit(org).secretScanning.listAlertsForRepo,
      {
        owner: org,
        repo,
        per_page: this.pageSize,
        sort: 'updated',
        direction: 'desc',
      }
    );
    try {
      for await (const res of iter) {
        for (const alert of res.data) {
          if (
            this.backfill &&
            endDate &&
            Utils.toDate(alert.updated_at) > endDate
          ) {
            continue;
          }
          if (startDate && Utils.toDate(alert.updated_at) < startDate) {
            return;
          }
          yield {
            org,
            repo,
            ...alert,
            resolved_by: alert.resolved_by?.login ?? null,
            push_protection_bypassed_by:
              alert.push_protection_bypassed_by?.login ?? null,
          };
        }
      }
    } catch (err: any) {
      this.handleSecurityAlertError(err, org, repo, 'secret scanning');
    }
  }

  private handleSecurityAlertError(
    err: any,
    org: string,
    repo: string,
    context: string
  ) {
    if (err.status >= 400 && err.status < 500) {
      this.logger.debug(
        `Couldn't fetch ${context} alerts for repo ${org}/${repo}. Status: ${err.status}. Message: ${err.message}`
      );
      return;
    }
    throw err;
  }

  async *getWorkflows(org: string, repo: string): AsyncGenerator<Workflow> {
    const iter = this.octokit(org).paginate.iterator(
      this.octokit(org).actions.listRepoWorkflows,
      {
        owner: org,
        repo,
        per_page: this.pageSize,
      }
    );
    for await (const res of iter) {
      for (const workflow of res.data) {
        yield {
          org,
          repo,
          ...workflow,
        };
      }
    }
  }

  @Memoize((org: string, repo: string) => StreamBase.orgRepoKey(org, repo))
  async getWorkflowRuns(
    org: string,
    repo: string,
    startDate?: Date,
    endDate?: Date
  ): Promise<ReadonlyArray<WorkflowRun>> {
    const workflowRuns: WorkflowRun[] = [];
    // workflow runs have a maximum duration to be updated, and we can just filter by created_at
    const createdSince = startDate
      ? Utils.toDate(startDate.getTime() - MAX_WORKFLOW_RUN_DURATION_MS)
      : null;
    const iter = this.octokit(org).paginate.iterator(
      this.octokit(org).actions.listWorkflowRunsForRepo,
      {
        owner: org,
        repo,
        per_page: this.pageSize,
        created: `${createdSince?.toISOString() || '*'}..${(this.backfill && endDate?.toISOString()) || '*'}`,
      }
    );
    for await (const res of iter) {
      for (const workflowRun of res.data) {
        // skip runs that were updated before the start date / updated_at cutoff
        if (Utils.toDate(workflowRun.updated_at) < startDate) {
          continue;
        }
        workflowRuns.push({
          org,
          repo,
          ...pick(workflowRun, [
            'id',
            'name',
            'head_branch',
            'head_sha',
            'path',
            'run_number',
            'event',
            'display_title',
            'status',
            'conclusion',
            'workflow_id',
            'url',
            'html_url',
            'created_at',
            'updated_at',
            'run_attempt',
            'run_started_at',
          ]),
        });
      }
    }
    return workflowRuns;
  }

  async *getWorkflowRunJobs(
    org: string,
    repo: string,
    workflowRun: WorkflowRun
  ): AsyncGenerator<WorkflowJob> {
    const iter = this.octokit(org).paginate.iterator(
      this.octokit(org).actions.listJobsForWorkflowRun,
      {
        owner: org,
        repo,
        run_id: workflowRun.id,
        per_page: this.pageSize,
      }
    );
    for await (const res of iter) {
      for (const job of res.data) {
        yield {
          org,
          repo,
          workflow_id: workflowRun.workflow_id, // workflow_id is not available in job object
          ...pick(job, [
            'run_id',
            'id',
            'workflow_name',
            'head_branch',
            'run_attempt',
            'head_sha',
            'url',
            'html_url',
            'status',
            'conclusion',
            'created_at',
            'started_at',
            'completed_at',
            'name',
            'labels',
          ]),
        };
      }
    }
  }

  async *getWorkflowRunArtifacts(
    org: string,
    repo: string,
    workflowRun: WorkflowRun
  ): AsyncGenerator<Artifact> {
    const iter = this.octokit(org).paginate.iterator(
      this.octokit(org).actions.listWorkflowRunArtifacts,
      {
        owner: org,
        repo,
        run_id: workflowRun.id,
        per_page: this.pageSize,
      }
    );
    for await (const res of iter) {
      for (const artifact of res.data) {
        yield {
          org,
          repo,
          workflow_id: workflowRun.workflow_id, // workflow_id is not available in artifact object
          run_id: workflowRun.id,
          ...pick(artifact, [
            'id',
            'name',
            'size_in_bytes',
            'url',
            'archive_download_url',
            'expired',
            'created_at',
            'expires_at',
            'updated_at',
          ]),
        };
      }
    }
  }

  // GitHub GraphQL API may return partial data with a non 2xx status when
  // a particular record in a result list is not found (null) for some reason
  private async acceptPartialResponse<T>(
    dataType: string,
    promise: Promise<T>
  ): Promise<T> {
    try {
      return await promise;
    } catch (err: any) {
      const resp = err as GraphQLErrorResponse<T>;
      if (
        resp?.response?.data &&
        !resp?.response?.errors?.find((e) => e.type !== 'NOT_FOUND')
      ) {
        this.logger.warn(
          `Received a partial response while fetching ${dataType} - ${JSON.stringify(
            {errors: resp.response.errors}
          )}`
        );
        return resp.response.data;
      }
      throw err;
    }
  }

  private acceptPartialResponseWrapper<T>(
    dataType: string
  ): (promise: Promise<T>) => Promise<T> {
    return (promise: Promise<T>) =>
      this.acceptPartialResponse(dataType, promise);
  }

  private wrapIterable<T>(
    iter: AsyncIterable<T>,
    ...wrappers: ((
      p: Promise<IteratorResult<T>>
    ) => Promise<IteratorResult<T>>)[]
  ): AsyncIterable<T> {
    const iterator = iter[Symbol.asyncIterator]();
    return {
      [Symbol.asyncIterator]: () => ({
        next: (): Promise<IteratorResult<T>> => {
          let p = iterator.next();
          for (const wrapper of wrappers) {
            p = wrapper(p);
          }
          return p;
        },
      }),
    };
  }
}

export class GitHubToken extends GitHub {
  static async instance(
    cfg: GitHubConfig,
    logger: AirbyteLogger
  ): Promise<GitHub> {
    const baseOctokit = makeOctokitClient(cfg, undefined, logger);
    const github = new GitHubToken(cfg, baseOctokit, logger);
    await github.checkConnection();
    return github;
  }

  octokit(): ExtendedOctokit {
    return this.baseOctokit;
  }

  async checkConnection(): Promise<void> {
    await this.baseOctokit.users.getAuthenticated();
  }

  async *getOrganizationsIterator(): AsyncGenerator<string> {
    const iter = this.baseOctokit.paginate.iterator(
      this.baseOctokit.orgs.listForAuthenticatedUser,
      {
        per_page: this.pageSize,
      }
    );
    for await (const res of iter) {
      for (const org of res.data) {
        yield org.login;
      }
    }
  }
}

export class GitHubApp extends GitHub {
  private readonly octokitByInstallationOrg: Map<string, ExtendedOctokit> =
    new Map();

  static async instance(
    cfg: GitHubConfig,
    logger: AirbyteLogger
  ): Promise<GitHub> {
    const baseOctokit = makeOctokitClient(cfg, undefined, logger);
    const github = new GitHubApp(cfg, baseOctokit, logger);
    await github.checkConnection();
    const installations = await github.getAppInstallations();
    for (const installation of installations) {
      if (installation.target_type !== 'Organization') continue;
      const orgLogin = toLower(installation.account.login);
      if (installation.suspended_at) {
        logger.warn(`Skipping suspended app installation for org ${orgLogin}`);
        continue;
      }
      const octokit = makeOctokitClient(cfg, installation.id, logger);
      github.octokitByInstallationOrg.set(orgLogin, octokit);
    }
    return github;
  }

  octokit(org: string): ExtendedOctokit {
    if (!this.octokitByInstallationOrg.has(org)) {
      throw new VError(`No active app installation found for org ${org}`);
    }
    return this.octokitByInstallationOrg.get(org);
  }

  async checkConnection(): Promise<void> {
    await this.baseOctokit.apps.getAuthenticated();
  }

  async *getOrganizationsIterator(): AsyncGenerator<string> {
    for (const org of this.octokitByInstallationOrg.keys()) {
      yield org;
    }
  }

  @Memoize()
  private async getAppInstallations(): Promise<ReadonlyArray<AppInstallation>> {
    const installations: AppInstallation[] = [];
    const iter = this.baseOctokit.paginate.iterator(
      this.baseOctokit.apps.listInstallations,
      {
        per_page: this.pageSize,
      }
    );
    for await (const res of iter) {
      for (const installation of res.data) {
        installations.push(installation);
      }
    }
    return installations;
  }
}

function getLastCopilotTeamForUser(
  userTeams: TeamMemberTimestamps[string],
  assignedTeams: CopilotAssignedTeams,
  cutoffDate: Date
): string {
  let lastCopilotTeamLeft: string;
  let lastCopilotTeamLeftAt: Date;
  for (const [team, timestamps] of Object.entries(userTeams)) {
    const {addedAt, removedAt} = timestamps;
    if (
      // user was removed from the team after the cutoff date
      removedAt > cutoffDate &&
      // user was removed from the team after the team was assigned copilot seats
      removedAt > Utils.toDate(assignedTeams[team]?.created_at) &&
      // user was removed from the team after the last time it was added to the same team
      removedAt > Utils.toDate(addedAt ?? 0) &&
      // user was removed from the team after having left other teams with copilot
      removedAt > (lastCopilotTeamLeftAt || 0)
    ) {
      lastCopilotTeamLeft = team;
      lastCopilotTeamLeftAt = removedAt;
    }
  }
  return lastCopilotTeamLeft;
}

function transformCopilotMetricsResponse(
  data: CopilotMetricsResponse
): CopilotUsageResponse {
  return data.map((d) => {
    const breakdown =
      d.copilot_ide_code_completions?.editors.flatMap((e) => {
        const languages: {
          [language: string]: {
            suggestions_count: number;
            acceptances_count: number;
            lines_suggested: number;
            lines_accepted: number;
            active_users: number;
          };
        } = {};
        for (const m of e.models) {
          for (const l of m.languages) {
            const language = (languages[l.name] = languages[l.name] ?? {
              suggestions_count: 0,
              acceptances_count: 0,
              lines_suggested: 0,
              lines_accepted: 0,
              active_users: 0,
            });
            language.suggestions_count += l.total_code_suggestions;
            language.acceptances_count += l.total_code_acceptances;
            language.lines_suggested += l.total_code_lines_suggested;
            language.lines_accepted += l.total_code_lines_accepted;
            language.active_users += l.total_engaged_users;
          }
        }
        return Object.entries(languages).map(([k, v]) => ({
          ...v,
          language: k,
          editor: e.name,
        }));
      }) ?? [];
    let total_chats = 0,
      total_chat_insertion_events = 0,
      total_chat_copy_events = 0;
    for (const e of d.copilot_ide_chat?.editors ?? []) {
      for (const m of e.models) {
        total_chats += m.total_chats;
        total_chat_insertion_events += m.total_chat_insertion_events;
        total_chat_copy_events += m.total_chat_copy_events;
      }
    }
    return {
      day: d.date,
      total_suggestions_count: breakdown.reduce(
        (acc, c) => acc + c.suggestions_count,
        0
      ),
      total_acceptances_count: breakdown.reduce(
        (acc, c) => acc + c.acceptances_count,
        0
      ),
      total_lines_suggested: breakdown.reduce(
        (acc, c) => acc + c.lines_suggested,
        0
      ),
      total_lines_accepted: breakdown.reduce(
        (acc, c) => acc + c.lines_accepted,
        0
      ),
      total_active_users: d.total_active_users,
      total_chats,
      total_chat_insertion_events,
      total_chat_copy_events,
      total_active_chat_users: d.copilot_ide_chat?.total_engaged_users ?? 0,
      breakdown,
    };
  });
}<|MERGE_RESOLUTION|>--- conflicted
+++ resolved
@@ -746,8 +746,6 @@
     return reviewRequests;
   }
 
-<<<<<<< HEAD
-=======
   async *getCommits(
     org: string,
     repo: string,
@@ -1264,7 +1262,6 @@
     }
   }
 
->>>>>>> 4ce5fa44
   async *getTags(org: string, repo: string): AsyncGenerator<Tag> {
     // Tags can only be sorted on the underlying commit timestamp
     // which doesn't have to correspond to tag creation timestamp
