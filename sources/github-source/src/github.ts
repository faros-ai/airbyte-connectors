import {AirbyteLogger} from 'faros-airbyte-cdk';
import {bucket, validateBucketingConfig} from 'faros-airbyte-common/common';
import {
  AppInstallation,
  Artifact,
  CodeScanningAlert,
  Commit,
  ContributorStats,
  CopilotSeat,
  CopilotSeatEnded,
  CopilotSeatsEmpty,
  CopilotSeatsStreamRecord,
  CopilotUsageSummary,
  DependabotAlert,
  Issue,
  Label,
  Organization,
  OutsideCollaborator,
  Project,
  PullRequest,
  PullRequestComment,
  PullRequestFile,
  PullRequestLabel,
  PullRequestNode,
  PullRequestReview,
  PullRequestReviewRequest,
  Release,
  Repository,
  SamlSsoUser,
  SecretScanningAlert,
  Tag,
  TagsQueryCommitNode,
  Team,
  TeamMembership,
  User,
  Workflow,
  WorkflowJob,
  WorkflowRun,
} from 'faros-airbyte-common/github';
import {
  CommitsQuery,
  IssuesQuery,
  LabelsQuery,
  ListMembersQuery,
  ListSamlSsoUsersQuery,
  ProjectsQuery,
  PullRequestReviewRequestsQuery,
  PullRequestReviewsQuery,
  PullRequestsCursorQuery,
  PullRequestsQuery,
  RepoTagsQuery,
} from 'faros-airbyte-common/github/generated';
import {
  COMMITS_QUERY,
  FILES_FRAGMENT,
  ISSUES_QUERY,
  LABELS_FRAGMENT,
  LABELS_QUERY,
  LIST_SAML_SSO_USERS_QUERY,
  ORG_MEMBERS_QUERY,
  PROJECTS_QUERY,
  PULL_REQUEST_REVIEW_REQUESTS_QUERY,
  PULL_REQUEST_REVIEWS_QUERY,
  PULL_REQUESTS_CURSOR_QUERY,
  PULL_REQUESTS_QUERY,
  REPOSITORY_TAGS_QUERY,
  REVIEW_REQUESTS_FRAGMENT,
  REVIEWS_FRAGMENT,
} from 'faros-airbyte-common/github/queries';
import {Utils} from 'faros-js-client';
import {isEmpty, isNil, pick, toLower, toString} from 'lodash';
import {Memoize} from 'typescript-memoize';
import VError from 'verror';

import {ExtendedOctokit, makeOctokitClient} from './octokit';
import {RunMode, StreamBase} from './streams/common';
import {AuditLogTeamMember, GitHubConfig, GraphQLErrorResponse} from './types';

export const DEFAULT_GITHUB_API_URL = 'https://api.github.com';
export const DEFAULT_REJECT_UNAUTHORIZED = true;
export const DEFAULT_RUN_MODE = RunMode.Full;
export const DEFAULT_FETCH_TEAMS = false;
export const DEFAULT_FETCH_PR_FILES = false;
export const DEFAULT_FETCH_PR_REVIEWS = true;
export const DEFAULT_COPILOT_LICENSES_DATES_FIX = true;
export const DEFAULT_CUTOFF_DAYS = 90;
export const DEFAULT_BUCKET_ID = 1;
export const DEFAULT_BUCKET_TOTAL = 1;
export const DEFAULT_FAROS_API_URL = 'https://prod.api.faros.ai';
export const DEFAULT_FAROS_GRAPH = 'default';
export const DEFAULT_PAGE_SIZE = 100;
export const DEFAULT_PR_PAGE_SIZE = 25;
export const DEFAULT_TIMEOUT_MS = 120_000;
export const DEFAULT_CONCURRENCY = 4;
export const DEFAULT_BACKFILL = false;

type TeamMemberTimestamps = {
  [user: string]: {
    [team: string]: {
      addedAt?: Date;
      removedAt?: Date;
    };
  };
};

type CopilotAssignedTeams = {[team: string]: {created_at: string}};

// https://docs.github.com/en/actions/administering-github-actions/usage-limits-billing-and-administration#usage-limits
const MAX_WORKFLOW_RUN_DURATION_MS = 35 * 24 * 60 * 60 * 1000; // 35 days

export abstract class GitHub {
  private static github: GitHub;
  protected readonly fetchPullRequestFiles: boolean;
  protected readonly fetchPullRequestReviews: boolean;
  protected readonly bucketId: number;
  protected readonly bucketTotal: number;
  protected readonly pageSize: number;
  protected readonly pullRequestsPageSize: number;
  protected readonly backfill: boolean;

  constructor(
    config: GitHubConfig,
    protected readonly baseOctokit: ExtendedOctokit,
    protected readonly logger: AirbyteLogger
  ) {
    this.fetchPullRequestFiles =
      config.fetch_pull_request_files ?? DEFAULT_FETCH_PR_FILES;
    this.fetchPullRequestReviews =
      config.fetch_pull_request_reviews ?? DEFAULT_FETCH_PR_REVIEWS;
    this.bucketId = config.bucket_id ?? DEFAULT_BUCKET_ID;
    this.bucketTotal = config.bucket_total ?? DEFAULT_BUCKET_TOTAL;
    this.pageSize = config.page_size ?? DEFAULT_PAGE_SIZE;
    this.pullRequestsPageSize =
      config.pull_requests_page_size ?? DEFAULT_PR_PAGE_SIZE;
    this.backfill = config.backfill ?? DEFAULT_BACKFILL;
  }

  static async instance(
    cfg: GitHubConfig,
    logger: AirbyteLogger
  ): Promise<GitHub> {
    if (GitHub.github) {
      return GitHub.github;
    }
    validateBucketingConfig(cfg.bucket_id, cfg.bucket_total);

    const github =
      cfg.authentication.type === 'token'
        ? await GitHubToken.instance(cfg, logger)
        : await GitHubApp.instance(cfg, logger);
    GitHub.github = github;
    return github;
  }

  abstract checkConnection(): Promise<void>;

  abstract octokit(org: string): ExtendedOctokit;

  abstract getOrganizationsIterator(): AsyncGenerator<string>;

  isRepoInBucket(org: string, repo: string): boolean {
    const data = `${org}/${repo}`;
    return (
      bucket('farosai/airbyte-github-source', data, this.bucketTotal) ===
      this.bucketId
    );
  }

  @Memoize()
  async getOrganizations(): Promise<ReadonlyArray<string>> {
    const orgs: string[] = [];
    for await (const org of this.getOrganizationsIterator()) {
      orgs.push(org);
    }
    return orgs;
  }

  async getOrganization(orgLogin: string): Promise<Organization> {
    const org = await this.octokit(orgLogin).orgs.get({org: orgLogin});
    return pick(org.data, [
      'login',
      'name',
      'type',
      'html_url',
      'created_at',
      'updated_at',
    ]);
  }

  @Memoize()
  async getRepositories(org: string): Promise<ReadonlyArray<Repository>> {
    const repos: Repository[] = [];
    const iter = this.octokit(org).paginate.iterator(
      this.octokit(org).repos.listForOrg,
      {
        org,
        type: 'all',
        per_page: this.pageSize,
      }
    );
    for await (const res of iter) {
      for (const repo of res.data) {
        if (!this.isRepoInBucket(org, repo.name)) {
          continue;
        }
        repos.push({
          org,
          ...pick(repo, [
            'name',
            'full_name',
            'private',
            'description',
            'language',
            'size',
            'default_branch',
            'html_url',
            'topics',
            'created_at',
            'updated_at',
            'archived',
          ]),
        });
      }
    }
    return repos;
  }

  async *getPullRequests(
    org: string,
    repo: string,
    startDate?: Date,
    endDate?: Date
  ): AsyncGenerator<PullRequest> {
    // since query doesn't support filtering by date, we fetch PRs in descending order and stop when we reach the start date
    // for backfill, we first use a simplified query to iterate until reaching the end date to obtain a start cursor
    const startCursor = await this.getPullRequestsStartCursor(
      org,
      repo,
      endDate
    );
    if (this.backfill && !startCursor) {
      return;
    }
    const query = this.buildPRQuery();
    let currentPageSize = this.pullRequestsPageSize;
    let currentCursor = startCursor;
    let hasNextPage = true;
    let querySuccess = false;
    while (hasNextPage) {
      const iter = this.octokit(
        org
      ).graphql.paginate.iterator<PullRequestsQuery>(query, {
        owner: org,
        repo,
        page_size: currentPageSize,
        nested_page_size: this.pageSize,
        currentCursor,
      });
      try {
        for await (const res of iter) {
          querySuccess = true;
          for (const pr of res.repository.pullRequests.nodes) {
            if (
              this.backfill &&
              endDate &&
              Utils.toDate(pr.updatedAt) > endDate
            ) {
              continue;
            }
            if (startDate && Utils.toDate(pr.updatedAt) < startDate) {
              return;
            }
            yield {
              org,
              repo,
              ...pr,
              labels: await this.extractPullRequestLabels(pr, org, repo),
              files: await this.extractPullRequestFiles(pr, org, repo),
              reviews: await this.extractPullRequestReviews(pr, org, repo),
              reviewRequests: await this.extractPullRequestReviewRequests(
                pr,
                org,
                repo
              ),
            };
          }
          // increase page size for the next iteration in case it was decreased previously
          currentPageSize = Math.min(
            currentPageSize * 2,
            this.pullRequestsPageSize
          );
          currentCursor = res.repository.pullRequests.pageInfo.endCursor;
          hasNextPage = res.repository.pullRequests.pageInfo.hasNextPage;
          querySuccess = false;
        }
      } catch (error: any) {
        if (querySuccess) {
          // if query succeeded, the error is not related to the query itself
          throw error;
        }
        if (currentPageSize === 1) {
          // if page size is already 1, there's nothing else to try
          this.logger.warn(
            `Failed to query PRs with page size 1 on repo ${org}/${repo}`
          );
          throw error;
        }
        // decrease page size and try again
        currentPageSize = Math.max(Math.floor(currentPageSize / 2), 1);
      }
    }
  }

  private async getPullRequestsStartCursor(
    org: string,
    repo: string,
    endDate: Date
  ): Promise<string | undefined> {
    if (!this.backfill) {
      return;
    }
    const iter = this.octokit(
      org
    ).graphql.paginate.iterator<PullRequestsCursorQuery>(
      PULL_REQUESTS_CURSOR_QUERY,
      {
        owner: org,
        repo,
        page_size: this.pageSize,
      }
    );
    for await (const res of iter) {
      for (const pr of res.repository.pullRequests.nodes) {
        if (Utils.toDate(pr.updatedAt) < endDate) {
          return res.repository.pullRequests.pageInfo.startCursor;
        }
      }
    }
  }

  private buildPRQuery(): string {
    const appendFragment = (
      query: string,
      shouldAppend: boolean,
      fragment: string,
      placeholder: string
    ): string => {
      return shouldAppend ? query + fragment : query.replace(placeholder, '');
    };

    let query = PULL_REQUESTS_QUERY;
    query = appendFragment(query, true, LABELS_FRAGMENT, '...labels');
    query = appendFragment(
      query,
      this.fetchPullRequestFiles,
      FILES_FRAGMENT,
      '...files'
    );
    query = appendFragment(
      query,
      this.fetchPullRequestReviews,
      REVIEWS_FRAGMENT,
      '...reviews'
    );
    query = appendFragment(
      query,
      this.fetchPullRequestReviews,
      REVIEW_REQUESTS_FRAGMENT,
      '...reviewRequests'
    );

    return query;
  }

  private async extractPullRequestLabels(
    pr: PullRequestNode,
    org: string,
    repo: string
  ): Promise<PullRequestLabel[]> {
    const {nodes, pageInfo} = pr.labels || {};
    if (nodes && pageInfo && !pageInfo.hasNextPage) {
      return nodes;
    }
    return this.getPullRequestLabels(
      org,
      repo,
      pr.number,
      1 // start from the first page to make sure we don't miss any
    );
  }

  private async getPullRequestLabels(
    org: string,
    repo: string,
    number: number,
    startingPage: number = 1
  ): Promise<PullRequestLabel[]> {
    const iter = this.octokit(org).paginate.iterator(
      this.octokit(org).rest.issues.listLabelsOnIssue,
      {
        owner: org,
        repo,
        issue_number: number,
        per_page: this.pageSize,
        page: startingPage,
      }
    );
    const labels: PullRequestLabel[] = [];
    for await (const res of iter) {
      for (const label of res.data) {
        labels.push(pick(label, ['name']));
      }
    }
    return labels;
  }

  private async extractPullRequestFiles(
    pr: PullRequestNode,
    org: string,
    repo: string
  ): Promise<PullRequestFile[]> {
    if (!this.fetchPullRequestFiles) {
      return [];
    }
    const {nodes, pageInfo} = pr.files || {};
    if (nodes && pageInfo && !pageInfo.hasNextPage) {
      return nodes;
    }
    return this.getPullRequestFiles(
      org,
      repo,
      pr.number,
      1 // start from the first page to make sure we don't miss any
    );
  }

  private async getPullRequestFiles(
    org: string,
    repo: string,
    number: number,
    startingPage: number = 1
  ): Promise<PullRequestFile[]> {
    const iter = this.octokit(org).paginate.iterator(
      this.octokit(org).rest.pulls.listFiles,
      {
        owner: org,
        repo,
        pull_number: number,
        per_page: this.pageSize,
        page: startingPage,
      }
    );
    const files: PullRequestFile[] = [];
    for await (const res of iter) {
      for (const file of res.data) {
        files.push({
          additions: file.additions,
          deletions: file.deletions,
          path: file.filename,
        });
      }
    }
    return files;
  }

  private async extractPullRequestReviews(
    pr: PullRequestNode,
    org: string,
    repo: string
  ): Promise<PullRequestReview[]> {
    if (!this.fetchPullRequestReviews) {
      return [];
    }
    const {nodes, pageInfo} = pr.reviews || {};
    if (nodes && pageInfo && !pageInfo.hasNextPage) {
      return nodes;
    }
    const reviews: PullRequestReview[] = nodes ? [...nodes] : [];
    const remainingReviews = await this.getPullRequestReviews(
      org,
      repo,
      pr.number,
      pageInfo?.endCursor
    );
    return reviews.concat(remainingReviews);
  }

  private async getPullRequestReviews(
    org: string,
    repo: string,
    number: number,
    startCursor?: string
  ): Promise<PullRequestReview[]> {
    const iter = this.octokit(
      org
    ).graphql.paginate.iterator<PullRequestReviewsQuery>(
      PULL_REQUEST_REVIEWS_QUERY,
      {
        owner: org,
        repo,
        number,
        nested_page_size: this.pageSize,
        cursor: startCursor,
      }
    );
    const reviews: PullRequestReview[] = [];
    for await (const res of iter) {
      for (const review of res.repository.pullRequest.reviews.nodes) {
        reviews.push(review);
      }
    }
    return reviews;
  }

  async *getPullRequestComments(
    org: string,
    repo: string,
    startDate?: Date,
    endDate?: Date
  ): AsyncGenerator<PullRequestComment> {
    // query supports filtering by start date (since) but not by end date
    // for backfill, we iterate in ascending order from the start date and stop when we reach the end date
    const iter = this.octokit(org).paginate.iterator(
      this.octokit(org).pulls.listReviewCommentsForRepo,
      {
        owner: org,
        repo: repo,
        since: startDate?.toISOString(),
        direction: this.backfill ? 'asc' : 'desc',
        sort: 'updated',
        per_page: this.pageSize,
      }
    );
    for await (const res of iter) {
      for (const comment of res.data) {
        if (
          this.backfill &&
          endDate &&
          Utils.toDate(comment.updated_at) > endDate
        ) {
          return;
        }
        yield {
          repository: `${org}/${repo}`,
          user: pick(comment.user, [
            'login',
            'name',
            'email',
            'html_url',
            'type',
          ]),
          ...pick(comment, [
            'id',
            'body',
            'created_at',
            'updated_at',
            'pull_request_url',
          ]),
        };
      }
    }
  }

  async *getLabels(org: string, repo: string): AsyncGenerator<Label> {
    const iter = this.octokit(org).graphql.paginate.iterator<LabelsQuery>(
      LABELS_QUERY,
      {
        owner: org,
        repo,
        page_size: this.pageSize,
      }
    );
    for await (const res of iter) {
      for (const label of res.repository.labels.nodes) {
        yield {
          org,
          repo,
          name: label.name,
        };
      }
    }
  }

  async extractPullRequestReviewRequests(
    pr: PullRequestNode,
    org: string,
    repo: string
  ): Promise<PullRequestReviewRequest[]> {
    if (!this.fetchPullRequestReviews) {
      return [];
    }
    const {nodes, pageInfo} = pr.reviewRequests || {};
    if (nodes && pageInfo && !pageInfo.hasNextPage) {
      return nodes;
    }
    const reviewRequests: PullRequestReviewRequest[] = nodes ? [...nodes] : [];
    const remainingReviewRequests = await this.getPullRequestReviewRequests(
      org,
      repo,
      pr.number,
      pageInfo?.endCursor
    );
    return reviewRequests.concat(remainingReviewRequests);
  }

  async getPullRequestReviewRequests(
    org: string,
    repo: string,
    number: number,
    startCursor?: string
  ): Promise<PullRequestReviewRequest[]> {
    const iter = this.octokit(
      org
    ).graphql.paginate.iterator<PullRequestReviewRequestsQuery>(
      PULL_REQUEST_REVIEW_REQUESTS_QUERY,
      {
        owner: org,
        repo,
        pull_number: number,
        nested_page_size: this.pageSize,
        cursor: startCursor,
      }
    );
    const reviewRequests: PullRequestReviewRequest[] = [];
    for await (const res of iter) {
      for (const review of res.repository.pullRequest.reviewRequests.nodes) {
        reviewRequests.push(review);
      }
    }
    return reviewRequests;
  }

  async *getCommits(
    org: string,
    repo: string,
    branch: string,
    startDate?: Date,
    endDate?: Date
  ): AsyncGenerator<Commit> {
    // query supports filtering by start date (since) and end date (until)
    const queryParameters = {
      owner: org,
      repo,
      branch,
      page_size: this.pageSize,
      since: startDate?.toISOString(),
      ...(this.backfill && {until: endDate?.toISOString()}),
    };
    const query = await this.getCommitsQuery(queryParameters);
    yield* this.queryCommits(org, repo, branch, query, queryParameters);
  }

  private async *queryCommits(
    org: string,
    repo: string,
    branch: string,
    query: string,
    queryParameters: any
  ): AsyncGenerator<Commit> {
    // Need to handle pagination manually because graphql paginate plugin throws error
    // if paginated field is not found in the response
    let res: CommitsQuery;
    let hasNextPage: boolean;
    let cursor: string | null = null;
    do {
      try {
        res = await this.octokit(org).graphql<CommitsQuery>(query, {
          ...queryParameters,
          cursor,
        });
      } catch (err: any) {
        res = await this.handleCommitsQueryError(
          org,
          repo,
          query,
          queryParameters,
          cursor,
          err
        );
      }
      if (res?.repository?.ref?.target?.type !== 'Commit') {
        // check to make ts happy
        return;
      }
      const history = res.repository.ref.target.history;
      if (!history) {
        this.logger.warn(`No commit history found for ${org}/${repo}`);
        return;
      }
      for (const commit of history.nodes) {
        yield {
          org,
          repo,
          branch,
          ...commit,
        };
      }
      hasNextPage = history.pageInfo.hasNextPage;
      cursor = history.pageInfo.endCursor;
    } while (hasNextPage && cursor);
  }

  // checks if the error is caused by querying an unavailable
  // field and retry the query removing it / skip without failing
  private async handleCommitsQueryError(
    org: string,
    repo: string,
    query: string,
    queryParameters: any,
    cursor: string | null,
    err: any
  ): Promise<CommitsQuery | null> {
    const errorMessages = err?.errors?.map((e: any) => e.message);
    if (!errorMessages || errorMessages.length != 1) {
      throw err;
    }
    if (/changedFiles/.test(errorMessages[0])) {
      const newQuery = query.replace(/changedFiles\s+/, '');
      this.logger.warn(
        `Failed to fetch commits with changedFiles for repo ${org}/${repo} (cursor: ${cursor}). Retrying without changedFiles.`
      );
      return this.octokit(org).graphql<CommitsQuery>(newQuery, {
        ...queryParameters,
        cursor,
      });
    } else if (/additions|deletions/.test(errorMessages[0])) {
      this.logger.warn(
        `Failed to fetch commits with additions/deletions for repo ${org}/${repo} (cursor: ${cursor}). Skipping.`
      );
      return null;
    }
    throw err;
  }

  // memoize since one call is enough to check if the field is available
  @Memoize(() => null)
  private async getCommitsQuery(queryParameters: any): Promise<string> {
    try {
<<<<<<< HEAD
      // Check if the server has changedFilesIfAvailable field available (versions < 3.8)
      // See: https://docs.github.com/en/graphql/reference/objects#commit
      const query = COMMITS_QUERY.replace(/changedFiles\s+/, '') // test only keeping changedFilesIfAvailable field
        .replace(/additions\s+/, '')
        .replace(/deletions\s+/, '');
      await this.timeout<Commit>(
        this.octokit(queryParameters.owner).graphql(query, {
          ...queryParameters,
          page_size: 1,
        })
=======
      await this.octokit(queryParameters.owner).graphql(
        COMMITS_CHANGED_FILES_IF_AVAILABLE_QUERY,
        {
          ...queryParameters,
          page_size: 1,
        }
>>>>>>> 90578903
      );
    } catch (err: any) {
      const errorCode = err?.errors?.[0]?.extensions?.code;
      // Check if the error was caused by querying undefined changedFilesIfAvailable field
      if (errorCode === 'undefinedField') {
        this.logger.warn(
          `GQL schema Commit object doesn't contain field changedFilesIfAvailable. Will query for changedFiles instead.`
        );
        return COMMITS_QUERY.replace(/changedFilesIfAvailable\s+/, '');
      }
      throw err;
    }
    return COMMITS_QUERY.replace(/changedFiles\s+/, '');
  }

  async *getOrganizationMembers(org: string): AsyncGenerator<User> {
    const iter = this.octokit(org).graphql.paginate.iterator<ListMembersQuery>(
      ORG_MEMBERS_QUERY,
      {
        login: org,
        page_size: this.pageSize,
      }
    );
    for await (const res of this.wrapIterable(
      iter,
      this.acceptPartialResponseWrapper(`org users for ${org}`)
    )) {
      for (const member of res.organization.membersWithRole.nodes) {
        if (member?.login) {
          yield {
            org,
            ...member,
          };
        }
      }
    }
  }

  @Memoize()
  async getTeams(org: string): Promise<ReadonlyArray<Team>> {
    const teams: Team[] = [];
    const iter = this.octokit(org).paginate.iterator(
      this.octokit(org).teams.list,
      {
        org,
        per_page: this.pageSize,
      }
    );
    for await (const res of iter) {
      for (const team of res.data) {
        teams.push({
          org,
          parentSlug: team.parent?.slug ?? null,
          ...pick(team, ['name', 'slug', 'description']),
        });
      }
    }
    return teams;
  }

  async *getTeamMemberships(org: string): AsyncGenerator<TeamMembership> {
    for (const team of await this.getTeams(org)) {
      const iter = this.octokit(org).paginate.iterator(
        this.octokit(org).teams.listMembersInOrg,
        {
          org,
          team_slug: team.slug,
          per_page: this.pageSize,
        }
      );
      for await (const res of iter) {
        for (const member of res.data) {
          if (member.login) {
            yield {
              org,
              team: team.slug,
              user: pick(member, [
                'login',
                'name',
                'email',
                'html_url',
                'type',
              ]),
            };
          }
        }
      }
    }
  }

  async *getCopilotSeats(
    org: string,
    cutoffDate: Date,
    useCopilotTeamAssignmentsFix: boolean
  ): AsyncGenerator<CopilotSeatsStreamRecord> {
    let seatsFound: boolean = false;
    const assignedTeams: CopilotAssignedTeams = {};
    const assignedUsers = new Set<string>();
    let teamMemberTimestamps: TeamMemberTimestamps;
    const iter = this.octokit(org).paginate.iterator(
      this.octokit(org).copilot.listCopilotSeats,
      {
        org,
        per_page: this.pageSize,
      }
    );
    try {
      for await (const res of iter) {
        for (const seat of res.data.seats) {
          seatsFound = true;
          const userAssignee = seat.assignee.login as string;
          const teamAssignee = seat.assigning_team?.slug;
          let teamJoinedAt: Date;
          let startedAt = Utils.toDate(seat.created_at);
          assignedUsers.add(userAssignee);
          if (teamAssignee && useCopilotTeamAssignmentsFix) {
            if (!assignedTeams[teamAssignee]) {
              assignedTeams[teamAssignee] = pick(seat, ['created_at']);
            }
            if (!teamMemberTimestamps) {
              // try to fetch team member timestamps only if there are seats with team assignments
              teamMemberTimestamps = await this.getTeamMemberTimestamps(
                org,
                'copilot team assignments',
                cutoffDate
              );
            }
            teamJoinedAt =
              teamMemberTimestamps?.[userAssignee]?.[teamAssignee]?.addedAt;
            if (teamJoinedAt > startedAt) {
              startedAt = teamJoinedAt;
            }
          }
          const isStartedAtUpdated = startedAt > cutoffDate;
          yield {
            org,
            user: userAssignee,
            team: teamAssignee,
            teamJoinedAt: teamJoinedAt?.toISOString(),
            ...(isStartedAtUpdated && {startedAt: startedAt.toISOString()}),
            ...pick(seat, ['pending_cancellation_date', 'last_activity_at']),
          } as CopilotSeat;
        }
      }
      if (!seatsFound) {
        yield {
          empty: true,
          org,
        } as CopilotSeatsEmpty;
      } else if (teamMemberTimestamps) {
        for (const [user, teams] of Object.entries(teamMemberTimestamps)) {
          // user doesn't currently have assigned a copilot seat
          if (!assignedUsers.has(user)) {
            const lastCopilotTeam = getLastCopilotTeamForUser(
              teams,
              assignedTeams,
              cutoffDate
            );
            if (lastCopilotTeam) {
              const lastCopilotTeamLeftAt = teams[lastCopilotTeam].removedAt;
              yield {
                org,
                user,
                team: lastCopilotTeam,
                teamLeftAt: lastCopilotTeamLeftAt.toISOString(),
                endedAt: lastCopilotTeamLeftAt.toISOString(),
              } as CopilotSeatEnded;
            }
          }
        }
      }
    } catch (err: any) {
      this.handleCopilotError(err, org, 'seats');
    }
    this.logger.debug(
      `Found ${Object.keys(assignedTeams).length} copilot team assignments: ${Object.keys(assignedTeams).join(',')}`
    );
  }

  async *getCopilotUsage(org: string): AsyncGenerator<CopilotUsageSummary> {
    try {
      const res = await this.octokit(org).copilot.usageMetricsForOrg({
        org,
      });
      if (isNil(res.data) || isEmpty(res.data)) {
        this.logger.warn(`No GitHub Copilot usage found for org ${org}.`);
        return;
      }
      for (const usage of res.data) {
        yield {
          org,
          team: null,
          ...usage,
        };
      }
      yield* this.getCopilotUsageTeams(org);
    } catch (err: any) {
      this.handleCopilotError(err, org, 'usage');
    }
  }

  async *getCopilotUsageTeams(
    org: string
  ): AsyncGenerator<CopilotUsageSummary> {
    let teams: ReadonlyArray<Team>;
    try {
      teams = await this.getTeams(org);
    } catch (err: any) {
      if (err.status >= 400 && err.status < 500) {
        this.logger.warn(
          `Failed to fetch teams for org ${org}. Ensure Teams permissions are given. Skipping pulling GitHub Copilot usage by teams.`
        );
        return;
      }
      throw err;
    }
    for (const team of teams) {
      const res = await this.octokit(org).copilot.usageMetricsForTeam({
        org,
        team_slug: team.slug,
      });
      if (isNil(res.data) || isEmpty(res.data)) {
        this.logger.warn(
          `No GitHub Copilot usage found for org ${org} - team ${team.slug}.`
        );
        continue;
      }
      for (const usage of res.data) {
        yield {
          org,
          team: team.slug,
          ...usage,
        };
      }
    }
  }

  private handleCopilotError(err: any, org: string, context: string) {
    if (err.status >= 400 && err.status < 500) {
      this.logger.warn(
        `Failed to sync GitHub Copilot ${context} for org ${org}. Ensure GitHub Copilot is enabled for the organization and/or the authentication token/app has the right permissions.`
      );
      return;
    }
    throw err;
  }

  /**
   * API only available to enterprise organizations
   * Audit logs older than 180 days are not available
   */
  async getAuditLogs<T>(
    org: string,
    phrase: string,
    context: string
  ): Promise<ReadonlyArray<T>> {
    const logs = [];
    const iter = this.octokit(org).paginate.iterator(
      this.octokit(org).auditLogs,
      {
        org,
        phrase,
        order: 'asc',
        per_page: this.pageSize,
      }
    );
    try {
      for await (const res of iter) {
        for (const log of res.data) {
          logs.push(log);
        }
      }
    } catch (err: any) {
      if (err.status >= 400 && err.status < 500) {
        this.logger.warn(
          `Couldn't fetch audit logs for org ${org}. API only available to Enterprise organizations. Status: ${err.status}. Context: ${context}`
        );
        return [];
      }
      throw err;
    }
    return logs;
  }

  /**
   * Returns a map of user logins to a map of team slugs
   * to the timestamp when the user was last added/removed to the team.
   */
  async getTeamMemberTimestamps(
    org: string,
    context: string,
    cutoffDate: Date
  ): Promise<TeamMemberTimestamps> {
    const cutoff = cutoffDate;
    const users: TeamMemberTimestamps = {};
    const logs = await this.getAuditLogs<AuditLogTeamMember>(
      org,
      `action:team.add_member action:team.remove_member created:>${cutoff.toISOString()}`,
      context
    );
    for await (const log of logs) {
      if (!users[log.user]) {
        users[log.user] = {};
      }
      const team = log.team.split('/')[1];
      if (!users[log.user][team]) {
        users[log.user][team] = {};
      }
      if (log.action === 'team.add_member') {
        users[log.user][team].addedAt = Utils.toDate(log.created_at);
      } else if (log.action === 'team.remove_member') {
        users[log.user][team].removedAt = Utils.toDate(log.created_at);
      }
    }
    return users;
  }

  async *getOutsideCollaborators(
    org: string
  ): AsyncGenerator<OutsideCollaborator> {
    const iter = this.octokit(org).paginate.iterator(
      this.octokit(org).orgs.listOutsideCollaborators,
      {
        org,
        per_page: this.pageSize,
      }
    );
    for await (const res of iter) {
      for (const collaborator of res.data) {
        yield {
          org,
          ...pick(collaborator, ['login', 'email', 'name', 'type', 'html_url']),
        };
      }
    }
  }

  async *getSamlSsoUsers(org: string): AsyncGenerator<SamlSsoUser> {
    const iter = this.octokit(
      org
    ).graphql.paginate.iterator<ListSamlSsoUsersQuery>(
      LIST_SAML_SSO_USERS_QUERY,
      {
        login: org,
        page_size: this.pageSize,
      }
    );
    for await (const res of iter) {
      const identities =
        res.organization.samlIdentityProvider?.externalIdentities?.nodes ?? [];
      for (const identity of identities) {
        if (!identity?.user?.login) {
          continue;
        }
        yield {
          org,
          ...identity,
        };
      }
    }
  }

  async *getTags(org: string, repo: string): AsyncGenerator<Tag> {
    // Tags can only be sorted on the underlying commit timestamp
    // which doesn't have to correspond to tag creation timestamp
    // so, we always pull all tags
    const iter = this.octokit(org).graphql.paginate.iterator<RepoTagsQuery>(
      REPOSITORY_TAGS_QUERY,
      {
        owner: org,
        repo,
        per_page: this.pageSize,
      }
    );
    for await (const res of iter) {
      for (const tag of res.repository.refs.nodes) {
        let commit: TagsQueryCommitNode;
        if (tag.target?.type === 'Commit') {
          commit = tag.target;
        } else if (
          tag.target?.type === 'Tag' &&
          tag.target?.target?.type === 'Commit'
        ) {
          commit = tag.target.target;
        } else {
          continue;
        }
        yield {
          repository: `${org}/${repo}`,
          name: tag.name,
          commit,
        };
      }
    }
  }

  async *getReleases(org: string, repo: string): AsyncGenerator<Release> {
    const iter = this.octokit(org).paginate.iterator(
      this.octokit(org).repos.listReleases,
      {
        owner: org,
        repo,
        per_page: this.pageSize,
      }
    );
    for await (const res of iter) {
      for (const release of res.data) {
        yield {
          repository: `${org}/${repo}`,
          html_url: release.url,
          author: pick(release.author, [
            'login',
            'name',
            'email',
            'html_url',
            'type',
          ]),
          ...pick(release, [
            'id',
            'name',
            'body',
            'draft',
            'created_at',
            'published_at',
            'tag_name',
          ]),
        };
      }
    }
  }

  async *getContributorsStats(
    org: string,
    repo: string
  ): AsyncGenerator<ContributorStats> {
    const params = {owner: org, repo};
    let res = await this.octokit(org).repos.getContributorsStats(params);

    // GitHub REST API may return a 202 status code when stats are being prepared
    // https://docs.github.com/en/rest/metrics/statistics?apiVersion=2022-11-28#best-practices-for-caching
    const delaySecs = 5;
    const maxAttempts = 3;
    let attempts = 0;

    while (res?.status === 202 && attempts < maxAttempts) {
      attempts++;
      const delay = delaySecs * attempts;
      this.logger.debug(
        `Stats are being prepared for repo ${repo} in org ${org}. Trying again in ${delay} seconds.`
      );
      await Utils.sleep(delay * 1000);
      res = await this.octokit(org).repos.getContributorsStats(params);
    }

    if (res?.status === 202) {
      this.logger.info(
        `Stats are currently unavailable for repo ${repo} in org ${org}. Will sync them next time.`
      );
      return;
    }

    const data = Array.isArray(res.data) ? res.data : [];
    for (const stats of data) {
      const user = stats?.author;
      if (!user?.login) continue;
      yield {
        org,
        repo,
        user: pick(user, ['login', 'name', 'email', 'html_url', 'type']),
        ...pick(stats, ['total', 'weeks']),
      };
    }
  }

  async *getProjects(org: string): AsyncGenerator<Project> {
    const iter = this.octokit(org).graphql.paginate.iterator<ProjectsQuery>(
      PROJECTS_QUERY,
      {
        login: org,
        page_size: this.pageSize,
      }
    );
    for await (const res of iter) {
      for (const project of res.organization.projectsV2.nodes) {
        yield {
          org,
          ...pick(project, ['id', 'name', 'body', 'created_at', 'updated_at']),
        };
      }
    }
  }

  // REST API endpoint used to get organization classic projects
  // Will be deprecated, but we still need to support it for older server versions
  // see https://github.blog/changelog/2024-05-23-sunset-notice-projects-classic/
  async *getClassicProjects(org: string): AsyncGenerator<Project> {
    const iter = this.octokit(org).paginate.iterator(
      this.octokit(org).projects.listForOrg,
      {
        org,
        state: 'all',
        per_page: this.pageSize,
      }
    );
    try {
      for await (const res of iter) {
        for (const project of res.data) {
          yield {
            org,
            id: toString(project.id),
            ...pick(project, ['name', 'body', 'created_at', 'updated_at']),
          };
        }
      }
    } catch (err: any) {
      if (err.status === 404 || err.status === 410) {
        this.logger.warn(`Classic projects API is not available/deprecated.`);
        return;
      }
      throw err;
    }
  }

  async *getIssues(
    org: string,
    repo: string,
    startDate?: Date,
    endDate?: Date
  ): AsyncGenerator<Issue> {
    const iter = this.octokit(org).graphql.paginate.iterator<IssuesQuery>(
      ISSUES_QUERY,
      {
        owner: org,
        repo,
        page_size: this.pageSize,
      }
    );
    for await (const res of iter) {
      for (const issue of res.repository.issues.nodes) {
        if (
          this.backfill &&
          endDate &&
          Utils.toDate(issue.updatedAt) > endDate
        ) {
          continue;
        }
        if (startDate && Utils.toDate(issue.updatedAt) < startDate) {
          return;
        }
        yield {
          org,
          repo,
          ...issue,
        };
      }
    }
  }

  async *getCodeScanningAlerts(
    org: string,
    repo: string,
    startDate?: Date,
    endDate?: Date
  ): AsyncGenerator<CodeScanningAlert> {
    const iter = this.octokit(org).paginate.iterator(
      this.octokit(org).codeScanning.listAlertsForRepo,
      {
        owner: org,
        repo,
        per_page: this.pageSize,
        sort: 'updated',
        direction: 'desc',
      }
    );
    try {
      for await (const res of iter) {
        for (const alert of res.data) {
          if (
            this.backfill &&
            endDate &&
            Utils.toDate(alert.updated_at) > endDate
          ) {
            continue;
          }
          if (startDate && Utils.toDate(alert.updated_at) < startDate) {
            return;
          }
          yield {
            org,
            repo,
            ...alert,
            dismissed_by: alert.dismissed_by?.login ?? null,
          };
        }
      }
    } catch (err: any) {
      this.handleSecurityAlertError(err, org, repo, 'code scanning');
    }
  }

  async *getDependabotAlerts(
    org: string,
    repo: string,
    startDate?: Date,
    endDate?: Date
  ): AsyncGenerator<DependabotAlert> {
    const iter = this.octokit(org).paginate.iterator(
      this.octokit(org).dependabot.listAlertsForRepo,
      {
        owner: org,
        repo,
        per_page: this.pageSize,
        sort: 'updated',
        direction: 'desc',
      }
    );
    try {
      for await (const res of iter) {
        for (const alert of res.data) {
          if (
            this.backfill &&
            endDate &&
            Utils.toDate(alert.updated_at) > endDate
          ) {
            continue;
          }
          if (startDate && Utils.toDate(alert.updated_at) < startDate) {
            return;
          }
          yield {
            org,
            repo,
            ...alert,
            dismissed_by: alert.dismissed_by?.login ?? null,
          };
        }
      }
    } catch (err: any) {
      this.handleSecurityAlertError(err, org, repo, 'dependabot');
    }
  }

  async *getSecretScanningAlerts(
    org: string,
    repo: string,
    startDate?: Date,
    endDate?: Date
  ): AsyncGenerator<SecretScanningAlert> {
    const iter = this.octokit(org).paginate.iterator(
      this.octokit(org).secretScanning.listAlertsForRepo,
      {
        owner: org,
        repo,
        per_page: this.pageSize,
        sort: 'updated',
        direction: 'desc',
      }
    );
    try {
      for await (const res of iter) {
        for (const alert of res.data) {
          if (
            this.backfill &&
            endDate &&
            Utils.toDate(alert.updated_at) > endDate
          ) {
            continue;
          }
          if (startDate && Utils.toDate(alert.updated_at) < startDate) {
            return;
          }
          yield {
            org,
            repo,
            ...alert,
            resolved_by: alert.resolved_by?.login ?? null,
            push_protection_bypassed_by:
              alert.push_protection_bypassed_by?.login ?? null,
          };
        }
      }
    } catch (err: any) {
      this.handleSecurityAlertError(err, org, repo, 'secret scanning');
    }
  }

  private handleSecurityAlertError(
    err: any,
    org: string,
    repo: string,
    context: string
  ) {
    if (err.status >= 400 && err.status < 500) {
      this.logger.debug(
        `Couldn't fetch ${context} alerts for repo ${org}/${repo}. Status: ${err.status}. Message: ${err.message}`
      );
      return;
    }
    throw err;
  }

  async *getWorkflows(org: string, repo: string): AsyncGenerator<Workflow> {
    const iter = this.octokit(org).paginate.iterator(
      this.octokit(org).actions.listRepoWorkflows,
      {
        owner: org,
        repo,
        per_page: this.pageSize,
      }
    );
    for await (const res of iter) {
      for (const workflow of res.data.workflows) {
        yield {
          org,
          repo,
          ...workflow,
        };
      }
    }
  }

  @Memoize((org: string, repo: string) => StreamBase.orgRepoKey(org, repo))
  async getWorkflowRuns(
    org: string,
    repo: string,
    startDate?: Date,
    endDate?: Date
  ): Promise<ReadonlyArray<WorkflowRun>> {
    const workflowRuns: WorkflowRun[] = [];
    // workflow runs have a maximum duration to be updated, and we can just filter by created_at
    const createdSince = startDate
      ? Utils.toDate(startDate.getTime() - MAX_WORKFLOW_RUN_DURATION_MS)
      : null;
    const iter = this.octokit(org).paginate.iterator(
      this.octokit(org).actions.listWorkflowRunsForRepo,
      {
        owner: org,
        repo,
        per_page: this.pageSize,
        created: `${createdSince?.toISOString() || '*'}..${(this.backfill && endDate?.toISOString()) || '*'}`,
      }
    );
    for await (const res of iter) {
      for (const workflowRun of res.data.workflow_runs) {
        // skip runs that were updated before the start date / updated_at cutoff
        if (Utils.toDate(workflowRun.updated_at) < startDate) {
          continue;
        }
        workflowRuns.push({
          org,
          repo,
          ...pick(workflowRun, [
            'id',
            'name',
            'head_branch',
            'head_sha',
            'path',
            'run_number',
            'event',
            'display_title',
            'status',
            'conclusion',
            'workflow_id',
            'url',
            'html_url',
            'created_at',
            'updated_at',
            'run_attempt',
            'run_started_at',
          ]),
        });
      }
    }
    return workflowRuns;
  }

  async *getWorkflowRunJobs(
    org: string,
    repo: string,
    workflowRun: WorkflowRun
  ): AsyncGenerator<WorkflowJob> {
    const iter = this.octokit(org).paginate.iterator(
      this.octokit(org).actions.listJobsForWorkflowRun,
      {
        owner: org,
        repo,
        run_id: workflowRun.id,
        per_page: this.pageSize,
      }
    );
    for await (const res of iter) {
      for (const job of res.data.jobs) {
        yield {
          org,
          repo,
          workflow_id: workflowRun.workflow_id, // workflow_id is not available in job object
          ...pick(job, [
            'run_id',
            'id',
            'workflow_name',
            'head_branch',
            'run_attempt',
            'head_sha',
            'url',
            'html_url',
            'status',
            'conclusion',
            'created_at',
            'started_at',
            'completed_at',
            'name',
            'labels',
          ]),
        };
      }
    }
  }

  async *getWorkflowRunArtifacts(
    org: string,
    repo: string,
    workflowRun: WorkflowRun
  ): AsyncGenerator<Artifact> {
    const iter = this.octokit(org).paginate.iterator(
      this.octokit(org).actions.listWorkflowRunArtifacts,
      {
        owner: org,
        repo,
        run_id: workflowRun.id,
        per_page: this.pageSize,
      }
    );
    for await (const res of iter) {
      for (const artifact of res.data.artifacts) {
        yield {
          org,
          repo,
          workflow_id: workflowRun.workflow_id, // workflow_id is not available in artifact object
          run_id: workflowRun.id,
          ...pick(artifact, [
            'id',
            'name',
            'size_in_bytes',
            'url',
            'archive_download_url',
            'expired',
            'created_at',
            'expires_at',
            'updated_at',
          ]),
        };
      }
    }
  }

  // GitHub GraphQL API may return partial data with a non 2xx status when
  // a particular record in a result list is not found (null) for some reason
  private async acceptPartialResponse<T>(
    dataType: string,
    promise: Promise<T>
  ): Promise<T> {
    try {
      return await promise;
    } catch (err: any) {
      const resp = err as GraphQLErrorResponse<T>;
      if (
        resp?.response?.data &&
        !resp?.response?.errors?.find((e) => e.type !== 'NOT_FOUND')
      ) {
        this.logger.warn(
          `Received a partial response while fetching ${dataType} - ${JSON.stringify(
            {errors: resp.response.errors}
          )}`
        );
        return resp.response.data;
      }
      throw err;
    }
  }

  private acceptPartialResponseWrapper<T>(
    dataType: string
  ): (promise: Promise<T>) => Promise<T> {
    return (promise: Promise<T>) =>
      this.acceptPartialResponse(dataType, promise);
  }

  private wrapIterable<T>(
    iter: AsyncIterable<T>,
    ...wrappers: ((
      p: Promise<IteratorResult<T>>
    ) => Promise<IteratorResult<T>>)[]
  ): AsyncIterable<T> {
    const iterator = iter[Symbol.asyncIterator]();
    return {
      [Symbol.asyncIterator]: () => ({
        next: (): Promise<IteratorResult<T>> => {
          let p = iterator.next();
          for (const wrapper of wrappers) {
            p = wrapper(p);
          }
          return p;
        },
      }),
    };
  }
}

export class GitHubToken extends GitHub {
  static async instance(
    cfg: GitHubConfig,
    logger: AirbyteLogger
  ): Promise<GitHub> {
    const baseOctokit = makeOctokitClient(cfg, undefined, logger);
    const github = new GitHubToken(cfg, baseOctokit, logger);
    await github.checkConnection();
    return github;
  }

  octokit(): ExtendedOctokit {
    return this.baseOctokit;
  }

  async checkConnection(): Promise<void> {
    await this.baseOctokit.users.getAuthenticated();
  }

  async *getOrganizationsIterator(): AsyncGenerator<string> {
    const iter = this.baseOctokit.paginate.iterator(
      this.baseOctokit.orgs.listForAuthenticatedUser,
      {
        per_page: this.pageSize,
      }
    );
    for await (const res of iter) {
      for (const org of res.data) {
        yield org.login;
      }
    }
  }
}

export class GitHubApp extends GitHub {
  private readonly octokitByInstallationOrg: Map<string, ExtendedOctokit> =
    new Map();

  static async instance(
    cfg: GitHubConfig,
    logger: AirbyteLogger
  ): Promise<GitHub> {
    const baseOctokit = makeOctokitClient(cfg, undefined, logger);
    const github = new GitHubApp(cfg, baseOctokit, logger);
    await github.checkConnection();
    const installations = await github.getAppInstallations();
    for (const installation of installations) {
      if (installation.target_type !== 'Organization') continue;
      const orgLogin = toLower(installation.account.login);
      if (installation.suspended_at) {
        logger.warn(`Skipping suspended app installation for org ${orgLogin}`);
        continue;
      }
      const octokit = makeOctokitClient(cfg, installation.id, logger);
      github.octokitByInstallationOrg.set(orgLogin, octokit);
    }
    return github;
  }

  octokit(org: string): ExtendedOctokit {
    if (!this.octokitByInstallationOrg.has(org)) {
      throw new VError(`No active app installation found for org ${org}`);
    }
    return this.octokitByInstallationOrg.get(org);
  }

  async checkConnection(): Promise<void> {
    await this.baseOctokit.apps.getAuthenticated();
  }

  async *getOrganizationsIterator(): AsyncGenerator<string> {
    for (const org of this.octokitByInstallationOrg.keys()) {
      yield org;
    }
  }

  @Memoize()
  private async getAppInstallations(): Promise<ReadonlyArray<AppInstallation>> {
    const installations: AppInstallation[] = [];
    const iter = this.baseOctokit.paginate.iterator(
      this.baseOctokit.apps.listInstallations,
      {
        per_page: this.pageSize,
      }
    );
    for await (const res of iter) {
      for (const installation of res.data) {
        installations.push(installation);
      }
    }
    return installations;
  }
}

function getLastCopilotTeamForUser(
  userTeams: TeamMemberTimestamps[string],
  assignedTeams: CopilotAssignedTeams,
  cutoffDate: Date
): string {
  let lastCopilotTeamLeft: string;
  let lastCopilotTeamLeftAt: Date;
  for (const [team, timestamps] of Object.entries(userTeams)) {
    const {addedAt, removedAt} = timestamps;
    if (
      // user was removed from the team after the cutoff date
      removedAt > cutoffDate &&
      // user was removed from the team after the team was assigned copilot seats
      removedAt > Utils.toDate(assignedTeams[team]?.created_at) &&
      // user was removed from the team after the last time it was added to the same team
      removedAt > Utils.toDate(addedAt ?? 0) &&
      // user was removed from the team after having left other teams with copilot
      removedAt > (lastCopilotTeamLeftAt || 0)
    ) {
      lastCopilotTeamLeft = team;
      lastCopilotTeamLeftAt = removedAt;
    }
  }
  return lastCopilotTeamLeft;
}<|MERGE_RESOLUTION|>--- conflicted
+++ resolved
@@ -735,27 +735,16 @@
   // memoize since one call is enough to check if the field is available
   @Memoize(() => null)
   private async getCommitsQuery(queryParameters: any): Promise<string> {
+    // Check if the server has changedFilesIfAvailable field available (versions < 3.8)
+    // See: https://docs.github.com/en/graphql/reference/objects#commit
+    const query = COMMITS_QUERY.replace(/changedFiles\s+/, '') // test only keeping changedFilesIfAvailable field
+      .replace(/additions\s+/, '')
+      .replace(/deletions\s+/, '');
     try {
-<<<<<<< HEAD
-      // Check if the server has changedFilesIfAvailable field available (versions < 3.8)
-      // See: https://docs.github.com/en/graphql/reference/objects#commit
-      const query = COMMITS_QUERY.replace(/changedFiles\s+/, '') // test only keeping changedFilesIfAvailable field
-        .replace(/additions\s+/, '')
-        .replace(/deletions\s+/, '');
-      await this.timeout<Commit>(
-        this.octokit(queryParameters.owner).graphql(query, {
-          ...queryParameters,
-          page_size: 1,
-        })
-=======
-      await this.octokit(queryParameters.owner).graphql(
-        COMMITS_CHANGED_FILES_IF_AVAILABLE_QUERY,
-        {
-          ...queryParameters,
-          page_size: 1,
-        }
->>>>>>> 90578903
-      );
+      await this.octokit(queryParameters.owner).graphql(query, {
+        ...queryParameters,
+        page_size: 1,
+      });
     } catch (err: any) {
       const errorCode = err?.errors?.[0]?.extensions?.code;
       // Check if the error was caused by querying undefined changedFilesIfAvailable field
