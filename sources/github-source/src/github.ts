--- conflicted
+++ resolved
@@ -4,11 +4,8 @@
   CopilotSeatsStreamRecord,
   CopilotUsageSummary,
   Organization,
-<<<<<<< HEAD
+  Team,
   User,
-=======
-  Team,
->>>>>>> cf2eba0d
 } from 'faros-airbyte-common/github';
 import {isEmpty, isNil, pick} from 'lodash';
 import {Memoize} from 'typescript-memoize';
@@ -72,7 +69,6 @@
     ]);
   }
 
-<<<<<<< HEAD
   async *getOrganizationMembers(org: string): AsyncGenerator<User> {
     const iter = this.octokit(org).graphql.paginate.iterator<OrgMembers>(
       ORG_MEMBERS_QUERY,
@@ -95,7 +91,8 @@
         }
       }
     }
-=======
+  }
+
   async getTeams(org: string): Promise<ReadonlyArray<Team>> {
     const teams: Team[] = [];
     const iter = this.octokit(org).paginate.iterator(
@@ -115,7 +112,6 @@
       }
     }
     return teams;
->>>>>>> cf2eba0d
   }
 
   async *getCopilotSeats(
