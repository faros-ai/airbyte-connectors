--- conflicted
+++ resolved
@@ -4,11 +4,7 @@
   AppInstallation,
   CopilotSeatsStreamRecord,
   CopilotUsageSummary,
-<<<<<<< HEAD
-=======
-  GitHubTool,
   Organization,
->>>>>>> 07ce6bf6
 } from 'faros-airbyte-common/github';
 import {isEmpty, isNil, pick} from 'lodash';
 import {Memoize} from 'typescript-memoize';
