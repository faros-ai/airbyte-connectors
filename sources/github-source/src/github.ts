--- conflicted
+++ resolved
@@ -1,16 +1,9 @@
 import {Octokit} from '@octokit/rest';
 import {AirbyteLogger} from 'faros-airbyte-cdk';
 import {
-<<<<<<< HEAD
+  AppInstallation,
   CopilotSeatsStreamRecord,
   CopilotUsageSummary,
-  Organization,
-=======
-  AppInstallation,
-  CopilotSeat,
-  CopilotUsageSummary,
-  GitHubTool,
->>>>>>> a5f11609
 } from 'faros-airbyte-common/github';
 import {isEmpty, isNil, pick} from 'lodash';
 import {Memoize} from 'typescript-memoize';
@@ -61,21 +54,11 @@
   }
 
   async *getCopilotSeats(
-<<<<<<< HEAD
     org: string
   ): AsyncGenerator<CopilotSeatsStreamRecord> {
     let seatsFound: boolean = false;
-    const iter = this.octokit.paginate.iterator(
-      this.octokit.copilot.listCopilotSeats,
-=======
-    org: string,
-    farosClient?: FarosClient,
-    graph?: string
-  ): AsyncGenerator<CopilotSeat> {
-    const currentAssignees = new Set<string>();
     const iter = this.octokit(org).paginate.iterator(
       this.baseOctokit.copilot.listCopilotSeats,
->>>>>>> a5f11609
       {
         org,
         per_page: PAGE_SIZE,
