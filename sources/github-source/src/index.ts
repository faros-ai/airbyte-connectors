--- conflicted
+++ resolved
@@ -64,13 +64,8 @@
       new FarosRepositories(config, this.logger),
       new FarosTeams(config, this.logger),
       new FarosTeamMemberships(config, this.logger),
-<<<<<<< HEAD
-      new FarosCommits(config, this.logger),
-      new FarosPullRequestComments(config, this.logger),
+      new FarosUsers(config, this.logger),
       new FarosOutsideCollaborators(config, this.logger),
-=======
-      new FarosUsers(config, this.logger),
->>>>>>> 9520beb4
     ];
   }
 
