--- conflicted
+++ resolved
@@ -69,14 +69,10 @@
       new FarosPullRequests(config, this.logger),
       new FarosPullRequestComments(config, this.logger),
       new FarosRepositories(config, this.logger),
+      new FarosTags(config, this.logger),
       new FarosTeams(config, this.logger),
       new FarosTeamMemberships(config, this.logger),
       new FarosUsers(config, this.logger),
-<<<<<<< HEAD
-      new FarosOutsideCollaborators(config, this.logger),
-      new FarosTags(config, this.logger),
-=======
->>>>>>> dc12221b
     ];
   }
 
