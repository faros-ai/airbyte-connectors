--- conflicted
+++ resolved
@@ -12,11 +12,8 @@
 import {FarosCopilotSeats} from './streams/faros_copilot_seats';
 import {FarosCopilotUsage} from './streams/faros_copilot_usage';
 import {FarosOrganizations} from './streams/faros_organizations';
-<<<<<<< HEAD
+import {FarosTeams} from './streams/faros_teams';
 import {FarosUsers} from './streams/faros_users';
-=======
-import {FarosTeams} from './streams/faros_teams';
->>>>>>> cf2eba0d
 import {GitHubConfig} from './types';
 
 export function mainCommand(): Command {
@@ -49,11 +46,8 @@
       new FarosCopilotSeats(config, this.logger),
       new FarosCopilotUsage(config, this.logger),
       new FarosOrganizations(config, this.logger),
-<<<<<<< HEAD
       new FarosUsers(config, this.logger),
-=======
       new FarosTeams(config, this.logger),
->>>>>>> cf2eba0d
     ];
   }
 }