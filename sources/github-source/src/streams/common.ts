import {
  AirbyteLogger,
  AirbyteStreamBase,
  calculateUpdatedStreamState,
} from 'faros-airbyte-cdk';
import {Utils} from 'faros-js-client';
import {toLower} from 'lodash';

import {OrgRepoFilter} from '../org-repo-filter';
import {GitHubConfig} from '../types';

export type OrgStreamSlice = {
  org: string;
};

export type RepoStreamSlice = {
  org: string;
  repo: string;
  defaultBranch: string;
};

export type StreamState = {
  readonly [orgRepoKey: string]: {
    cutoff: number;
  };
};

export enum RunMode {
  CopilotEvaluationApp = 'CopilotEvaluationApp',
  CopilotEvaluation = 'CopilotEvaluation',
  Minimum = 'Minimum',
  Full = 'Full',
}

export const CopilotEvaluationAppStreamNames = [
  'faros_copilot_seats',
  'faros_copilot_usage',
  'faros_organizations',
  'faros_users',
];

export const CopilotEvaluationStreamNames = [
  'faros_copilot_seats',
  'faros_copilot_usage',
  'faros_organizations',
  'faros_pull_requests',
  'faros_repositories',
  'faros_users',
];

export const MinimumStreamNames = [
  'faros_commits',
  'faros_labels',
  'faros_organizations',
  'faros_pull_requests',
  'faros_repositories',
  'faros_users',
];

// fill as streams are developed
export const FullStreamNames = [
  'faros_commits',
  'faros_copilot_seats',
  'faros_copilot_usage',
  'faros_labels',
  'faros_organizations',
  'faros_outside_collaborators',
  'faros_pull_requests',
  'faros_pull_request_comments',
<<<<<<< HEAD
  'faros_outside_collaborators',
  'faros_tags',
=======
  'faros_repositories',
  'faros_users',
>>>>>>> dc12221b
];

export const TeamStreamNames = ['faros_teams', 'faros_team_memberships'];

export const RunModeStreams = {
  [RunMode.CopilotEvaluationApp]: CopilotEvaluationAppStreamNames,
  [RunMode.CopilotEvaluation]: CopilotEvaluationStreamNames,
  [RunMode.Minimum]: MinimumStreamNames,
  [RunMode.Full]: FullStreamNames,
};

export abstract class StreamBase extends AirbyteStreamBase {
  readonly orgRepoFilter: OrgRepoFilter;
  constructor(
    protected readonly config: GitHubConfig,
    protected readonly logger: AirbyteLogger
  ) {
    super(logger);
    this.orgRepoFilter = new OrgRepoFilter(config, logger);
  }

  protected getUpdatedStreamState(
    latestRecordCutoff: Date,
    currentStreamState: StreamState,
    orgRepoKey: string
  ): StreamState {
    return calculateUpdatedStreamState(
      latestRecordCutoff,
      currentStreamState,
      orgRepoKey
    );
  }

  protected getUpdateStartDate(cutoff?: number): Date | undefined {
    return cutoff ? Utils.toDate(cutoff) : this.config.startDate;
  }

  static orgKey(org: string): string {
    return toLower(`${org}`);
  }

  static orgRepoKey(org: string, repo: string): string {
    return toLower(`${org}/${repo}`);
  }
}

export abstract class StreamWithOrgSlices extends StreamBase {
  async *streamSlices(): AsyncGenerator<OrgStreamSlice> {
    for (const org of await this.orgRepoFilter.getOrganizations()) {
      yield {org};
    }
  }
}

export abstract class StreamWithRepoSlices extends StreamBase {
  async *streamSlices(): AsyncGenerator<RepoStreamSlice> {
    for (const org of await this.orgRepoFilter.getOrganizations()) {
      for (const repo of await this.orgRepoFilter.getRepositories(org)) {
        yield {org, repo: repo.name, defaultBranch: repo.default_branch};
      }
    }
  }
}<|MERGE_RESOLUTION|>--- conflicted
+++ resolved
@@ -67,13 +67,9 @@
   'faros_outside_collaborators',
   'faros_pull_requests',
   'faros_pull_request_comments',
-<<<<<<< HEAD
-  'faros_outside_collaborators',
+  'faros_repositories',
   'faros_tags',
-=======
-  'faros_repositories',
   'faros_users',
->>>>>>> dc12221b
 ];
 
 export const TeamStreamNames = ['faros_teams', 'faros_team_memberships'];
