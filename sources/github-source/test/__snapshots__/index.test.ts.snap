// Jest Snapshot v1, https://goo.gl/fbAQLP

exports[`index check connection - app invalid 1`] = `
AirbyteConnectionStatusMessage {
  "connectionStatus": {
    "message": "Invalid app configuration: app_id and private_key are required",
    "status": "FAILED",
  },
  "type": "CONNECTION_STATUS",
}
`;

exports[`index check connection - app valid 1`] = `
AirbyteConnectionStatusMessage {
  "connectionStatus": {
    "status": "SUCCEEDED",
  },
  "type": "CONNECTION_STATUS",
}
`;

exports[`index check connection - authentication missing 1`] = `
AirbyteConnectionStatusMessage {
  "connectionStatus": {
    "message": "Invalid authentication configuration: type should be "token" or "app"",
    "status": "FAILED",
  },
  "type": "CONNECTION_STATUS",
}
`;

exports[`index check connection - token missing 1`] = `
AirbyteConnectionStatusMessage {
  "connectionStatus": {
    "message": "Invalid token configuration: personal_access_token is required",
    "status": "FAILED",
  },
  "type": "CONNECTION_STATUS",
}
`;

exports[`index check connection - token valid 1`] = `
AirbyteConnectionStatusMessage {
  "connectionStatus": {
    "status": "SUCCEEDED",
  },
  "type": "CONNECTION_STATUS",
}
`;

exports[`index streams - copilot seats (empty) 1`] = `
[
  {
    "empty": true,
    "org": "github",
  },
]
`;

exports[`index streams - copilot seats 1`] = `
[
  {
    "created_at": "2021-08-03T18:00:00-06:00",
    "last_activity_at": "2021-10-14T00:53:32-06:00",
    "org": "github",
    "pending_cancellation_date": null,
    "updated_at": "2021-09-23T15:00:00-06:00",
    "user": "octocat",
  },
  {
    "created_at": "2021-09-23T18:00:00-06:00",
    "last_activity_at": "2021-10-13T00:53:32-06:00",
    "org": "github",
    "pending_cancellation_date": "2021-11-01",
    "updated_at": "2021-09-23T15:00:00-06:00",
    "user": "octokitten",
  },
]
`;

exports[`index streams - copilot usage 1`] = `
[
  {
    "breakdown": [
      {
        "acceptances_count": 250,
        "active_users": 5,
        "editor": "vscode",
        "language": "python",
        "lines_accepted": 700,
        "lines_suggested": 900,
        "suggestions_count": 300,
      },
      {
        "acceptances_count": 200,
        "active_users": 2,
        "editor": "jetbrains",
        "language": "python",
        "lines_accepted": 300,
        "lines_suggested": 400,
        "suggestions_count": 300,
      },
      {
        "acceptances_count": 350,
        "active_users": 3,
        "editor": "vscode",
        "language": "ruby",
        "lines_accepted": 200,
        "lines_suggested": 500,
        "suggestions_count": 400,
      },
    ],
    "day": "2023-10-15",
    "org": "github",
    "total_acceptances_count": 800,
    "total_active_chat_users": 4,
    "total_active_users": 10,
    "total_chat_acceptances": 32,
    "total_chat_turns": 200,
    "total_lines_accepted": 1200,
    "total_lines_suggested": 1800,
    "total_suggestions_count": 1000,
  },
  {
    "breakdown": [
      {
        "acceptances_count": 200,
        "active_users": 2,
        "editor": "vscode",
        "language": "python",
        "lines_accepted": 300,
        "lines_suggested": 600,
        "suggestions_count": 300,
      },
      {
        "acceptances_count": 150,
        "active_users": 6,
        "editor": "jetbrains",
        "language": "python",
        "lines_accepted": 250,
        "lines_suggested": 300,
        "suggestions_count": 300,
      },
      {
        "acceptances_count": 150,
        "active_users": 3,
        "editor": "vscode",
        "language": "ruby",
        "lines_accepted": 150,
        "lines_suggested": 200,
        "suggestions_count": 200,
      },
    ],
    "day": "2023-10-16",
    "org": "github",
    "total_acceptances_count": 600,
    "total_active_chat_users": 8,
    "total_active_users": 12,
    "total_chat_acceptances": 57,
    "total_chat_turns": 426,
    "total_lines_accepted": 700,
    "total_lines_suggested": 1100,
    "total_suggestions_count": 800,
  },
]
`;

exports[`index streams - organizations 1`] = `
[
  {
    "created_at": "2008-01-14T04:33:35Z",
    "html_url": "https://github.com/octocat",
    "login": "github",
    "name": "github",
    "type": "Organization",
    "updated_at": "2014-03-03T18:58:10Z",
  },
]
`;

<<<<<<< HEAD
exports[`index streams - users 1`] = `
[
  {
    "email": "",
    "html_url": "https://github.com/octocat",
    "login": "octocat",
    "name": "Octocat",
    "org": "github",
    "type": "User",
  },
  {
    "email": "",
    "html_url": "https://github.com/octokitten",
    "login": "octokitten",
    "name": "Octokitten",
    "org": "github",
    "type": "User",
=======
exports[`index streams - teams 1`] = `
[
  {
    "description": "A great team.",
    "name": "Justice League",
    "org": "github",
    "parentSlug": null,
    "slug": "justice-league",
>>>>>>> cf2eba0d
  },
]
`;<|MERGE_RESOLUTION|>--- conflicted
+++ resolved
@@ -178,7 +178,18 @@
 ]
 `;
 
-<<<<<<< HEAD
+exports[`index streams - teams 1`] = `
+[
+  {
+    "description": "A great team.",
+    "name": "Justice League",
+    "org": "github",
+    "parentSlug": null,
+    "slug": "justice-league",
+  },
+]
+`;
+
 exports[`index streams - users 1`] = `
 [
   {
@@ -196,16 +207,6 @@
     "name": "Octokitten",
     "org": "github",
     "type": "User",
-=======
-exports[`index streams - teams 1`] = `
-[
-  {
-    "description": "A great team.",
-    "name": "Justice League",
-    "org": "github",
-    "parentSlug": null,
-    "slug": "justice-league",
->>>>>>> cf2eba0d
   },
 ]
 `;