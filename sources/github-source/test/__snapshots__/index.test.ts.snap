--- conflicted
+++ resolved
@@ -52,7 +52,7 @@
 [
   {
     "empty": true,
-    "org": "faros-ai",
+    "org": "github",
   },
 ]
 `;
@@ -78,19 +78,6 @@
 ]
 `;
 
-<<<<<<< HEAD
-=======
-exports[`index streams - copilot seats with inactive seats inference using faros graph 1`] = `
-[
-  {
-    "inactive": true,
-    "org": "github",
-    "user": "oldkit",
-  },
-]
-`;
-
->>>>>>> 07ce6bf6
 exports[`index streams - copilot usage 1`] = `
 [
   {
