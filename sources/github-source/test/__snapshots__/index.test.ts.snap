// Jest Snapshot v1, https://goo.gl/fbAQLP

exports[`index check connection - app invalid 1`] = `
AirbyteConnectionStatusMessage {
  "connectionStatus": {
    "message": "Invalid app configuration: app_id and private_key are required",
    "status": "FAILED",
  },
  "type": "CONNECTION_STATUS",
}
`;

exports[`index check connection - app valid 1`] = `
AirbyteConnectionStatusMessage {
  "connectionStatus": {
    "status": "SUCCEEDED",
  },
  "type": "CONNECTION_STATUS",
}
`;

exports[`index check connection - authentication missing 1`] = `
AirbyteConnectionStatusMessage {
  "connectionStatus": {
    "message": "Invalid authentication configuration: type should be "token" or "app"",
    "status": "FAILED",
  },
  "type": "CONNECTION_STATUS",
}
`;

exports[`index check connection - invalid bucketing config - non positive integer 1`] = `
AirbyteConnectionStatusMessage {
  "connectionStatus": {
    "message": "bucket_total must be a positive integer",
    "status": "FAILED",
  },
  "type": "CONNECTION_STATUS",
}
`;

exports[`index check connection - invalid bucketing config - out of range 1`] = `
AirbyteConnectionStatusMessage {
  "connectionStatus": {
    "message": "bucket_id must be between 1 and 2",
    "status": "FAILED",
  },
  "type": "CONNECTION_STATUS",
}
`;

exports[`index check connection - token missing 1`] = `
AirbyteConnectionStatusMessage {
  "connectionStatus": {
    "message": "Invalid token configuration: personal_access_token is required",
    "status": "FAILED",
  },
  "type": "CONNECTION_STATUS",
}
`;

exports[`index check connection - token valid 1`] = `
AirbyteConnectionStatusMessage {
  "connectionStatus": {
    "status": "SUCCEEDED",
  },
  "type": "CONNECTION_STATUS",
}
`;

<<<<<<< HEAD
exports[`index streams - artifacts 1`] = `
[
  {
    "archive_download_url": "https://api.github.com/repos/octo-org/octo-docs/actions/artifacts/11/zip",
    "created_at": "2020-01-10T14:59:22Z",
    "expired": false,
    "expires_at": "2020-03-21T14:59:22Z",
    "id": 11,
    "name": "Rails",
    "org": "github",
    "repo": "Hello-World",
    "run_id": 30433642,
    "size_in_bytes": 556,
    "updated_at": "2020-02-21T14:59:22Z",
    "url": "https://api.github.com/repos/octo-org/octo-docs/actions/artifacts/11",
    "workflow_id": 159038,
  },
  {
    "archive_download_url": "https://api.github.com/repos/octo-org/octo-docs/actions/artifacts/13/zip",
    "created_at": "2020-01-10T14:59:22Z",
    "expired": false,
    "expires_at": "2020-03-21T14:59:22Z",
    "id": 13,
    "name": "Test output",
    "org": "github",
    "repo": "Hello-World",
    "run_id": 30433642,
    "size_in_bytes": 453,
    "updated_at": "2020-02-21T14:59:22Z",
    "url": "https://api.github.com/repos/octo-org/octo-docs/actions/artifacts/13",
    "workflow_id": 159038,
  },
]
=======
exports[`index round robin bucket execution 1`] = `
{
  "__bucket_execution_state": {
    "last_executed_bucket_id": 2,
  },
}
>>>>>>> 7359f9b7
`;

exports[`index streams - code scanning alerts 1`] = `
[
  {
    "created_at": "2020-02-13T12:29:18Z",
    "dismissed_at": null,
    "dismissed_by": null,
    "dismissed_comment": null,
    "dismissed_reason": null,
    "fixed_at": null,
    "html_url": "https://github.com/octocat/hello-world/code-scanning/4",
    "instances_url": "https://api.github.com/repos/octocat/hello-world/code-scanning/alerts/4/instances",
    "most_recent_instance": {
      "analysis_key": ".github/workflows/codeql-analysis.yml:CodeQL-Build",
      "category": ".github/workflows/codeql-analysis.yml:CodeQL-Build",
      "classifications": [
        "test",
      ],
      "commit_sha": "39406e42cb832f683daa691dd652a8dc36ee8930",
      "environment": "{}",
      "location": {
        "end_column": 18,
        "end_line": 917,
        "path": "spec-main/api-session-spec.ts",
        "start_column": 7,
        "start_line": 917,
      },
      "message": {
        "text": "This path depends on a user-provided value.",
      },
      "ref": "refs/heads/main",
      "state": "open",
    },
    "number": 4,
    "org": "github",
    "repo": "Hello-World",
    "rule": {
      "description": "Arbitrary file write during zip extraction",
      "id": "js/zipslip",
      "name": "js/zipslip",
      "severity": "error",
      "tags": [
        "security",
        "external/cwe/cwe-022",
      ],
    },
    "state": "open",
    "tool": {
      "guid": null,
      "name": "CodeQL",
      "version": "2.4.0",
    },
    "updated_at": "2020-02-13T12:29:18Z",
    "url": "https://api.github.com/repos/octocat/hello-world/code-scanning/alerts/4",
  },
  {
    "created_at": "2020-02-13T12:29:18Z",
    "dismissed_at": "2020-02-14T12:29:18Z",
    "dismissed_by": "octocat",
    "dismissed_comment": "This alert is not actually correct, because there's a sanitizer included in the library.",
    "dismissed_reason": "false positive",
    "fixed_at": null,
    "html_url": "https://github.com/octocat/hello-world/code-scanning/3",
    "instances_url": "https://api.github.com/repos/octocat/hello-world/code-scanning/alerts/3/instances",
    "most_recent_instance": {
      "analysis_key": ".github/workflows/codeql-analysis.yml:CodeQL-Build",
      "category": ".github/workflows/codeql-analysis.yml:CodeQL-Build",
      "classifications": [],
      "commit_sha": "39406e42cb832f683daa691dd652a8dc36ee8930",
      "environment": "{}",
      "location": {
        "end_column": 18,
        "end_line": 917,
        "path": "lib/ab12-gen.js",
        "start_column": 7,
        "start_line": 917,
      },
      "message": {
        "text": "This path depends on a user-provided value.",
      },
      "ref": "refs/heads/main",
      "state": "open",
    },
    "number": 3,
    "org": "github",
    "repo": "Hello-World",
    "rule": {
      "description": "Arbitrary file write during zip extraction",
      "id": "js/zipslip",
      "name": "js/zipslip",
      "severity": "error",
      "tags": [
        "security",
        "external/cwe/cwe-022",
      ],
    },
    "state": "dismissed",
    "tool": {
      "guid": null,
      "name": "CodeQL",
      "version": "2.4.0",
    },
    "updated_at": "2020-02-13T12:29:18Z",
    "url": "https://api.github.com/repos/octocat/hello-world/code-scanning/alerts/3",
  },
]
`;

exports[`index streams - commits 1`] = `
[
  {
    "additions": 23,
    "author": {
      "email": "jane@doe.noreply.github.com",
      "name": "Jane Doe",
      "user": {
        "login": "janedoe",
        "type": "User",
        "url": "https://github.com/janedoe",
      },
    },
    "authoredDate": "2024-07-10T05:00:56Z",
    "branch": "master",
    "changedFilesIfAvailable": 7,
    "committer": {
      "date": "2024-07-09T22:00:56-07:00",
    },
    "deletions": 5,
    "message": "Added commit for testing",
    "oid": "0ac47c4d800fc4581b632157a02a9c9b1a94b462",
    "org": "github",
    "repo": "Hello-World",
    "url": "https://github.com/test/dolos/commit/0ac47c4d800fc4581b632157a02a9c9b1a94b462",
  },
  {
    "additions": 11,
    "author": {
      "email": "jane@doe.noreply.github.com",
      "name": "Jane Doe",
      "user": {
        "login": "janedoe",
        "type": "User",
        "url": "https://github.com/janedoe",
      },
    },
    "authoredDate": "2024-07-10T07:10:56Z",
    "branch": "master",
    "changedFilesIfAvailable": 2,
    "committer": {
      "date": "2024-07-10T22:00:56-07:00",
    },
    "deletions": 3,
    "message": "Another Commit",
    "oid": "0ac47c4d800fc4581b632157a02a9c9b1a941234",
    "org": "github",
    "repo": "Hello-World",
    "url": "https://github.com/test/dolos/commit/0ac47c4d800fc4581b632157a02a9c9b1a941234",
  },
]
`;

exports[`index streams - contributors stats 1`] = `
[
  {
    "org": "github",
    "repo": "Hello-World",
    "total": 135,
    "user": {
      "html_url": "https://github.com/octocat",
      "login": "octocat",
      "type": "User",
    },
    "weeks": [
      {
        "a": 6898,
        "c": 10,
        "d": 77,
        "w": 1367712000,
      },
    ],
  },
]
`;

exports[`index streams - copilot seats (empty) 1`] = `
[
  {
    "empty": true,
    "org": "github",
  },
]
`;

exports[`index streams - copilot seats with audit logs API 1`] = `
[
  {
    "last_activity_at": "2021-10-14T00:53:32-06:00",
    "org": "github",
    "pending_cancellation_date": null,
    "startedAt": "2024-07-15T17:43:12.098Z",
    "team": "justice-league",
    "teamJoinedAt": "2024-07-15T17:43:12.098Z",
    "user": "octocat",
  },
  {
    "last_activity_at": "2021-10-13T00:53:32-06:00",
    "org": "github",
    "pending_cancellation_date": "2021-11-01",
    "startedAt": "2021-09-24T00:00:00.000Z",
    "team": undefined,
    "teamJoinedAt": undefined,
    "user": "octokitten",
  },
  {
    "endedAt": "2024-07-23T13:54:10.205Z",
    "org": "github",
    "team": "justice-league",
    "teamLeftAt": "2024-07-23T13:54:10.205Z",
    "user": "octokatty",
  },
]
`;

exports[`index streams - copilot seats with audit logs API but licenses dates fix disabled 1`] = `
[
  {
    "last_activity_at": "2021-10-14T00:53:32-06:00",
    "org": "github",
    "pending_cancellation_date": null,
    "startedAt": "2021-08-04T00:00:00.000Z",
    "team": "justice-league",
    "teamJoinedAt": undefined,
    "user": "octocat",
  },
  {
    "last_activity_at": "2021-10-13T00:53:32-06:00",
    "org": "github",
    "pending_cancellation_date": "2021-11-01",
    "startedAt": "2021-09-24T00:00:00.000Z",
    "team": undefined,
    "teamJoinedAt": undefined,
    "user": "octokitten",
  },
]
`;

exports[`index streams - copilot seats without audit logs API 1`] = `
[
  {
    "last_activity_at": "2021-10-14T00:53:32-06:00",
    "org": "github",
    "pending_cancellation_date": null,
    "startedAt": "2021-08-04T00:00:00.000Z",
    "team": "justice-league",
    "teamJoinedAt": undefined,
    "user": "octocat",
  },
  {
    "last_activity_at": "2021-10-13T00:53:32-06:00",
    "org": "github",
    "pending_cancellation_date": "2021-11-01",
    "startedAt": "2021-09-24T00:00:00.000Z",
    "team": undefined,
    "teamJoinedAt": undefined,
    "user": "octokitten",
  },
]
`;

exports[`index streams - copilot usage with teams 1`] = `
[
  {
    "breakdown": [
      {
        "acceptances_count": 250,
        "active_users": 5,
        "editor": "vscode",
        "language": "python",
        "lines_accepted": 700,
        "lines_suggested": 900,
        "suggestions_count": 300,
      },
      {
        "acceptances_count": 200,
        "active_users": 2,
        "editor": "jetbrains",
        "language": "python",
        "lines_accepted": 300,
        "lines_suggested": 400,
        "suggestions_count": 300,
      },
      {
        "acceptances_count": 350,
        "active_users": 3,
        "editor": "vscode",
        "language": "ruby",
        "lines_accepted": 200,
        "lines_suggested": 500,
        "suggestions_count": 400,
      },
    ],
    "day": "2023-10-15",
    "org": "github",
    "team": null,
    "total_acceptances_count": 800,
    "total_active_chat_users": 4,
    "total_active_users": 10,
    "total_chat_acceptances": 32,
    "total_chat_turns": 200,
    "total_lines_accepted": 1200,
    "total_lines_suggested": 1800,
    "total_suggestions_count": 1000,
  },
  {
    "breakdown": [
      {
        "acceptances_count": 200,
        "active_users": 2,
        "editor": "vscode",
        "language": "python",
        "lines_accepted": 300,
        "lines_suggested": 600,
        "suggestions_count": 300,
      },
      {
        "acceptances_count": 150,
        "active_users": 6,
        "editor": "jetbrains",
        "language": "python",
        "lines_accepted": 250,
        "lines_suggested": 300,
        "suggestions_count": 300,
      },
      {
        "acceptances_count": 150,
        "active_users": 3,
        "editor": "vscode",
        "language": "ruby",
        "lines_accepted": 150,
        "lines_suggested": 200,
        "suggestions_count": 200,
      },
    ],
    "day": "2023-10-16",
    "org": "github",
    "team": null,
    "total_acceptances_count": 600,
    "total_active_chat_users": 8,
    "total_active_users": 12,
    "total_chat_acceptances": 57,
    "total_chat_turns": 426,
    "total_lines_accepted": 700,
    "total_lines_suggested": 1100,
    "total_suggestions_count": 800,
  },
  {
    "breakdown": [
      {
        "acceptances_count": 250,
        "active_users": 5,
        "editor": "vscode",
        "language": "python",
        "lines_accepted": 700,
        "lines_suggested": 900,
        "suggestions_count": 300,
      },
      {
        "acceptances_count": 200,
        "active_users": 2,
        "editor": "jetbrains",
        "language": "python",
        "lines_accepted": 300,
        "lines_suggested": 400,
        "suggestions_count": 300,
      },
      {
        "acceptances_count": 350,
        "active_users": 3,
        "editor": "vscode",
        "language": "ruby",
        "lines_accepted": 200,
        "lines_suggested": 500,
        "suggestions_count": 400,
      },
    ],
    "day": "2023-10-15",
    "org": "github",
    "team": "justice-league",
    "total_acceptances_count": 800,
    "total_active_chat_users": 4,
    "total_active_users": 10,
    "total_chat_acceptances": 32,
    "total_chat_turns": 200,
    "total_lines_accepted": 1200,
    "total_lines_suggested": 1800,
    "total_suggestions_count": 1000,
  },
  {
    "breakdown": [
      {
        "acceptances_count": 200,
        "active_users": 2,
        "editor": "vscode",
        "language": "python",
        "lines_accepted": 300,
        "lines_suggested": 600,
        "suggestions_count": 300,
      },
      {
        "acceptances_count": 150,
        "active_users": 6,
        "editor": "jetbrains",
        "language": "python",
        "lines_accepted": 250,
        "lines_suggested": 300,
        "suggestions_count": 300,
      },
      {
        "acceptances_count": 150,
        "active_users": 3,
        "editor": "vscode",
        "language": "ruby",
        "lines_accepted": 150,
        "lines_suggested": 200,
        "suggestions_count": 200,
      },
    ],
    "day": "2023-10-16",
    "org": "github",
    "team": "justice-league",
    "total_acceptances_count": 600,
    "total_active_chat_users": 8,
    "total_active_users": 12,
    "total_chat_acceptances": 57,
    "total_chat_turns": 426,
    "total_lines_accepted": 700,
    "total_lines_suggested": 1100,
    "total_suggestions_count": 800,
  },
]
`;

exports[`index streams - copilot usage without teams 1`] = `
[
  {
    "breakdown": [
      {
        "acceptances_count": 250,
        "active_users": 5,
        "editor": "vscode",
        "language": "python",
        "lines_accepted": 700,
        "lines_suggested": 900,
        "suggestions_count": 300,
      },
      {
        "acceptances_count": 200,
        "active_users": 2,
        "editor": "jetbrains",
        "language": "python",
        "lines_accepted": 300,
        "lines_suggested": 400,
        "suggestions_count": 300,
      },
      {
        "acceptances_count": 350,
        "active_users": 3,
        "editor": "vscode",
        "language": "ruby",
        "lines_accepted": 200,
        "lines_suggested": 500,
        "suggestions_count": 400,
      },
    ],
    "day": "2023-10-15",
    "org": "github",
    "team": null,
    "total_acceptances_count": 800,
    "total_active_chat_users": 4,
    "total_active_users": 10,
    "total_chat_acceptances": 32,
    "total_chat_turns": 200,
    "total_lines_accepted": 1200,
    "total_lines_suggested": 1800,
    "total_suggestions_count": 1000,
  },
  {
    "breakdown": [
      {
        "acceptances_count": 200,
        "active_users": 2,
        "editor": "vscode",
        "language": "python",
        "lines_accepted": 300,
        "lines_suggested": 600,
        "suggestions_count": 300,
      },
      {
        "acceptances_count": 150,
        "active_users": 6,
        "editor": "jetbrains",
        "language": "python",
        "lines_accepted": 250,
        "lines_suggested": 300,
        "suggestions_count": 300,
      },
      {
        "acceptances_count": 150,
        "active_users": 3,
        "editor": "vscode",
        "language": "ruby",
        "lines_accepted": 150,
        "lines_suggested": 200,
        "suggestions_count": 200,
      },
    ],
    "day": "2023-10-16",
    "org": "github",
    "team": null,
    "total_acceptances_count": 600,
    "total_active_chat_users": 8,
    "total_active_users": 12,
    "total_chat_acceptances": 57,
    "total_chat_turns": 426,
    "total_lines_accepted": 700,
    "total_lines_suggested": 1100,
    "total_suggestions_count": 800,
  },
]
`;

exports[`index streams - dependabot alerts 1`] = `
[
  {
    "created_at": "2022-06-15T07:43:03Z",
    "dependency": {
      "manifest_path": "path/to/requirements.txt",
      "package": {
        "ecosystem": "pip",
        "name": "django",
      },
      "scope": "runtime",
    },
    "dismissed_at": "2022-08-23T14:29:47Z",
    "dismissed_by": "octocat",
    "dismissed_comment": "This alert is accurate but we use a sanitizer.",
    "dismissed_reason": "tolerable_risk",
    "fixed_at": null,
    "html_url": "https://github.com/octocat/hello-world/security/dependabot/2",
    "number": 2,
    "org": "github",
    "repo": "Hello-World",
    "security_advisory": {
      "cve_id": "CVE-2018-6188",
      "cvss": {
        "score": 7.5,
        "vector_string": "CVSS:3.0/AV:N/AC:L/PR:N/UI:N/S:U/C:H/I:N/A:N",
      },
      "cwes": [
        {
          "cwe_id": "CWE-200",
          "name": "Exposure of Sensitive Information to an Unauthorized Actor",
        },
      ],
      "description": "django.contrib.auth.forms.AuthenticationForm in Django 2.0 before 2.0.2, and 1.11.8 and 1.11.9, allows remote attackers to obtain potentially sensitive information by leveraging data exposure from the confirm_login_allowed() method, as demonstrated by discovering whether a user account is inactive.",
      "ghsa_id": "GHSA-rf4j-j272-fj86",
      "identifiers": [
        {
          "type": "GHSA",
          "value": "GHSA-rf4j-j272-fj86",
        },
        {
          "type": "CVE",
          "value": "CVE-2018-6188",
        },
      ],
      "published_at": "2018-10-03T21:13:54Z",
      "references": [
        {
          "url": "https://nvd.nist.gov/vuln/detail/CVE-2018-6188",
        },
        {
          "url": "https://github.com/advisories/GHSA-rf4j-j272-fj86",
        },
        {
          "url": "https://usn.ubuntu.com/3559-1/",
        },
        {
          "url": "https://www.djangoproject.com/weblog/2018/feb/01/security-releases/",
        },
        {
          "url": "http://www.securitytracker.com/id/1040422",
        },
      ],
      "severity": "high",
      "summary": "Django allows remote attackers to obtain potentially sensitive information by leveraging data exposure from the confirm_login_allowed() method, as demonstrated by discovering whether a user account is inactive",
      "updated_at": "2022-04-26T18:35:37Z",
      "vulnerabilities": [
        {
          "first_patched_version": {
            "identifier": "2.0.2",
          },
          "package": {
            "ecosystem": "pip",
            "name": "django",
          },
          "severity": "high",
          "vulnerable_version_range": ">= 2.0.0, < 2.0.2",
        },
        {
          "first_patched_version": {
            "identifier": "1.11.10",
          },
          "package": {
            "ecosystem": "pip",
            "name": "django",
          },
          "severity": "high",
          "vulnerable_version_range": ">= 1.11.8, < 1.11.10",
        },
      ],
      "withdrawn_at": null,
    },
    "security_vulnerability": {
      "first_patched_version": {
        "identifier": "2.0.2",
      },
      "package": {
        "ecosystem": "pip",
        "name": "django",
      },
      "severity": "high",
      "vulnerable_version_range": ">= 2.0.0, < 2.0.2",
    },
    "state": "dismissed",
    "updated_at": "2022-08-23T14:29:47Z",
    "url": "https://api.github.com/repos/octocat/hello-world/dependabot/alerts/2",
  },
  {
    "created_at": "2022-06-14T15:21:52Z",
    "dependency": {
      "manifest_path": "path/to/requirements.txt",
      "package": {
        "ecosystem": "pip",
        "name": "ansible",
      },
      "scope": "runtime",
    },
    "dismissed_at": null,
    "dismissed_by": null,
    "dismissed_comment": null,
    "dismissed_reason": null,
    "fixed_at": null,
    "html_url": "https://github.com/octocat/hello-world/security/dependabot/1",
    "number": 1,
    "org": "github",
    "repo": "Hello-World",
    "security_advisory": {
      "cve_id": "CVE-2021-20191",
      "cvss": {
        "score": 5.5,
        "vector_string": "CVSS:3.1/AV:L/AC:L/PR:L/UI:N/S:U/C:H/I:N/A:N",
      },
      "cwes": [
        {
          "cwe_id": "CWE-532",
          "name": "Insertion of Sensitive Information into Log File",
        },
      ],
      "description": "A flaw was found in ansible. Credentials, such as secrets, are being disclosed in console log by default and not protected by no_log feature when using those modules. An attacker can take advantage of this information to steal those credentials. The highest threat from this vulnerability is to data confidentiality.",
      "ghsa_id": "GHSA-8f4m-hccc-8qph",
      "identifiers": [
        {
          "type": "GHSA",
          "value": "GHSA-8f4m-hccc-8qph",
        },
        {
          "type": "CVE",
          "value": "CVE-2021-20191",
        },
      ],
      "published_at": "2021-06-01T17:38:00Z",
      "references": [
        {
          "url": "https://nvd.nist.gov/vuln/detail/CVE-2021-20191",
        },
        {
          "url": "https://access.redhat.com/security/cve/cve-2021-20191",
        },
        {
          "url": "https://bugzilla.redhat.com/show_bug.cgi?id=1916813",
        },
      ],
      "severity": "medium",
      "summary": "Insertion of Sensitive Information into Log File in ansible",
      "updated_at": "2021-08-12T23:06:00Z",
      "vulnerabilities": [
        {
          "first_patched_version": {
            "identifier": "2.9.18",
          },
          "package": {
            "ecosystem": "pip",
            "name": "ansible",
          },
          "severity": "medium",
          "vulnerable_version_range": ">= 2.9.0, < 2.9.18",
        },
        {
          "first_patched_version": {
            "identifier": "2.8.19",
          },
          "package": {
            "ecosystem": "pip",
            "name": "ansible",
          },
          "severity": "medium",
          "vulnerable_version_range": "< 2.8.19",
        },
        {
          "first_patched_version": {
            "identifier": "2.10.7",
          },
          "package": {
            "ecosystem": "pip",
            "name": "ansible",
          },
          "severity": "medium",
          "vulnerable_version_range": ">= 2.10.0, < 2.10.7",
        },
      ],
      "withdrawn_at": null,
    },
    "security_vulnerability": {
      "first_patched_version": {
        "identifier": "2.8.19",
      },
      "package": {
        "ecosystem": "pip",
        "name": "ansible",
      },
      "severity": "medium",
      "vulnerable_version_range": "< 2.8.19",
    },
    "state": "open",
    "updated_at": "2022-06-14T15:21:52Z",
    "url": "https://api.github.com/repos/octocat/hello-world/dependabot/alerts/1",
  },
]
`;

exports[`index streams - issues 1`] = `
[
  {
    "assignments": {
      "nodes": [
        {
          "assignee": {
            "html_url": "https://github.com/janedoe",
            "login": "janedoe",
            "name": "Jane Doe",
            "type": "User",
          },
          "createdAt": "2024-08-09T07:56:55Z",
          "type": "AssignedEvent",
        },
        {
          "assignee": {
            "html_url": "https://github.com/janedoe",
            "login": "janedoe",
            "name": "Jane Doe",
            "type": "User",
          },
          "createdAt": "2024-08-09T13:08:33Z",
          "type": "UnassignedEvent",
        },
        {
          "assignee": {
            "html_url": "https://github.com/nehanda",
            "login": "nehanda",
            "name": "Nehanda",
            "type": "User",
          },
          "createdAt": "2024-08-09T13:08:39Z",
          "type": "AssignedEvent",
        },
      ],
    },
    "author": {
      "html_url": "https://github.com/nehanda",
      "login": "nehanda",
      "name": null,
      "type": "User",
    },
    "bodyText": "Description test 1",
    "closedAt": "2024-08-09T13:33:38Z",
    "createdAt": "2024-08-09T07:56:55Z",
    "databaseId": 2457343272,
    "labels": {
      "nodes": [
        {
          "name": "bug",
        },
        {
          "name": "good first issue",
        },
        {
          "name": "help wanted",
        },
      ],
    },
    "org": "github",
    "repo": "Hello-World",
    "state": "CLOSED",
    "title": "This is a test Issue",
    "updatedAt": "2024-08-09T13:33:38Z",
  },
  {
    "assignments": {
      "nodes": [],
    },
    "author": {
      "html_url": "https://github.com/nehanda",
      "login": "nehanda",
      "name": null,
      "type": "User",
    },
    "bodyText": "Description test 2",
    "closedAt": null,
    "createdAt": "2024-08-10T07:56:55Z",
    "databaseId": 2457343272,
    "labels": {
      "nodes": [
        {
          "name": "bug",
        },
      ],
    },
    "org": "github",
    "repo": "Hello-World",
    "state": "OPEN",
    "title": "This is another test Issue",
    "updatedAt": "2024-08-10T13:33:38Z",
  },
]
`;

exports[`index streams - labels 1`] = `
[
  {
    "name": "dependencies",
    "org": "github",
    "repo": "Hello-World",
  },
  {
    "name": "typescript",
    "org": "github",
    "repo": "Hello-World",
  },
  {
    "name": "python",
    "org": "github",
    "repo": "Hello-World",
  },
]
`;

exports[`index streams - organizations 1`] = `
[
  {
    "created_at": "2008-01-14T04:33:35Z",
    "html_url": "https://github.com/octocat",
    "login": "github",
    "name": "github",
    "type": "Organization",
    "updated_at": "2014-03-03T18:58:10Z",
  },
]
`;

exports[`index streams - outside collaborators 1`] = `
[
  {
    "html_url": "https://github.com/nehanda",
    "login": "nehanda",
    "org": "github",
    "type": "User",
  },
  {
    "email": "johndoe@mail.com",
    "html_url": "https://github.com/johndoe",
    "login": "johndoe",
    "name": "John Doe",
    "org": "github",
    "type": "User",
  },
]
`;

exports[`index streams - projects 1`] = `
[
  {
    "body": null,
    "created_at": "2024-08-07T06:55:35Z",
    "id": "PVT_kwDOCoajGc4Al3Uy",
    "name": "Some Project without body",
    "org": "github",
    "updated_at": "2024-08-07T06:55:43Z",
  },
  {
    "body": null,
    "created_at": "2024-08-05T15:08:19Z",
    "id": "Another Project without body",
    "name": "@matiaslcoulougian's untitled project",
    "org": "github",
    "updated_at": "2024-08-05T15:08:19Z",
  },
  {
    "body": "Another one",
    "created_at": "2024-08-05T15:01:36Z",
    "id": "PVT_kwDOCoajGc4Alx1r",
    "name": "Test Project 2",
    "org": "github",
    "updated_at": "2024-08-05T15:01:48Z",
  },
  {
    "body": "This is a project to test this capability",
    "created_at": "2024-08-05T15:00:51Z",
    "id": "PVT_kwDOCoajGc4Alx1f",
    "name": "Test Project 1",
    "org": "github",
    "updated_at": "2024-08-05T15:01:26Z",
  },
  {
    "body": "This is the first project",
    "created_at": "2024-01-01T12:00:00Z",
    "id": "1",
    "name": "Project Alpha",
    "org": "github",
    "updated_at": "2024-01-02T12:00:00Z",
  },
  {
    "body": "This is the second project",
    "created_at": "2024-02-01T12:00:00Z",
    "id": "2",
    "name": "Project Beta",
    "org": "github",
    "updated_at": "2024-02-02T12:00:00Z",
  },
  {
    "body": "This is the third project",
    "created_at": "2024-03-01T12:00:00Z",
    "id": "3",
    "name": "Project Gamma",
    "org": "github",
    "updated_at": "2024-03-02T12:00:00Z",
  },
]
`;

exports[`index streams - pull request comments 1`] = `
[
  {
    "body": "This is a test comment.",
    "created_at": "2024-07-18T17:04:03Z",
    "id": 1683209890,
    "pull_request_url": "https://api.github.com/repos/test/dolos/pulls/1234",
    "repository": "github/Hello-World",
    "updated_at": "2024-07-18T17:04:04Z",
    "user": {
      "html_url": "https://github.com/jdoe",
      "login": "jdoe",
      "type": "User",
    },
  },
  {
    "body": "Another comment to test :)",
    "created_at": "2024-07-18T17:04:03Z",
    "id": 1683209891,
    "pull_request_url": "https://api.github.com/repos/test/dolos/pulls/1234",
    "repository": "github/Hello-World",
    "updated_at": "2024-07-18T17:04:04Z",
    "user": {
      "html_url": "https://github.com/jdoe",
      "login": "jdoe",
      "type": "User",
    },
  },
]
`;

exports[`index streams - pull requests 1`] = `
[
  {
    "additions": 1077,
    "author": {
      "html_url": "https://github.com/dolos",
      "login": "dolos",
      "name": "Dolos",
      "type": "User",
    },
    "baseRefName": "main",
    "baseRepository": {
      "name": "faros-apps",
      "owner": {
        "login": "faros-ai",
      },
    },
    "body": "**Related issues**
https://github.com/faros-ai/tickets/issues/120

**Describe the proposed solution**
Optional \`employee\` param changes DORA app behavior to return metrics rolled-up by owner.

**Describe alternatives you've considered**
A clear and concise description of any alternative solutions or features you've considered.

**Additional context**
Add any other context about the changes here.
",
    "changedFiles": 21,
    "comments": {
      "totalCount": 3,
    },
    "commits": {
      "totalCount": 13,
    },
    "createdAt": "2021-02-12T05:35:19Z",
    "deletions": 763,
    "files": [
      {
        "additions": 15,
        "deletions": 0,
        "path": "dolos/test/file.ts",
      },
    ],
    "headRefName": "dora-employee-param",
    "headRepository": {
      "name": "faros-apps",
      "owner": {
        "login": "faros-ai",
      },
    },
    "isDraft": false,
    "labels": [
      {
        "name": "dependencies",
      },
      {
        "name": "typescript",
      },
    ],
    "mergeCommit": {
      "oid": "b4c35c299ad22fe858569482a7696597ca038651",
    },
    "mergedAt": "2021-02-16T17:15:27Z",
    "number": 48,
    "org": "github",
    "repo": "Hello-World",
    "reviewEvents": {
      "nodes": [],
    },
    "reviewRequests": [
      {
        "requestedReviewer": {
          "html_url": "https://github.com/nehanda",
          "login": "nehanda",
          "name": null,
          "type": "User",
        },
      },
    ],
    "reviews": [
      {
        "author": {
          "html_url": "https://github.com/nehanda",
          "login": "nehanda",
          "name": null,
          "type": "User",
        },
        "comments": {
          "totalCount": 1,
        },
        "databaseId": 2192199611,
        "state": "COMMENTED",
        "submittedAt": "2021-02-04T21:53:09Z",
        "url": "https://github.com/test/dolos/pull/1234#pullrequestreview-2192199611",
      },
      {
        "author": {
          "html_url": "https://github.com/nehanda",
          "login": "nehanda",
          "name": null,
          "type": "User",
        },
        "comments": {
          "totalCount": 0,
        },
        "databaseId": 2192199612,
        "state": "APPROVED",
        "submittedAt": "2021-03-04T21:53:09Z",
        "url": "https://github.com/test/dolos/pull/1234#pullrequestreview-2192199612",
      },
    ],
    "state": "MERGED",
    "title": "DORA apps take optional employee uid param",
    "updatedAt": "2021-02-16T17:15:29Z",
    "url": "https://github.com/faros-ai/faros-apps/pull/48",
  },
  {
    "additions": 0,
    "author": {
      "html_url": "https://github.com/nehanda",
      "login": "nehanda",
      "name": "nehanda",
      "type": "User",
    },
    "baseRefName": "main",
    "baseRepository": {
      "name": "faros-apps",
      "owner": {
        "login": "faros-ai",
      },
    },
    "body": "**Related issues**
Ensures we only expose the apps that can run on the latest Faros API 

**Describe the proposed solution**
Moving all apps that are not compatible with our new schema and/or do not have feed and model support yet. As we add more feeds re-add them after full testing.

**Describe alternatives you've considered**
N/A

",
    "changedFiles": 140,
    "comments": {
      "totalCount": 1,
    },
    "commits": {
      "totalCount": 2,
    },
    "createdAt": "2021-02-04T23:54:56Z",
    "deletions": 4787,
    "files": [
      {
        "additions": 14,
        "deletions": 0,
        "path": "dolos/test/file.ts",
      },
      {
        "additions": 33,
        "deletions": 2,
        "path": "nehanda/test/file2.ts",
      },
      {
        "additions": 1,
        "deletions": 10,
        "path": "nehanda/test/file3.ts",
      },
    ],
    "headRefName": "nehanda/cleanup-apps",
    "headRepository": {
      "name": "faros-apps",
      "owner": {
        "login": "faros-ai",
      },
    },
    "isDraft": false,
    "labels": [],
    "mergeCommit": null,
    "mergedAt": null,
    "number": 47,
    "org": "github",
    "repo": "Hello-World",
    "reviewEvents": {
      "nodes": [],
    },
    "reviewRequests": [],
    "reviews": [],
    "state": "CLOSED",
    "title": "Move apps with no feed support temporarily to internal",
    "updatedAt": "2021-02-11T18:10:08Z",
    "url": "https://github.com/faros-ai/faros-apps/pull/47",
  },
  {
    "additions": 109,
    "author": {
      "html_url": "https://github.com/nehanda",
      "login": "nehanda",
      "name": null,
      "type": "User",
    },
    "baseRefName": "main",
    "baseRepository": {
      "name": "faros-apps",
      "owner": {
        "login": "faros-ai",
      },
    },
    "body": "Handle cases and add tests for when:
1. Deployments have no associated builds
2. Builds have no associated commits",
    "changedFiles": 2,
    "comments": {
      "totalCount": 0,
    },
    "commits": {
      "totalCount": 9,
    },
    "createdAt": "2021-02-04T15:49:42Z",
    "deletions": 23,
    "files": [
      {
        "additions": 14,
        "deletions": 0,
        "path": "dolos/test/file.ts",
      },
      {
        "additions": 10,
        "deletions": 2,
        "path": "nehanda/test/file2.ts",
      },
    ],
    "headRefName": "fix-edge-cases",
    "headRepository": {
      "name": "faros-apps",
      "owner": {
        "login": "dora",
      },
    },
    "isDraft": false,
    "labels": [
      {
        "name": "dependencies",
      },
    ],
    "mergeCommit": {
      "oid": "8fe76c0e99f7e00533181b3749735fcf9fdea206",
    },
    "mergedAt": "2021-02-04T21:53:00Z",
    "number": 46,
    "org": "github",
    "repo": "Hello-World",
    "reviewEvents": {
      "nodes": [],
    },
    "reviewRequests": [
      {
        "requestedReviewer": {
          "html_url": "https://github.com/user1",
          "login": "user1",
          "name": null,
          "type": "User",
        },
      },
      {
        "requestedReviewer": {
          "members": {
            "nodes": [
              {
                "html_url": "https://github.com/user2",
                "login": "user2",
                "name": null,
                "type": "User",
              },
              {
                "html_url": "https://github.com/user3",
                "login": "user3",
                "name": null,
                "type": "User",
              },
            ],
          },
          "type": "Team",
        },
      },
    ],
    "reviews": [
      {
        "author": {
          "html_url": "https://github.com/nehanda",
          "login": "nehanda",
          "name": null,
          "type": "User",
        },
        "comments": {
          "totalCount": 0,
        },
        "databaseId": 2192199689,
        "state": "APPROVED",
        "submittedAt": "2021-02-04T21:53:09Z",
        "url": "https://github.com/test/dolos/pull/1234#pullrequestreview-2192199689",
      },
    ],
    "state": "MERGED",
    "title": "Fix edge cases for deploy cycle breakdown",
    "updatedAt": "2021-02-04T21:53:09Z",
    "url": "https://github.com/faros-ai/faros-apps/pull/46",
  },
]
`;

exports[`index streams - releases 1`] = `
[
  {
    "author": {
      "html_url": "https://github.com/nehanda",
      "login": "nehanda",
      "type": "User",
    },
    "body": "## What's Changed\\r\\n* Lots of new stuff!",
    "created_at": "2024-08-02T17:48:35Z",
    "draft": false,
    "html_url": "https://api.github.com/repos/test/dolos/releases/168491573",
    "id": 168491573,
    "name": "v0.0.1",
    "published_at": "2024-08-02T18:19:55Z",
    "repository": "github/Hello-World",
    "tag_name": "v0.0.1",
  },
  {
    "author": {
      "html_url": "https://github.com/nehanda",
      "login": "nehanda",
      "type": "User",
    },
    "body": "## What's Changed\\r\\n* Lots of stuff! Full Changelog**: https://github.com/test/dolos/compare/v0.0.1...v0.0.2",
    "created_at": "2024-08-01T15:31:36Z",
    "draft": false,
    "html_url": "https://api.github.com/repos/test/dolos/releases/168274419",
    "id": 168274419,
    "name": "v0.0.2",
    "published_at": "2024-08-01T15:39:35Z",
    "repository": "github/Hello-World",
    "tag_name": "v0.0.2",
  },
  {
    "author": {
      "html_url": "https://github.com/jdoe",
      "login": "jdoe",
      "type": "User",
    },
    "body": "## What's Changed\\r\\n* Lots of stuff! Full Changelog**: https://github.com/test/dolos/compare/v0.0.2...v0.0.3",
    "created_at": "2024-07-31T22:07:35Z",
    "draft": false,
    "html_url": "https://api.github.com/repos/test/dolos/releases/168130489",
    "id": 168130489,
    "name": "v0.0.3",
    "published_at": "2024-07-31T22:08:45Z",
    "repository": "github/Hello-World",
    "tag_name": "v0.0.3",
  },
]
`;

exports[`index streams - repositories 1`] = `
[
  {
    "archived": false,
    "created_at": "2011-01-26T19:01:12Z",
    "default_branch": "master",
    "description": "This your first repo!",
    "full_name": "octocat/Hello-World",
    "html_url": "https://github.com/octocat/Hello-World",
    "language": null,
    "name": "Hello-World",
    "org": "github",
    "private": false,
    "size": 108,
    "topics": [
      "octocat",
      "atom",
      "electron",
      "api",
    ],
    "updated_at": "2011-01-26T19:14:43Z",
  },
]
`;

exports[`index streams - repositories with bucketing 1`] = `
[
  {
    "archived": false,
    "created_at": "2023-06-01T12:00:00Z",
    "default_branch": "main",
    "description": "This is a new repo!",
    "full_name": "octocat/New-Repo",
    "html_url": "https://github.com/octocat/New-Repo",
    "language": null,
    "name": "New-Repo",
    "org": "github",
    "private": false,
    "size": 256,
    "topics": [
      "github",
      "api",
      "example",
    ],
    "updated_at": "2023-07-01T12:00:00Z",
  },
]
`;

exports[`index streams - saml sso users 1`] = `
[
  {
    "org": "github",
    "samlIdentity": {
      "nameId": "mt@faros.ai",
    },
    "user": {
      "html_url": "https://github.com/tovbinm",
      "login": "tovbinm",
      "type": "User",
    },
  },
  {
    "org": "github",
    "samlIdentity": {
      "nameId": "jennie@faros.ai",
    },
    "user": {
      "html_url": "https://github.com/jeniii",
      "login": "jeniii",
      "type": "User",
    },
  },
]
`;

exports[`index streams - secret scanning alerts 1`] = `
[
  {
    "created_at": "2020-11-06T18:48:51Z",
    "html_url": "https://github.com/owner/private-repo/security/secret-scanning/2",
    "locations_url": "https://api.github.com/repos/owner/private-repo/secret-scanning/alerts/2/locations",
    "number": 2,
    "org": "github",
    "push_protection_bypassed": true,
    "push_protection_bypassed_at": "2020-11-06T21:48:51Z",
    "push_protection_bypassed_by": "monalisa",
    "repo": "Hello-World",
    "resolution": "false_positive",
    "resolution_comment": "Example comment",
    "resolved_at": "2020-11-07T02:47:13Z",
    "resolved_by": "monalisa",
    "secret": "aio_XXXXXXXXXXXXXXXXXXXXXXXXXXXX",
    "secret_type": "adafruit_io_key",
    "secret_type_display_name": "Adafruit IO Key",
    "state": "resolved",
    "updated_at": "2020-11-06T18:18:30Z",
    "url": "https://api.github.com/repos/owner/private-repo/secret-scanning/alerts/2",
    "validity": "inactive",
  },
  {
    "created_at": "2020-11-06T18:18:30Z",
    "html_url": "https://github.com/owner/repo/security/secret-scanning/1",
    "locations_url": "https://api.github.com/repos/owner/private-repo/secret-scanning/alerts/1/locations",
    "number": 1,
    "org": "github",
    "push_protection_bypassed": false,
    "push_protection_bypassed_at": null,
    "push_protection_bypassed_by": null,
    "repo": "Hello-World",
    "resolution": null,
    "resolution_comment": null,
    "resolved_at": null,
    "resolved_by": null,
    "secret": "XXXXXXXXXXXXXXXXXXXXXXXXXXXXXXXX-us2",
    "secret_type": "mailchimp_api_key",
    "secret_type_display_name": "Mailchimp API Key",
    "state": "open",
    "updated_at": "2020-11-06T18:18:30Z",
    "url": "https://api.github.com/repos/owner/repo/secret-scanning/alerts/1",
    "validity": "unknown",
  },
]
`;

exports[`index streams - tags 1`] = `
[
  {
    "commit": {
      "committedDate": "2024-03-28T19:07:25Z",
      "sha": "a91f0eb6e2c0dd050a72bf2e2b73878a9342403c",
      "type": "Commit",
    },
    "name": "v0.0.1",
    "repository": "github/Hello-World",
  },
  {
    "commit": {
      "committedDate": "2024-04-03T14:30:21Z",
      "sha": "97b456be6dab02610a7f7683be82a5c7191372c0",
      "type": "Commit",
    },
    "name": "v0.0.2",
    "repository": "github/Hello-World",
  },
  {
    "commit": {
      "committedDate": "2024-04-03T18:52:19Z",
      "sha": "8c73521620f8cd70a07c7a475dfe3dd09f7690cf",
      "type": "Commit",
    },
    "name": "v0.0.3",
    "repository": "github/Hello-World",
  },
]
`;

exports[`index streams - team memberships 1`] = `
[
  {
    "org": "github",
    "team": "justice-league",
    "user": {
      "html_url": "https://github.com/octocat",
      "login": "octocat",
      "type": "User",
    },
  },
]
`;

exports[`index streams - teams 1`] = `
[
  {
    "description": "A great team.",
    "name": "Justice League",
    "org": "github",
    "parentSlug": null,
    "slug": "justice-league",
  },
]
`;

exports[`index streams - users 1`] = `
[
  {
    "email": "",
    "html_url": "https://github.com/octocat",
    "login": "octocat",
    "name": "Octocat",
    "org": "github",
    "type": "User",
  },
  {
    "email": "",
    "html_url": "https://github.com/octokitten",
    "login": "octokitten",
    "name": "Octokitten",
    "org": "github",
    "type": "User",
  },
]
`;

exports[`index streams - workflow jobs 1`] = `
[
  {
    "completed_at": "2020-01-20T17:44:39Z",
    "conclusion": "success",
    "head_branch": "main",
    "head_sha": "f83a356604ae3c5d03e1b46ef4d1ca77d64a90b0",
    "html_url": "https://github.com/octo-org/octo-repo/runs/29679449/jobs/399444496",
    "id": 399444496,
    "labels": [
      "self-hosted",
      "foo",
      "bar",
    ],
    "name": "build",
    "org": "github",
    "repo": "Hello-World",
    "run_id": 29679449,
    "started_at": "2020-01-20T17:42:40Z",
    "status": "completed",
    "url": "https://api.github.com/repos/octo-org/octo-repo/actions/jobs/399444496",
    "workflow_id": 159038,
    "workflow_name": "CI",
  },
]
`;

exports[`index streams - workflow runs 1`] = `
[
  {
    "conclusion": null,
    "created_at": "2020-01-22T19:33:08Z",
    "display_title": "Update README.md",
    "event": "push",
    "head_branch": "master",
    "head_sha": "acb5820ced9479c074f688cc328bf03f341a511d",
    "html_url": "https://github.com/octo-org/octo-repo/actions/runs/30433642",
    "id": 30433642,
    "name": "Build",
    "org": "github",
    "path": ".github/workflows/build.yml@main",
    "repo": "Hello-World",
    "run_attempt": 1,
    "run_number": 562,
    "run_started_at": "2020-01-22T19:33:08Z",
    "status": "queued",
    "updated_at": "2020-01-22T19:33:08Z",
    "url": "https://api.github.com/repos/octo-org/octo-repo/actions/runs/30433642",
    "workflow_id": 159038,
  },
]
`;

exports[`index streams - workflows 1`] = `
[
  {
    "badge_url": "https://github.com/octo-org/octo-repo/workflows/CI/badge.svg",
    "created_at": "2020-01-08T23:48:37.000-08:00",
    "html_url": "https://github.com/octo-org/octo-repo/blob/master/.github/workflows/161335",
    "id": 161335,
    "name": "CI",
    "node_id": "MDg6V29ya2Zsb3cxNjEzMzU=",
    "org": "github",
    "path": ".github/workflows/blank.yaml",
    "repo": "Hello-World",
    "state": "active",
    "updated_at": "2020-01-08T23:50:21.000-08:00",
    "url": "https://api.github.com/repos/octo-org/octo-repo/actions/workflows/161335",
  },
  {
    "badge_url": "https://github.com/octo-org/octo-repo/workflows/Linter/badge.svg",
    "created_at": "2020-01-08T23:48:37.000-08:00",
    "html_url": "https://github.com/octo-org/octo-repo/blob/master/.github/workflows/269289",
    "id": 269289,
    "name": "Linter",
    "node_id": "MDE4OldvcmtmbG93IFNlY29uZGFyeTI2OTI4OQ==",
    "org": "github",
    "path": ".github/workflows/linter.yaml",
    "repo": "Hello-World",
    "state": "active",
    "updated_at": "2020-01-08T23:50:21.000-08:00",
    "url": "https://api.github.com/repos/octo-org/octo-repo/actions/workflows/269289",
  },
]
`;<|MERGE_RESOLUTION|>--- conflicted
+++ resolved
@@ -68,7 +68,14 @@
 }
 `;
 
-<<<<<<< HEAD
+exports[`index round robin bucket execution 1`] = `
+{
+  "__bucket_execution_state": {
+    "last_executed_bucket_id": 2,
+  },
+}
+`;
+
 exports[`index streams - artifacts 1`] = `
 [
   {
@@ -102,14 +109,6 @@
     "workflow_id": 159038,
   },
 ]
-=======
-exports[`index round robin bucket execution 1`] = `
-{
-  "__bucket_execution_state": {
-    "last_executed_bucket_id": 2,
-  },
-}
->>>>>>> 7359f9b7
 `;
 
 exports[`index streams - code scanning alerts 1`] = `
