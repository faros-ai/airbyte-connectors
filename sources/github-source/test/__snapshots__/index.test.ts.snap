--- conflicted
+++ resolved
@@ -348,88 +348,7 @@
 ]
 `;
 
-<<<<<<< HEAD
 exports[`index streams - copilot seats 1`] = `
-=======
-exports[`index streams - copilot seats with audit logs API 1`] = `
-[
-  {
-    "assignee": {
-      "html_url": "https://github.com/octocat",
-      "login": "octocat",
-      "type": "User",
-    },
-    "last_activity_at": "2021-10-14T00:53:32-06:00",
-    "org": "github",
-    "pending_cancellation_date": null,
-    "plan_type": "enterprise",
-    "startedAt": "2024-07-15T17:43:12.098Z",
-    "team": "justice-league",
-    "teamJoinedAt": "2024-07-15T17:43:12.098Z",
-    "user": "octocat",
-  },
-  {
-    "assignee": {
-      "html_url": "https://github.com/octokitten",
-      "login": "octokitten",
-      "type": "User",
-    },
-    "last_activity_at": "2021-10-13T00:53:32-06:00",
-    "org": "github",
-    "pending_cancellation_date": "2021-11-01",
-    "plan_type": "enterprise",
-    "startedAt": "2021-09-24T00:00:00.000Z",
-    "team": undefined,
-    "teamJoinedAt": undefined,
-    "user": "octokitten",
-  },
-  {
-    "endedAt": "2024-07-23T13:54:10.205Z",
-    "org": "github",
-    "team": "justice-league",
-    "teamLeftAt": "2024-07-23T13:54:10.205Z",
-    "user": "octokatty",
-  },
-]
-`;
-
-exports[`index streams - copilot seats with audit logs API but licenses dates fix disabled 1`] = `
-[
-  {
-    "assignee": {
-      "html_url": "https://github.com/octocat",
-      "login": "octocat",
-      "type": "User",
-    },
-    "last_activity_at": "2021-10-14T00:53:32-06:00",
-    "org": "github",
-    "pending_cancellation_date": null,
-    "plan_type": "enterprise",
-    "startedAt": "2021-08-04T00:00:00.000Z",
-    "team": "justice-league",
-    "teamJoinedAt": undefined,
-    "user": "octocat",
-  },
-  {
-    "assignee": {
-      "html_url": "https://github.com/octokitten",
-      "login": "octokitten",
-      "type": "User",
-    },
-    "last_activity_at": "2021-10-13T00:53:32-06:00",
-    "org": "github",
-    "pending_cancellation_date": "2021-11-01",
-    "plan_type": "enterprise",
-    "startedAt": "2021-09-24T00:00:00.000Z",
-    "team": undefined,
-    "teamJoinedAt": undefined,
-    "user": "octokitten",
-  },
-]
-`;
-
-exports[`index streams - copilot seats without audit logs API 1`] = `
->>>>>>> 89b38bb7
 [
   {
     "assignee": {
