import {AirbyteLogger, readTestResourceAsJSON} from 'faros-airbyte-cdk';

import {
  DEFAULT_BUCKET_ID,
  DEFAULT_BUCKET_TOTAL,
  DEFAULT_FETCH_PR_FILES,
  DEFAULT_PAGE_SIZE,
  DEFAULT_TIMEOUT_MS,
  GitHub,
  GitHubToken,
} from '../src/github';
import {GitHubConfig} from '../src/types';

export function setupGitHubInstance(
  octokitMock: any,
  logger: AirbyteLogger,
  config?: GitHubConfig
) {
  const githubConfig: GitHubConfig =
    config ?? readTestResourceAsJSON('config.json');
  GitHub.instance = jest.fn().mockImplementation(() => {
    return new GitHubToken(
      {
        ...octokitMock,
        paginate: {
          iterator: (fnOrErr?: (() => any) | Error) => {
            if (!fnOrErr) {
              throw new Error('Not mocked');
            }
            if (fnOrErr instanceof Error) {
              return iterate(fnOrErr);
            }
            return iterate([{data: fnOrErr()}]);
          },
        },
        orgs: {
          ...octokitMock.orgs,
          listForAuthenticatedUser:
            octokitMock.orgs?.listForAuthenticatedUser ??
            jest.fn().mockReturnValue([{login: 'github'}]),
        },
        auditLogs:
          octokitMock.auditLogs ??
          new ErrorWithStatus(400, 'API not available'),
      },
<<<<<<< HEAD
      githubConfig.bucket_id ?? DEFAULT_BUCKET_ID,
      githubConfig.bucket_total ?? DEFAULT_BUCKET_TOTAL,
      githubConfig.fetch_pull_request_files ?? DEFAULT_FETCH_PR_FILES,
      githubConfig.page_size ?? DEFAULT_PAGE_SIZE,
      githubConfig.timeout ?? DEFAULT_TIMEOUT_MS,
=======
      githubConfig.bucket_id,
      githubConfig.bucket_total,
      githubConfig.fetch_pull_request_files,
      githubConfig.fetch_pull_request_reviews,
>>>>>>> 6bf25d6c
      logger
    );
  });
}

export const graphqlMockedImplementation = (queryName: string, res: any) => {
  const graphqlMock: any = jest.fn().mockImplementation((query: string) => {
    if (!query.includes(`query ${queryName}`)) {
      throw new Error('Not mocked');
    }
    return res;
  });

  graphqlMock.paginate = {
    iterator: jest.fn().mockImplementation((query: string) => {
      if (!query.includes(`query ${queryName}`)) {
        throw new Error('Not mocked');
      }
      return iterate([res]);
    }),
  };

  return {
    graphql: graphqlMock,
  };
};

export async function* iterate<T>(
  arrOrErr: ReadonlyArray<T> | Error
): AsyncIterableIterator<T> {
  if (arrOrErr instanceof Error) {
    throw arrOrErr;
  }
  for (const x of arrOrErr) {
    yield x;
  }
}

class ErrorWithStatus extends Error {
  constructor(
    readonly status: number,
    readonly message: string
  ) {
    super(message);
  }
}<|MERGE_RESOLUTION|>--- conflicted
+++ resolved
@@ -4,6 +4,7 @@
   DEFAULT_BUCKET_ID,
   DEFAULT_BUCKET_TOTAL,
   DEFAULT_FETCH_PR_FILES,
+  DEFAULT_FETCH_PR_REVIEWS,
   DEFAULT_PAGE_SIZE,
   DEFAULT_TIMEOUT_MS,
   GitHub,
@@ -43,18 +44,12 @@
           octokitMock.auditLogs ??
           new ErrorWithStatus(400, 'API not available'),
       },
-<<<<<<< HEAD
       githubConfig.bucket_id ?? DEFAULT_BUCKET_ID,
       githubConfig.bucket_total ?? DEFAULT_BUCKET_TOTAL,
       githubConfig.fetch_pull_request_files ?? DEFAULT_FETCH_PR_FILES,
+      githubConfig.fetch_pull_request_reviews ?? DEFAULT_FETCH_PR_REVIEWS,
       githubConfig.page_size ?? DEFAULT_PAGE_SIZE,
       githubConfig.timeout ?? DEFAULT_TIMEOUT_MS,
-=======
-      githubConfig.bucket_id,
-      githubConfig.bucket_total,
-      githubConfig.fetch_pull_request_files,
-      githubConfig.fetch_pull_request_reviews,
->>>>>>> 6bf25d6c
       logger
     );
   });
