--- conflicted
+++ resolved
@@ -368,7 +368,25 @@
   },
 });
 
-<<<<<<< HEAD
+const getCommitsMockedImplementation = (res: any) => {
+  const graphqlMock: any = jest.fn().mockImplementation((query: string) => {
+    if (!query.includes('query commits')) {
+      throw new Error('Not mocked');
+    }
+    return res;
+  });
+
+  graphqlMock.paginate = {
+    iterator: jest.fn().mockImplementation((query: string) => {
+      if (!query.includes('query commits')) {
+        throw new Error('Not mocked');
+      }
+      return iterate([res]);
+    }),
+  };
+  return {graphql: graphqlMock};
+};
+
 const graphqlMockedImplementation = (queryName: string, res: any) => ({
   graphql: {
     paginate: {
@@ -381,26 +399,6 @@
     },
   },
 });
-=======
-const getCommitsMockedImplementation = (res: any) => {
-  const graphqlMock: any = jest.fn().mockImplementation((query: string) => {
-    if (!query.includes('query commits')) {
-      throw new Error('Not mocked');
-    }
-    return res;
-  });
-
-  graphqlMock.paginate = {
-    iterator: jest.fn().mockImplementation((query: string) => {
-      if (!query.includes('query commits')) {
-        throw new Error('Not mocked');
-      }
-      return iterate([res]);
-    }),
-  };
-  return {graphql: graphqlMock};
-};
->>>>>>> 547c9c43
 
 async function* iterate<T>(arr: ReadonlyArray<T>): AsyncIterableIterator<T> {
   for (const x of arr) {
