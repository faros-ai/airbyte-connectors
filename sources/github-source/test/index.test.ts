--- conflicted
+++ resolved
@@ -173,7 +173,6 @@
     });
   });
 
-<<<<<<< HEAD
   test('streams - users', async () => {
     await sourceReadTest({
       source,
@@ -183,7 +182,15 @@
         setupGitHubInstance(
           getOrganizationUsersMockedImplementation(
             readTestResourceAsJSON('users/users.json')
-=======
+          )
+        );
+      },
+      checkRecordsData: (records) => {
+        expect(records).toMatchSnapshot();
+      },
+    });
+  });
+
   test('streams - team memberships', async () => {
     await sourceReadTest({
       source,
@@ -198,7 +205,6 @@
             getTeamMembershipsMockedImplementation(
               readTestResourceAsJSON('team_memberships/team_memberships.json')
             )
->>>>>>> bfa0dc36
           )
         );
       },
