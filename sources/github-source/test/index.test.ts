import {
  AirbyteLogger,
  AirbyteLogLevel,
  AirbyteSourceLogger,
  AirbyteSpec,
  readTestResourceAsJSON,
  sourceCheckTest,
  sourceReadTest,
} from 'faros-airbyte-cdk';
import fs from 'fs-extra';

import {GitHub, GitHubApp, GitHubToken} from '../src/github';
import * as sut from '../src/index';

function readResourceFile(fileName: string): any {
  return JSON.parse(fs.readFileSync(`resources/${fileName}`, 'utf8'));
}

describe('index', () => {
  const logger = new AirbyteSourceLogger(
    // Shush messages in tests, unless in debug
    process.env.LOG_LEVEL === 'debug'
      ? AirbyteLogLevel.DEBUG
      : AirbyteLogLevel.FATAL
  );

  const source = new sut.GitHubSource(logger);

  afterEach(() => {
    jest.resetAllMocks();
    (GitHub as any).github = undefined;
  });

  test('spec', async () => {
    await expect(source.spec()).resolves.toStrictEqual(
      new AirbyteSpec(readResourceFile('spec.json'))
    );
  });

  function checkConnectionMock() {
    jest.spyOn(GitHubToken.prototype, 'checkConnection').mockResolvedValue();
    jest.spyOn(GitHubApp.prototype, 'checkConnection').mockResolvedValue();
    jest
      .spyOn(GitHubApp.prototype as any, 'getAppInstallations')
      .mockResolvedValue([]);
  }

  test('check connection - token valid', async () => {
    checkConnectionMock();
    await sourceCheckTest({
      source,
      configOrPath: 'check_connection/token_valid.json',
    });
  });

  test('check connection - app valid', async () => {
    checkConnectionMock();
    await sourceCheckTest({
      source,
      configOrPath: 'check_connection/app_valid.json',
    });
  });

  test('check connection - token missing', async () => {
    await sourceCheckTest({
      source,
      configOrPath: 'check_connection/token_invalid.json',
    });
  });

  test('check connection - app invalid', async () => {
    await sourceCheckTest({
      source,
      configOrPath: 'check_connection/app_invalid.json',
    });
  });

  test('check connection - authentication missing', async () => {
    await sourceCheckTest({
      source,
      configOrPath: 'check_connection/authentication_missing.json',
    });
  });

  test('streams - copilot seats', async () => {
    await sourceReadTest({
      source,
      configOrPath: 'config.json',
      catalogOrPath: 'copilot_seats/catalog.json',
      onBeforeReadResultConsumer: (res) => {
        setupGitHubInstance(
          getCopilotSeatsMockedImplementation(
            readTestResourceAsJSON('copilot_seats/copilot_seats.json')
          )
        );
      },
      checkRecordsData: (records) => {
        expect(records).toMatchSnapshot();
      },
    });
  });

  test('streams - copilot seats (empty)', async () => {
    await sourceReadTest({
      source,
      configOrPath: 'config.json',
      catalogOrPath: 'copilot_seats/catalog.json',
      onBeforeReadResultConsumer: (res) => {
        setupGitHubInstance(
          getCopilotSeatsMockedImplementation(
            readTestResourceAsJSON('copilot_seats/copilot_seats_empty.json')
          )
        );
      },
      checkRecordsData: (records) => {
        expect(records).toMatchSnapshot();
      },
    });
  });

  test('streams - copilot usage', async () => {
    await sourceReadTest({
      source,
      configOrPath: 'config.json',
      catalogOrPath: 'copilot_usage/catalog.json',
      onBeforeReadResultConsumer: (res) => {
        setupGitHubInstance(
          getCopilotUsageMockedImplementation(
            readTestResourceAsJSON('copilot_usage/copilot_usage.json')
          )
        );
      },
      checkRecordsData: (records) => {
        expect(records).toMatchSnapshot();
      },
    });
  });

  test('streams - organizations', async () => {
    await sourceReadTest({
      source,
      configOrPath: 'config.json',
      catalogOrPath: 'organizations/catalog.json',
      onBeforeReadResultConsumer: (res) => {
        setupGitHubInstance(
          getOrganizationsMockedImplementation(
            readTestResourceAsJSON('organizations/organization.json')
          )
        );
      },
      checkRecordsData: (records) => {
        expect(records).toMatchSnapshot();
      },
    });
  });

  test('streams - teams', async () => {
    await sourceReadTest({
      source,
      configOrPath: 'config.json',
      catalogOrPath: 'teams/catalog.json',
      onBeforeReadResultConsumer: (res) => {
        setupGitHubInstance(
          getTeamsMockedImplementation(
            readTestResourceAsJSON('teams/teams.json')
          )
        );
      },
      checkRecordsData: (records) => {
        expect(records).toMatchSnapshot();
      },
    });
  });

  test('streams - users', async () => {
    await sourceReadTest({
      source,
      configOrPath: 'config.json',
      catalogOrPath: 'users/catalog.json',
      onBeforeReadResultConsumer: (res) => {
        setupGitHubInstance(
          getOrganizationUsersMockedImplementation(
            readTestResourceAsJSON('users/users.json')
          ),
          res.config as GitHubConfig
        );
      },
      checkRecordsData: (records) => {
        expect(records).toMatchSnapshot();
      },
    });
  });
});

function setupGitHubInstance(octokitMock: any) {
  GitHub.instance = jest.fn().mockImplementation(() => {
    return new GitHubToken(
      readTestResourceAsJSON('config.json'),
      {
        ...octokitMock,
        paginate: {
          iterator: (fn: () => any) => iterate([{data: fn()}]),
        },
        orgs: {
          ...octokitMock.orgs,
          listForAuthenticatedUser: jest
            .fn()
            .mockReturnValue([{login: 'github'}]),
        },
      },
      new AirbyteLogger()
    );
  });
}

const getCopilotSeatsMockedImplementation = (res: any) => ({
  copilot: {
    listCopilotSeats: jest.fn().mockReturnValue(res),
  },
});

const getCopilotUsageMockedImplementation = (res: any) => ({
  copilot: {
    usageMetricsForOrg: jest.fn().mockReturnValue({data: res}),
  },
});

const getOrganizationsMockedImplementation = (res: any) => ({
  orgs: {
    get: jest.fn().mockReturnValue({data: res}),
  },
});

<<<<<<< HEAD
const getOrganizationUsersMockedImplementation = (res: any) => ({
  graphql: {
    paginate: {
      iterator: jest.fn().mockImplementation((query: string) => {
        if (!query.includes('listMembers')) {
          throw new Error('Not mocked');
        }
        return iterate([res]);
      }),
    },
=======
const getTeamsMockedImplementation = (res: any) => ({
  teams: {
    list: jest.fn().mockReturnValue(res),
>>>>>>> cf2eba0d
  },
});

async function* iterate<T>(arr: ReadonlyArray<T>): AsyncIterableIterator<T> {
  for (const x of arr) {
    yield x;
  }
}<|MERGE_RESOLUTION|>--- conflicted
+++ resolved
@@ -181,8 +181,7 @@
         setupGitHubInstance(
           getOrganizationUsersMockedImplementation(
             readTestResourceAsJSON('users/users.json')
-          ),
-          res.config as GitHubConfig
+          )
         );
       },
       checkRecordsData: (records) => {
@@ -231,7 +230,6 @@
   },
 });
 
-<<<<<<< HEAD
 const getOrganizationUsersMockedImplementation = (res: any) => ({
   graphql: {
     paginate: {
@@ -242,11 +240,12 @@
         return iterate([res]);
       }),
     },
-=======
+  },
+});
+
 const getTeamsMockedImplementation = (res: any) => ({
   teams: {
     list: jest.fn().mockReturnValue(res),
->>>>>>> cf2eba0d
   },
 });
 
