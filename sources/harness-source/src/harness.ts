--- conflicted
+++ resolved
@@ -1,10 +1,5 @@
 import {AirbyteLogger} from 'faros-airbyte-cdk';
 import {ClientError, GraphQLClient} from 'graphql-request';
-<<<<<<< HEAD
-import {DateTime} from 'luxon';
-import moment, {Moment} from 'moment';
-=======
->>>>>>> 643e2921
 import {VError} from 'verror';
 
 import {
@@ -32,7 +27,6 @@
   constructor(
     readonly client: GraphQLClient,
     readonly pageSize: number,
-    readonly startDate: Moment,
     readonly logger: AirbyteLogger
   ) {}
 
@@ -49,13 +43,7 @@
         'Missing authentication information. Please provide a Harness apiKey'
       );
     }
-    if (!config.start_date) {
-      throw new VError('start_date is null or empty');
-    }
-    const startDate = moment(config.start_date, moment.ISO_8601, true).utc();
-    if (`${startDate.toDate()}` === 'Invalid Date') {
-      throw new VError('start_date is invalid: %s', config.start_date);
-    }
+
     const apiUrl = config.api_url || DEFAULT_HARNESS_API_URL;
     const pageSize = config.page_size || DEFAULT_PAGE_SIZE;
     const client = new GraphQLClient(
@@ -63,7 +51,7 @@
       {headers: {'x-api-key': config.api_key}}
     );
 
-    Harness.harness = new Harness(client, pageSize, startDate, logger);
+    Harness.harness = new Harness(client, pageSize, logger);
     logger.debug('Created Harness instance');
 
     return Harness.harness;
@@ -97,7 +85,6 @@
     since: number,
     logger: AirbyteLogger
   ): AsyncGenerator<ExecutionNode> {
-    const sinceMax = Math.max(since, this.startDate.unix());
     let offset = 0;
     let hasMore = true;
     do {
@@ -109,15 +96,15 @@
 
           // We get deployments sorted by desc order. Harness API however returns
           // deployments without ended times
-          if (!endedAt && startedAt && sinceMax >= startedAt) {
+          if (!endedAt && startedAt && since >= startedAt) {
             logger.info(
               `Skipping deployment: ${item.application.id} with no finished time but has started time: ${item.startedAt}, which is before current cutoff: ${since}`
             );
             continue;
           }
-          if (endedAt && sinceMax >= endedAt) {
+          if (endedAt && since >= endedAt) {
             logger.info(
-              `Skipping execution ${item.id}, ended ${item.endedAt} before cutoff ${sinceMax}`
+              `Skipping execution ${item.id}, ended ${item.endedAt} before cutoff ${since}`
             );
             return null;
           }
@@ -134,8 +121,7 @@
   }
 
   getExecutions(since?: number): AsyncGenerator<ExecutionNode> {
-    const sinceMax = Math.max(since ?? 0, this.startDate.unix());
-    const query = getQueryExecution();
+    const query = getQueryExecution(since);
 
     const func = (
       options: RequestOptionsExecutions
@@ -151,7 +137,7 @@
       appServiceOffset: APP_SERVICE_OFFSET,
       offset: 0,
       limit: this.pageSize,
-      endedAt: sinceMax,
+      endedAt: since,
     };
 
     return this.getIteratorExecution(func, funcOptions, since, this.logger);
