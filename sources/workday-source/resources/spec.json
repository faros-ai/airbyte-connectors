--- conflicted
+++ resolved
@@ -109,15 +109,11 @@
                 "default": 60000,
                 "description": "The time allowed for a request to timeout (in milliseconds)."
             },
-<<<<<<< HEAD
             "skipWorkerCheck": {
                 "type": "boolean",
                 "title": "Skip Worker Count Check",
-=======
-            "skipConnectionCheck": {
-                "type": "boolean",
-                "title": "Skip Connection Check",
->>>>>>> bb53fe61
+
+
                 "default": true
             }
         }
