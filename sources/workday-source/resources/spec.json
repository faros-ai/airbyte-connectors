{
  "documentationUrl": "https://docs.faros.ai",
  "connectionSpecification": {
    "$schema": "http://json-schema.org/draft-07/schema#",
    "title": "Workday Spec",
    "type": "object",
    "required": ["tenant", "clientId", "clientSecret", "refreshToken", "baseUrl"],
    "additionalProperties": true,
    "properties": {
      "tenant": {
        "type": "string",
        "title": "Tenant",
        "description": "Workday tenant name.",
        "examples": ["acme"]
      },
      "clientId": {
        "type": "string",
        "title": "Client ID",
        "description": "In Workday, register an integrations API client with Person and Staffing as its scope. Obtain the Client ID, Client Secret, and Refresh Token values."
      },
      "clientSecret": {
        "type": "string",
        "title": "Client Secret",
        "description": "In Workday, register an integrations API client with Person and Staffing as its scope. Obtain the Client ID, Client Secret, and Refresh Token values.",
        "airbyte_secret": true
      },
      "refreshToken": {
        "type": "string",
        "title": "Refresh Token",
        "description": "In Workday, register an integrations API client with Person and Staffing as its scope. Obtain the Client ID, Client Secret, and Refresh Token values.",
        "airbyte_secret": true
      },
      "baseUrl": {
        "type": "string",
        "title": "REST/Auth API base URL",
        "description": "Workday REST/Auth API base URL. For example if your Workday REST API endpoint URL is 'https://wd2-impl-services1.workday.com/ccx/api/v2/{tenant}' then strip 'api/v2/{tenant}' and just paste 'https://wd2-impl-services1.workday.com/ccx/'.",
        "examples": ["https://wd2-impl-services1.workday.com/ccx/", "https://wd5-impl-services1.workday.com/ccx/"]
      },
      "limit": {
        "type": "number",
        "title": "Page Limit",
        "minimum": 1,
        "maximum": 100,
        "default": 20,
        "description": "The maximum number of objects in a single response."
      },
      "customReportName": {
        "type": "string",
        "title": "Custom Report Name",
<<<<<<< HEAD
        "description": "Name of a Custom Report to fetch from the API, e.g. My_Custom_Report. The source then calls the following API endpoint {baseUrl}/service/customreport2/tenant/My_Custom_Report?format=json"
=======
        "description": "Name of a Custom Report to fetch from the API, e.g. My_Custom_Report. The source then calls the following API endpoint {baseUrl}/service/customreport2/{tenant}/My_Custom_Report?format=json"
>>>>>>> 63a23b6a
      },
      "timeout": {
        "type": "number",
        "title": "Request Timeout",
        "minimum": 500,
        "default": 60000,
        "description": "The time allowed for a request to timeout (in milliseconds)."
      }
    }
  }
}<|MERGE_RESOLUTION|>--- conflicted
+++ resolved
@@ -47,11 +47,7 @@
       "customReportName": {
         "type": "string",
         "title": "Custom Report Name",
-<<<<<<< HEAD
-        "description": "Name of a Custom Report to fetch from the API, e.g. My_Custom_Report. The source then calls the following API endpoint {baseUrl}/service/customreport2/tenant/My_Custom_Report?format=json"
-=======
         "description": "Name of a Custom Report to fetch from the API, e.g. My_Custom_Report. The source then calls the following API endpoint {baseUrl}/service/customreport2/{tenant}/My_Custom_Report?format=json"
->>>>>>> 63a23b6a
       },
       "timeout": {
         "type": "number",
