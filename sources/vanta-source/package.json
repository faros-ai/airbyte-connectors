{
  "name": "vanta-source",
  "version": "0.0.1",
  "description": "Vanta Airbyte source",
  "keywords": [
    "airbyte",
    "source",
    "faros",
    "vanta"
  ],
  "homepage": "https://www.faros.ai",
  "author": "Faros AI, Inc.",
  "license": "Apache-2.0",
  "files": [
    "lib/",
    "resources/"
  ],
  "engines": {
    "node": ">=18"
  },
  "main": "./lib",
  "scripts": {
    "build": "tsc -p src",
    "clean": "rm -rf lib node_modules out",
    "fix": "prettier --write 'src/**/*.ts' 'test/**/*.ts' && npm run lint -- --fix",
    "lint": "eslint 'src/**/*.ts' 'test/**/*.ts'",

    "test": "jest --verbose --color",
    "test-cov": "jest --coverage --verbose --color",
    "watch": "tsc -b -w src test"
  },
  "dependencies": {
    "axios": "^1.7.4",
    "axios-auth-refresh": "^3.3.6",
    "commander": "^9.3.0",
<<<<<<< HEAD
    "faros-airbyte-cdk": "0.0.1",
    "faros-js-client": "^0.5.2",
    "faros-airbyte-common": "0.0.1",
=======
    "faros-airbyte-cdk": "*",
>>>>>>> cf49a3b5
    "jsonwebtoken": "^9.0.0",
    "verror": "^1.10.1"
  },
  "jest": {
    "coverageDirectory": "out/coverage",
    "coveragePathIgnorePatterns": [
      "<rootDir>/node_modules/",
      "<rootDir>/test/"
    ],
    "preset": "ts-jest",
    "testEnvironment": "node",
    "testTimeout": 10000,
    "transform": {
      "\\.[jt]sx?$": [
        "ts-jest",
        {
          "tsconfig": "test/tsconfig.json"
        }
      ]
    }
  }
}<|MERGE_RESOLUTION|>--- conflicted
+++ resolved
@@ -33,13 +33,9 @@
     "axios": "^1.7.4",
     "axios-auth-refresh": "^3.3.6",
     "commander": "^9.3.0",
-<<<<<<< HEAD
-    "faros-airbyte-cdk": "0.0.1",
+    "faros-airbyte-cdk": "*",
     "faros-js-client": "^0.5.2",
-    "faros-airbyte-common": "0.0.1",
-=======
-    "faros-airbyte-cdk": "*",
->>>>>>> cf49a3b5
+    "faros-airbyte-common": "*",
     "jsonwebtoken": "^9.0.0",
     "verror": "^1.10.1"
   },
