--- conflicted
+++ resolved
@@ -1,10 +1,6 @@
 {
   "name": "jenkins-source",
-<<<<<<< HEAD
-  "version": "0.1.47",
-=======
   "version": "0.1.48",
->>>>>>> a69e98a8
   "description": "Jenkins Airbyte source",
   "keywords": [
     "airbyte",
@@ -35,11 +31,7 @@
   },
   "dependencies": {
     "axios": "^0.25.0",
-<<<<<<< HEAD
-    "faros-airbyte-cdk": "^0.1.47",
-=======
     "faros-airbyte-cdk": "^0.1.48",
->>>>>>> a69e98a8
     "jenkins": "^0.28.1",
     "typescript-memoize": "^1.0.1",
     "verror": "^1.10.1"
