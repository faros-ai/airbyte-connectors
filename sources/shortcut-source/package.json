{
  "name": "shortcut-source",
<<<<<<< HEAD
  "version": "0.1.57",
=======
  "version": "0.1.58",
>>>>>>> d776fcab
  "description": "Shortcut Airbyte source",
  "keywords": [
    "airbyte",
    "source",
    "faros"
  ],
  "homepage": "https://www.faros.ai",
  "author": "Faros AI, Inc.",
  "license": "Apache-2.0",
  "files": [
    "lib/",
    "resources/"
  ],
  "engines": {
    "node": ">=14.5"
  },
  "main": "./lib",
  "scripts": {
    "build": "tsc -p src",
    "clean": "rm -rf lib node_modules out",
    "fix": "prettier --write 'src/**/*.ts' 'test/**/*.ts' && npm run lint -- --fix",
    "lint": "eslint 'src/**/*.ts' 'test/**/*.ts'",
    "prepare": "npm run build",
    "test": "jest --verbose --color",
    "test-cov": "jest --coverage --verbose --color",
    "watch": "tsc -b -w src test"
  },
  "dependencies": {
    "axios": "^0.26.0",
    "clubhouse-lib": "^0.13.0",
    "commander": "^9.0.0",
<<<<<<< HEAD
    "faros-airbyte-cdk": "^0.1.57",
=======
    "faros-airbyte-cdk": "^0.1.58",
>>>>>>> d776fcab
    "typescript-memoize": "^1.1.0",
    "verror": "^1.10.1"
  },
  "jest": {
    "coverageDirectory": "out/coverage",
    "coveragePathIgnorePatterns": [
      "<rootDir>/node_modules/",
      "<rootDir>/test/"
    ],
    "preset": "ts-jest",
    "testEnvironment": "node",
    "testPathIgnorePatterns": [
      ".d.ts",
      ".js"
    ],
    "testTimeout": 10000,
    "globals": {
      "ts-jest": {
        "tsconfig": "test/tsconfig.json"
      }
    }
  }
}<|MERGE_RESOLUTION|>--- conflicted
+++ resolved
@@ -1,10 +1,6 @@
 {
   "name": "shortcut-source",
-<<<<<<< HEAD
-  "version": "0.1.57",
-=======
   "version": "0.1.58",
->>>>>>> d776fcab
   "description": "Shortcut Airbyte source",
   "keywords": [
     "airbyte",
@@ -36,11 +32,7 @@
     "axios": "^0.26.0",
     "clubhouse-lib": "^0.13.0",
     "commander": "^9.0.0",
-<<<<<<< HEAD
-    "faros-airbyte-cdk": "^0.1.57",
-=======
     "faros-airbyte-cdk": "^0.1.58",
->>>>>>> d776fcab
     "typescript-memoize": "^1.1.0",
     "verror": "^1.10.1"
   },
