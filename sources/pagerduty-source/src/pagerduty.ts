--- conflicted
+++ resolved
@@ -1,6 +1,5 @@
 import {api} from '@pagerduty/pdjs';
 import {AirbyteLogger, wrapApiError} from 'faros-airbyte-cdk';
-import moment, {Moment} from 'moment';
 import {VError} from 'verror';
 
 export const DEFAULT_CUTOFF_DAYS = 90;
@@ -30,18 +29,10 @@
 
 export interface PagerdutyConfig {
   readonly token: string;
-<<<<<<< HEAD
-  readonly start_date: string;
-  readonly pageSize?: number;
-  readonly cutoffDays?: number;
-  readonly defaultSeverity?: IncidentSeverityCategory;
-  readonly incidentLogEntriesOverview?: boolean;
-=======
   readonly cutoff_days?: number;
   readonly page_size?: number;
   readonly default_severity?: IncidentSeverityCategory;
   readonly incident_log_entries_overview?: boolean;
->>>>>>> 643e2921
 }
 
 interface PagerdutyResponse<Type> {
@@ -95,7 +86,6 @@
 
   constructor(
     private readonly client: any,
-    private readonly startDate: Moment,
     private readonly logger: AirbyteLogger
   ) {}
 
@@ -105,28 +95,10 @@
     if (!config.token) {
       throw new VError('token must be not an empty string');
     }
-<<<<<<< HEAD
-    if (!config.start_date) {
-      throw new VError('start_date is null or empty');
-    }
-    const startDate = moment(config.start_date, moment.ISO_8601, true).utc();
-    if (`${startDate.toDate()}` === 'Invalid Date') {
-      throw new VError('start_date is invalid: %s', config.start_date);
-    }
-    const pageSize = this.validateInteger(config.pageSize);
-    if (pageSize) {
-      throw new VError(pageSize);
-    }
-    const cutoffDays = this.validateInteger(config.cutoffDays);
-    if (cutoffDays) {
-      throw new VError(cutoffDays);
-    }
-=======
-
->>>>>>> 643e2921
+
     const client = api({token: config.token});
 
-    Pagerduty.pagerduty = new Pagerduty(client, startDate, logger);
+    Pagerduty.pagerduty = new Pagerduty(client, logger);
     logger.debug('Created Pagerduty instance');
 
     return Pagerduty.pagerduty;
@@ -213,15 +185,14 @@
     since?: string,
     limit = DEFAULT_PAGE_SIZE
   ): AsyncGenerator<Incident> {
-    const startTime = new Date(since ?? 0);
-    const startTimeMax =
-      startTime > this.startDate.toDate() ? startTime : this.startDate.toDate();
-    const until: Date = new Date(startTimeMax);
-    let timeRange = `&since=${startTimeMax}`;
+    let until: Date;
+    let timeRange = '&date_range=all';
     if (since) {
-      until.setMonth(new Date(startTimeMax).getMonth() + 5); //default time window is 1 month, setting to max
+      until = new Date(since);
+      until.setMonth(new Date(since).getMonth() + 5); //default time window is 1 month, setting to max
       until.setHours(0, 0, 0); //rounding down to whole day
-      timeRange = `&since=${startTimeMax}&until=${until.toISOString()}`;
+
+      timeRange = `&since=${since}&until=${until.toISOString()}`;
     }
     const limitParam = `&limit=${limit.toFixed()}`;
     const incidentsResource = `/incidents?time_zone=UTC${timeRange}${limitParam}`;
@@ -240,11 +211,7 @@
     limit: number = DEFAULT_PAGE_SIZE,
     isOverview = DEFAUTL_OVERVIEW
   ): AsyncGenerator<LogEntry> {
-    const startTime = new Date(since ?? 0);
-    const startTimeMax =
-      startTime > this.startDate.toDate() ? startTime : this.startDate.toDate();
-
-    const sinceParam = `&since=${startTimeMax}`;
+    const sinceParam = since ? `&since=${since}` : '';
     const untilParam = until ? `&until=${until.toISOString()}` : '';
     const limitParam = `&limit=${limit.toFixed()}`;
     const isOverviewParam = `&is_overview=${isOverview}`;
