--- conflicted
+++ resolved
@@ -1,10 +1,6 @@
 {
   "name": "pagerduty-source",
-<<<<<<< HEAD
-  "version": "0.1.47",
-=======
   "version": "0.1.48",
->>>>>>> a69e98a8
   "description": "PagerDuty Airbyte source",
   "keywords": [
     "airbyte",
@@ -37,11 +33,7 @@
     "@pagerduty/pdjs": "^2.2.3",
     "axios": "^0.25.0",
     "commander": "^9.0.0",
-<<<<<<< HEAD
-    "faros-airbyte-cdk": "^0.1.47",
-=======
     "faros-airbyte-cdk": "^0.1.48",
->>>>>>> a69e98a8
     "faros-feeds-sdk": "^0.9.7",
     "luxon": "^2.0.2",
     "verror": "^1.10.1"
