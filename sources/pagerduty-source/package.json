{
  "name": "pagerduty-source",
<<<<<<< HEAD
  "version": "0.1.57",
=======
  "version": "0.1.58",
>>>>>>> d776fcab
  "description": "PagerDuty Airbyte source",
  "keywords": [
    "airbyte",
    "source",
    "faros",
    "pagerduty"
  ],
  "homepage": "https://www.faros.ai",
  "author": "Faros AI, Inc.",
  "license": "Apache-2.0",
  "files": [
    "lib/",
    "resources/"
  ],
  "engines": {
    "node": ">=14.5"
  },
  "main": "./lib",
  "scripts": {
    "build": "tsc -p src",
    "clean": "rm -rf lib node_modules out",
    "fix": "prettier --write 'src/**/*.ts' 'test/**/*.ts' && npm run lint -- --fix",
    "lint": "eslint 'src/**/*.ts' 'test/**/*.ts'",
    "prepare": "npm run build",
    "test": "jest --verbose --color",
    "test-cov": "jest --coverage --verbose --color",
    "watch": "tsc -b -w src test"
  },
  "dependencies": {
    "@pagerduty/pdjs": "^2.2.3",
    "axios": "^0.26.0",
    "commander": "^9.0.0",
<<<<<<< HEAD
    "faros-airbyte-cdk": "^0.1.57",
=======
    "faros-airbyte-cdk": "^0.1.58",
>>>>>>> d776fcab
    "luxon": "^2.0.2",
    "verror": "^1.10.1"
  },
  "jest": {
    "coverageDirectory": "out/coverage",
    "coveragePathIgnorePatterns": [
      "<rootDir>/node_modules/",
      "<rootDir>/test/"
    ],
    "preset": "ts-jest",
    "testEnvironment": "node",
    "testPathIgnorePatterns": [
      ".d.ts",
      ".js"
    ],
    "testTimeout": 10000,
    "globals": {
      "ts-jest": {
        "tsconfig": "test/tsconfig.json"
      }
    }
  }
}<|MERGE_RESOLUTION|>--- conflicted
+++ resolved
@@ -1,10 +1,6 @@
 {
   "name": "pagerduty-source",
-<<<<<<< HEAD
-  "version": "0.1.57",
-=======
   "version": "0.1.58",
->>>>>>> d776fcab
   "description": "PagerDuty Airbyte source",
   "keywords": [
     "airbyte",
@@ -37,11 +33,7 @@
     "@pagerduty/pdjs": "^2.2.3",
     "axios": "^0.26.0",
     "commander": "^9.0.0",
-<<<<<<< HEAD
-    "faros-airbyte-cdk": "^0.1.57",
-=======
     "faros-airbyte-cdk": "^0.1.58",
->>>>>>> d776fcab
     "luxon": "^2.0.2",
     "verror": "^1.10.1"
   },
