{
  "name": "bitbucket-server-source",
  "version": "0.0.1",
  "description": "Bitbucket Server Airbyte source",
  "keywords": [
    "airbyte",
    "bitbucket-server",
    "faros"
  ],
  "homepage": "https://www.faros.ai",
  "author": "Faros AI, Inc.",
  "license": "Apache-2.0",
  "files": [
    "lib/",
    "resources/"
  ],
  "engines": {
    "node": ">=18"
  },
  "main": "./lib",
  "scripts": {
    "build": "tsc -p src",
    "clean": "rm -rf lib node_modules out",
    "fix": "prettier --write 'src/**/*.ts' 'test/**/*.ts' && npm run lint -- --fix",
    "lint": "eslint 'src/**/*.ts' 'test/**/*.ts'",
    "prepare": "npm run build",
    "test": "jest --verbose --color",
    "test-cov": "jest --coverage --verbose --color",
    "watch": "tsc -b -w src test"
  },
  "dependencies": {
    "@atlassian/bitbucket-server": "^0.0.6",
<<<<<<< HEAD
    "faros-airbyte-cdk": "*",
    "faros-airbyte-common": "*",
=======
    "axios": "^1.7.4",
    "faros-airbyte-cdk": "0.0.1",
    "faros-airbyte-common": "0.0.1",
>>>>>>> ae000aae
    "parse-diff": "^0.11.1",
    "typescript-memoize": "^1.1.0",
    "verror": "^1.10.1"
  },
  "jest": {
    "coverageDirectory": "out/coverage",
    "preset": "ts-jest",
    "testEnvironment": "node",
    "testTimeout": 10000,
    "transform": {
      "\\.[jt]sx?$": [
        "ts-jest",
        {
          "tsconfig": "test/tsconfig.json"
        }
      ]
    }
  }
}<|MERGE_RESOLUTION|>--- conflicted
+++ resolved
@@ -30,14 +30,9 @@
   },
   "dependencies": {
     "@atlassian/bitbucket-server": "^0.0.6",
-<<<<<<< HEAD
+    "axios": "^1.7.4",
     "faros-airbyte-cdk": "*",
     "faros-airbyte-common": "*",
-=======
-    "axios": "^1.7.4",
-    "faros-airbyte-cdk": "0.0.1",
-    "faros-airbyte-common": "0.0.1",
->>>>>>> ae000aae
     "parse-diff": "^0.11.1",
     "typescript-memoize": "^1.1.0",
     "verror": "^1.10.1"
