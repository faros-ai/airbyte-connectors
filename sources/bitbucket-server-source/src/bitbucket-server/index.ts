import Client, {ResponseError, Schema} from '@atlassian/bitbucket-server';
import {AirbyteConfig, AirbyteLogger, wrapApiError} from 'faros-airbyte-cdk';
import {
  Commit,
  Project,
  ProjectUser,
  PullRequest,
  PullRequestActivity,
  PullRequestDiff,
  Repository,
  Tag,
  User,
} from 'faros-airbyte-common/bitbucket-server';
import {bucket} from 'faros-airbyte-common/common';
import {pick} from 'lodash';
import parseDiff from 'parse-diff';
import {AsyncOrSync} from 'ts-essentials';
import {Memoize} from 'typescript-memoize';
import VError from 'verror';

import {
  MoreEndpointMethodsPlugin,
  Prefix as MEP,
} from './more-endpoint-methods';
import {ProjectRepoFilter} from './project-repo-filter';

export interface BitbucketServerConfig extends AirbyteConfig {
  readonly server_url?: string;
  readonly username?: string;
  readonly password?: string;
  readonly token?: string;
  readonly projects?: ReadonlyArray<string>;
  readonly repositories?: ReadonlyArray<string>;
  readonly page_size?: number;
  readonly cutoff_days?: number;
  readonly reject_unauthorized?: boolean;
  readonly repo_bucket_id?: number;
  readonly repo_bucket_total?: number;
}

const DEFAULT_CUTOFF_DAYS = 90;
const DEFAULT_PAGE_SIZE = 25;

type Dict = {[k: string]: any};
type EmitFlags = {shouldEmit: boolean; shouldBreakEarly: boolean};
type ExtendedClient = Client & {
  addPlugin: (plugin: typeof MoreEndpointMethodsPlugin) => void;
  [MEP]: any; // MEP: MoreEndpointsPrefix
};

interface PaginatedProjects extends Dict {
  isLastPage?: boolean;
  limit?: number;
  size?: number;
  start?: number;
  values?: Project[];
  [k: string]: any;
}

export class BitbucketServer {
  private static bitbucket: BitbucketServer = null;

  constructor(
    private readonly client: ExtendedClient,
    private readonly pageSize: number,
    private readonly logger: AirbyteLogger,
    private readonly startDate: Date,
    private readonly repoBucketId: number,
    private readonly repoBucketTotal: number
  ) {}

  static instance(
    config: BitbucketServerConfig,
    logger: AirbyteLogger
  ): BitbucketServer {
    if (BitbucketServer.bitbucket) return BitbucketServer.bitbucket;

    if (config?.reject_unauthorized === false) {
      logger.warn('Disabling certificate validation');
      process.env.NODE_TLS_REJECT_UNAUTHORIZED = '0';
    }
    const [passed, errorMessage] = BitbucketServer.validateConfig(config);
    if (!passed) {
      logger.error(errorMessage);
      throw new VError(errorMessage);
    }

    const baseUrl = config.server_url.endsWith('/')
      ? config.server_url.replace(/\/$/, '')
      : config.server_url;
    const client = new Client({baseUrl}) as ExtendedClient;
    client.addPlugin(MoreEndpointMethodsPlugin);
    const auth = config.token
      ? {type: 'token', token: config.token}
      : {type: 'basic', username: config.username, password: config.password};
    client.authenticate(auth as Client.Auth);
    const startDate = new Date();
    startDate.setDate(
      startDate.getDate() - (config.cutoff_days ?? DEFAULT_CUTOFF_DAYS)
    );
    const pageSize = config.page_size ?? DEFAULT_PAGE_SIZE;

    const bb = new BitbucketServer(
      client,
      pageSize,
      logger,
      startDate,
      config.repo_bucket_id ?? 1,
      config.repo_bucket_total ?? 1
    );
    BitbucketServer.bitbucket = bb;
    logger.debug(`Created Bitbucket Server instance with ${auth.type} auth`);
    return BitbucketServer.bitbucket;
  }

  private static validateConfig(
    config: BitbucketServerConfig
  ): [boolean, string] {
    const existToken = config.token && !config.username && !config.password;
    const existAuth = !config.token && config.username && config.password;
    try {
      new URL(config.server_url);
    } catch (error) {
      return [false, 'server_url must be a valid url'];
    }
    if (!existToken && !existAuth) {
      return [
        false,
        'Invalid authentication details. Please provide either a ' +
          'Bitbucket access token OR a Bitbucket username and password',
      ];
    }
    const repoBucketTotal = config.repo_bucket_total ?? 1;
    if (repoBucketTotal < 1) {
      return [false, 'repo_bucket_total must be a positive integer'];
    }
    const repoBucketId = config.repo_bucket_id ?? 1;
    if (repoBucketId < 1 || repoBucketId > repoBucketTotal) {
      return [false, `repo_bucket_id must be between 1 and ${repoBucketTotal}`];
    }
    return [true, undefined];
  }

  async checkConnection(): Promise<void> {
    try {
      await this.client.api.getUsers({limit: 1});
    } catch (error: any) {
      let errorMessage;
      try {
        errorMessage = error.message ?? error.statusText ?? wrapApiError(error);
      } catch (wrapError: any) {
        errorMessage = wrapError.message;
      }
      throw new VError(
        `Please verify your credentials are correct. Error: ${errorMessage}`
      );
    }
  }

  private async *paginate<T extends Dict, U>(
    fetch: (start: number) => Promise<Client.Response<T>>,
    toStreamData: (data: Dict) => AsyncOrSync<U>,
    shouldEmit: (streamData: U) => AsyncOrSync<EmitFlags> = (): EmitFlags => {
      return {shouldEmit: true, shouldBreakEarly: false};
    }
  ): AsyncGenerator<U> {
    let {data: page} = await fetch(0);
    if (!page) return;
    if (!Array.isArray(page.values)) {
      yield toStreamData(page);
      return;
    }
    do {
      for (const data of page.values) {
        const streamData = await toStreamData(data);
        const flags = await shouldEmit(streamData);
        if (flags.shouldEmit) {
          yield streamData;
        } else if (flags.shouldBreakEarly) {
          return;
        }
      }
      page = page.nextPageStart ? (await fetch(page.nextPageStart)).data : null;
    } while (page);
  }

  async *commits(
    projectKey: string,
    repositorySlug: string,
    lastCommitId?: string
  ): AsyncGenerator<Commit> {
    const fullName = repoFullName(projectKey, repositorySlug);
    const startDateMs = this.startDate.getTime();
    try {
      this.logger.debug(`Fetching commits for repository ${fullName}`);
      yield* this.paginate<Dict, Commit>(
        (start) =>
          this.client[MEP].repos.getCommits({
            projectKey,
            repositorySlug,
            merges: 'include',
            start,
            since: lastCommitId,
            limit: this.pageSize,
            ignoreMissing: true,
          } as Client.Params.ReposGetCommits),
        (data) => {
          return {
            ...data,
            computedProperties: {repository: {fullName}},
          } as Commit;
        },
        (commit) => {
          return {
            shouldEmit:
              !!lastCommitId || commit.committerTimestamp > startDateMs,
            shouldBreakEarly: !lastCommitId,
          };
        }
      );
    } catch (err) {
      const innerErr = innerError(err);
      if (innerErr.message === 'No default branch is defined') {
        this.logger.warn(
          `No default branch is defined for repository ${fullName}. Please set one to enable fetching commits.`
        );
      } else {
        throw new VError(
          innerErr,
          `Error fetching commits for repository ${fullName}`
        );
      }
    }
  }

  async *tags(projectKey: string, repositorySlug: string): AsyncGenerator<Tag> {
    const fullName = repoFullName(projectKey, repositorySlug);
    try {
      this.logger.debug(`Fetching tags for repository ${fullName}`);
      yield* this.paginate<Dict, Tag>(
        (start) =>
          this.client[MEP].repos.getTags({
            projectKey,
            repositorySlug,
            start,
            limit: this.pageSize,
          }),
        (data) => {
          return {
            ...data,
            computedProperties: {repository: {fullName}},
          } as Tag;
        }
      );
    } catch (err) {
      throw new VError(
        innerError(err),
        `Error fetching tags for repository ${fullName}`
      );
    }
  }

  async *pullRequestActivities(
    projectKey: string,
    repositorySlug: string,
    lastPRUpdatedDate = this.startDate.getTime()
  ): AsyncGenerator<PullRequestActivity> {
    const fullName = repoFullName(projectKey, repositorySlug);
    try {
      this.logger.debug(
        `Fetching pull request activities for repository ${fullName}`
      );
      const prs = this.pullRequests(
        projectKey,
        repositorySlug,
        lastPRUpdatedDate
      );
      for (const pr of await prs) {
        yield* this.paginate<Dict, PullRequestActivity>(
          (start) =>
            this.client.pullRequests.getActivities({
              projectKey,
              repositorySlug,
              pullRequestId: pr.id,
              start,
              limit: this.pageSize,
            }),
          (data) => {
            return {
              ...data,
              computedProperties: {
                pullRequest: {
                  id: pr.id,
                  repository: {
                    fullName: pr.computedProperties.repository.fullName,
                  },
                  updatedDate: pr.updatedDate,
                },
              },
            } as PullRequestActivity;
          },
          (activity) => {
            return {
              shouldEmit: activity.createdDate > lastPRUpdatedDate,
              shouldBreakEarly: false,
            };
          }
        );
      }
    } catch (err) {
      throw new VError(
        innerError(err),
        `Error fetching pull request activities for repository ${fullName}`
      );
    }
  }

  async *pullRequestDiffs(
    projectKey: string,
    repositorySlug: string,
    lastPRUpdatedDate = this.startDate.getTime()
  ): AsyncGenerator<PullRequestDiff> {
    const fullName = repoFullName(projectKey, repositorySlug);
    try {
      this.logger.debug(
        `Fetching pull request diffs for repository ${fullName}`
      );
      const prs = this.pullRequests(
        projectKey,
        repositorySlug,
        lastPRUpdatedDate
      );
      for (const pr of await prs) {
        const {data} = await this.client[MEP].pullRequests.getDiff({
          projectKey,
          repositorySlug,
          pullRequestId: pr.id,
        });
        try {
          yield {
            files: parseDiff(data).map((f) =>
              pick(f, 'deletions', 'additions', 'from', 'to', 'deleted', 'new')
            ),
            computedProperties: {
              pullRequest: {
                id: pr.id,
                repository: {
                  fullName: pr.computedProperties.repository.fullName,
                },
                updatedDate: pr.updatedDate,
              },
            },
          };
        } catch (err: any) {
          this.logger.error(
            `Failed to parse raw diff for repository ${fullName} pull request ${
              pr.id
            }: ${JSON.stringify(err)}`,
            err.stack
          );
        }
      }
    } catch (err) {
      throw new VError(
        innerError(err),
        `Error fetching pull request activities for repository ${fullName}`
      );
    }
  }

  @Memoize(
    (projectKey: string, repositorySlug: string, lastUpdatedDate?: number) =>
      `${projectKey};${repositorySlug};${lastUpdatedDate}`
  )
  async pullRequests(
    projectKey: string,
    repositorySlug: string,
    lastUpdatedDate = this.startDate.getTime()
  ): Promise<ReadonlyArray<PullRequest>> {
    const fullName = repoFullName(projectKey, repositorySlug);
    try {
      this.logger.debug(`Fetching pull requests for repository ${fullName}`);
      const results: PullRequest[] = [];
      const prs = this.paginate<Dict, PullRequest>(
        (start) =>
          this.client.repos.getPullRequests({
            projectKey,
            repositorySlug,
            order: 'NEWEST',
            direction: 'INCOMING',
            state: 'ALL',
            start,
            limit: this.pageSize,
          }),
        (data) => {
          return {
            ...data,
            computedProperties: {repository: {fullName}},
          } as PullRequest;
        },
        (pr) => {
          return {
            shouldEmit: pr.updatedDate > lastUpdatedDate,
            shouldBreakEarly: true,
          };
        }
      );
      for await (const pr of prs) {
        results.push(pr);
      }
      return results;
    } catch (err) {
      const innerErr = innerError(err);
      if (innerErr.message === 'No default branch is defined') {
        this.logger.warn(
          `No default branch is defined for repository ${fullName}. Please set one to enable fetching pull requests.`
        );
      } else {
        throw new VError(
          innerErr,
          `Error fetching pull requests for repository ${fullName}`
        );
      }
    }
  }

  @Memoize(
    (projectKey: string, include?: ReadonlyArray<string>) =>
      `${projectKey};${JSON.stringify(include)}`
  )
  async repositories(
    projectKey: string,
    projectRepoFilter?: ProjectRepoFilter
  ): Promise<ReadonlyArray<Repository>> {
    try {
      this.logger.debug(`Fetching repositories for project ${projectKey}`);
      const results: Repository[] = [];
      const repos = this.paginate<Dict, Repository>(
        (start) =>
          this.client[MEP].projects.getRepositories({
            projectKey,
            start,
            limit: this.pageSize,
          }),
        async (data): Promise<Repository> => {
          const fullName = repoFullName(projectKey, data.slug);
          let mainBranch: string = undefined;
          try {
            const {data: defaultBranch} =
              await this.client.repos.getDefaultBranch({
                projectKey,
                repositorySlug: data.slug,
              });
            mainBranch = defaultBranch?.displayId;
          } catch (err) {
            this.logger.warn(
              `Received invalid default branch response for repository ${fullName}: ${
                innerError(err).message
              }`
            );
          }
          return {
            ...data,
            computedProperties: {fullName, mainBranch},
          } as Repository;
        },
        (repo) => {
          const repoFullName = repo.computedProperties.fullName;
          return {
            shouldEmit:
<<<<<<< HEAD
              (!include || include.includes(repoFullName)) &&
              bucket(
                'farosai/airbyte-bitbucket-server-source',
                repoFullName,
                this.repoBucketTotal
              ) === this.repoBucketId,
=======
              (!projectRepoFilter ||
                projectRepoFilter.isIncluded(repoFullName)) &&
              this.bucket(repoFullName) === this.repoBucketId,
>>>>>>> 44c744a4
            shouldBreakEarly: false,
          };
        }
      );
      for await (const repo of repos) {
        results.push(repo);
      }
      return results;
    } catch (err) {
      throw new VError(
        innerError(err),
        `Error fetching repositories for project ${projectKey}`
      );
    }
  }

  @Memoize()
  async project(projectKey: string): Promise<Project> {
    try {
      const {data} = await this.client[MEP].projects.getProject({projectKey});
      return data;
    } catch (err) {
      throw new VError(innerError(err), `Error fetching project ${projectKey}`);
    }
  }

  @Memoize()
  async projects(
    projects?: ReadonlyArray<string>
  ): Promise<ReadonlyArray<Project>> {
    const lowercaseProjectKeys = projects?.map((p) => p.toLowerCase());
    try {
      this.logger.debug(`Fetching projects`);
      const results = [];
      const iterator = this.paginate<PaginatedProjects, Project>(
        (start) =>
          this.client[MEP].projects.getProjects({
            start,
            limit: this.pageSize,
          }),
        (data): Project => {
          return data as Project;
        },
        (project) => {
          return {
            shouldEmit:
              !projects ||
              projects.length === 0 ||
              lowercaseProjectKeys.includes(project.key?.toLowerCase()),
            shouldBreakEarly: false,
          };
        }
      );
      for await (const project of iterator) {
        results.push(project);
      }
      return results;
    } catch (err) {
      throw new VError(innerError(err), `Error fetching projects`);
    }
  }

  async *projectUsers(projectKey: string): AsyncGenerator<ProjectUser> {
    try {
      this.logger.debug(`Fetching users for project ${projectKey}`);
      yield* this.paginate<Schema.PaginatedUsers, ProjectUser>(
        (start) =>
          this.client[MEP].projects.getUsers({
            start,
            limit: this.pageSize,
            projectKey,
          }),
        (data: Schema.User): ProjectUser => {
          return {user: data.user, project: {key: projectKey}} as ProjectUser;
        }
      );
    } catch (err) {
      if ((err as ResponseError).code === 401) {
        this.logger.warn(
          `Received 401 code fetching users for project ${projectKey}, falling back to global search`
        );
        yield* this.searchUsersByProject(projectKey);
      } else {
        throw new VError(
          innerError(err),
          `Error fetching users for project ${projectKey}`
        );
      }
    }
  }

  private async *searchUsersByProject(
    projectKey: string
  ): AsyncGenerator<ProjectUser> {
    try {
      this.logger.debug(`Searching users by project ${projectKey}`);
      yield* this.paginate<Schema.PaginatedUsers, ProjectUser>(
        (start) =>
          this.client.api.getUsers({
            start,
            limit: this.pageSize,
            q: {
              'permission.1': 'PROJECT_READ',
              'permission.1.projectKey': projectKey,
            },
          }),
        (data: Schema.User): ProjectUser => {
          return {user: data, project: {key: projectKey}} as ProjectUser;
        }
      );
    } catch (err) {
      throw new VError(
        innerError(err),
        `Error searching for users by project ${projectKey}`
      );
    }
  }

  async *users(): AsyncGenerator<User> {
    try {
      this.logger.debug(`Fetching users`);
      yield* this.paginate<Schema.PaginatedUsers, User>(
        (start) =>
          this.client.api.getUsers({
            start,
            limit: this.pageSize,
          }),
        (data) => {
          return data as User;
        }
      );
    } catch (err) {
      throw new VError(innerError(err), `Error fetching users`);
    }
  }
}

function repoFullName(projectKey: string, repoSlug: string): string {
  return `${projectKey}/${repoSlug}`.toLowerCase();
}

function innerError(err: any): VError {
  const {message, error, status} = err;
  return new VError({info: {status, error: error?.error?.message}}, message);
}<|MERGE_RESOLUTION|>--- conflicted
+++ resolved
@@ -468,18 +468,13 @@
           const repoFullName = repo.computedProperties.fullName;
           return {
             shouldEmit:
-<<<<<<< HEAD
-              (!include || include.includes(repoFullName)) &&
+              (!projectRepoFilter ||
+                projectRepoFilter.isIncluded(repoFullName)) &&
               bucket(
                 'farosai/airbyte-bitbucket-server-source',
                 repoFullName,
                 this.repoBucketTotal
               ) === this.repoBucketId,
-=======
-              (!projectRepoFilter ||
-                projectRepoFilter.isIncluded(repoFullName)) &&
-              this.bucket(repoFullName) === this.repoBucketId,
->>>>>>> 44c744a4
             shouldBreakEarly: false,
           };
         }
