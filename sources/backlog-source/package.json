{
  "name": "backlog-source",
<<<<<<< HEAD
  "version": "0.1.56",
=======
  "version": "0.1.59",
>>>>>>> d2d20479
  "description": "Backlog Airbyte source",
  "keywords": [
    "airbyte",
    "source",
    "faros"
  ],
  "homepage": "https://www.faros.ai",
  "author": "Faros AI, Inc.",
  "license": "Apache-2.0",
  "files": [
    "lib/",
    "resources/"
  ],
  "engines": {
    "node": ">=14.5"
  },
  "main": "./lib",
  "scripts": {
    "build": "tsc -p src",
    "clean": "rm -rf lib node_modules out",
    "fix": "prettier --write 'src/**/*.ts' 'test/**/*.ts' && npm run lint -- --fix",
    "lint": "eslint 'src/**/*.ts' 'test/**/*.ts'",
    "prepare": "npm run build",
    "test": "jest --verbose --color",
    "test-cov": "jest --coverage --verbose --color",
    "watch": "tsc -b -w src test"
  },
  "dependencies": {
    "axios": "^0.26.0",
    "commander": "^9.0.0",
<<<<<<< HEAD
    "faros-airbyte-cdk": "^0.1.56",
=======
    "faros-airbyte-cdk": "^0.1.59",
>>>>>>> d2d20479
    "typescript-memoize": "^1.1.0",
    "verror": "^1.10.1"
  },
  "jest": {
    "coverageDirectory": "out/coverage",
    "coveragePathIgnorePatterns": [
      "<rootDir>/node_modules/",
      "<rootDir>/test/"
    ],
    "preset": "ts-jest",
    "testEnvironment": "node",
    "testPathIgnorePatterns": [
      ".d.ts",
      ".js"
    ],
    "testTimeout": 10000,
    "globals": {
      "ts-jest": {
        "tsconfig": "test/tsconfig.json"
      }
    }
  }
}<|MERGE_RESOLUTION|>--- conflicted
+++ resolved
@@ -1,10 +1,6 @@
 {
   "name": "backlog-source",
-<<<<<<< HEAD
-  "version": "0.1.56",
-=======
   "version": "0.1.59",
->>>>>>> d2d20479
   "description": "Backlog Airbyte source",
   "keywords": [
     "airbyte",
@@ -35,11 +31,7 @@
   "dependencies": {
     "axios": "^0.26.0",
     "commander": "^9.0.0",
-<<<<<<< HEAD
-    "faros-airbyte-cdk": "^0.1.56",
-=======
     "faros-airbyte-cdk": "^0.1.59",
->>>>>>> d2d20479
     "typescript-memoize": "^1.1.0",
     "verror": "^1.10.1"
   },
