--- conflicted
+++ resolved
@@ -105,8 +105,6 @@
         "type": "string",
         "title": "End Date",
         "description": "The date at which to stop syncing data."
-<<<<<<< HEAD
-=======
       },
       "bucket_id": {
         "order": 14,
@@ -128,7 +126,6 @@
         "title": "Concurrency limit",
         "description": "Maximum concurrency to run with",
         "default": 5
->>>>>>> 3206a87b
       }
     }
   }
