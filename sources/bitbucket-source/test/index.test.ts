import {
  AirbyteLogLevel,
  AirbyteSourceLogger,
  AirbyteSpec,
  readTestResourceAsJSON,
  sourceReadTest,
  SyncMode,
} from 'faros-airbyte-cdk';
import fs from 'fs-extra';
import {VError} from 'verror';

import {Bitbucket} from '../src/bitbucket';
import * as sut from '../src/index';
import {setupBitbucketInstance} from './utils';

const bitbucketInstance = Bitbucket.instance;

function readResourceFile(fileName: string): any {
  return JSON.parse(fs.readFileSync(`resources/${fileName}`, 'utf8'));
}

function readTestResourceFile(fileName: string): any {
  return JSON.parse(fs.readFileSync(`test_files/${fileName}`, 'utf8'));
}

describe('index', () => {
  const logger = new AirbyteSourceLogger(
    // Shush messages in tests, unless in debug
    process.env.LOG_LEVEL === 'debug'
      ? AirbyteLogLevel.DEBUG
      : AirbyteLogLevel.FATAL
  );

  beforeEach(() => {
    Bitbucket.instance = bitbucketInstance;
  });

  test('spec', async () => {
    const source = new sut.BitbucketSource(logger);
    await expect(source.spec()).resolves.toStrictEqual(
      new AirbyteSpec(readResourceFile('spec.json'))
    );
  });

  test('check connection', async () => {
    Bitbucket.instance = jest.fn().mockImplementation(() => {
      return new Bitbucket(
        {workspaces: {getWorkspaces: jest.fn().mockResolvedValue({})}} as any,
        100,
        logger
      );
    });

    const source = new sut.BitbucketSource(logger);
    await expect(
      source.checkConnection({
        username: 'username',
        password: 'password',
        workspaces: ['workspace'],
        cutoff_days: 90,
      })
    ).resolves.toStrictEqual([true, undefined]);
  });

  test('check connection - rejected', async () => {
    Bitbucket.instance = jest.fn().mockImplementation(() => {
      return new Bitbucket(
        {
          workspaces: {
            getWorkspaces: jest.fn().mockRejectedValue(new Error('some error')),
          },
        } as any,
        100,
        logger
      );
    });
    const source = new sut.BitbucketSource(logger);
    await expect(source.checkConnection({} as any)).resolves.toStrictEqual([
      false,
      new VError(
        'Please verify your credentials are correct. Error: some error'
      ),
    ]);
  });

  test('check connection - invalid credentials', async () => {
    const source = new sut.BitbucketSource(logger);
    await expect(source.checkConnection({} as any)).resolves.toStrictEqual([
      false,
      new VError(
        'Invalid authentication details. Please provide either only the ' +
          'Bitbucket access token or Bitbucket username and password'
      ),
    ]);
  });

  test('streams - branches, use full_refresh sync mode', async () => {
    const fnBranchesFunc = jest.fn();

    Bitbucket.instance = jest.fn().mockImplementation(() => {
      return new Bitbucket(
        {
          repositories: {
            listBranches: fnBranchesFunc.mockResolvedValue({
              data: {values: readTestResourceFile('branches.json')},
            }),
          },
          hasNextPage: jest.fn(),
        } as any,
        100,
        logger
      );
    });
    const source = new sut.BitbucketSource(logger);
    const streams = source.streams({} as any);

    const branchesStream = streams[0];
    const branchesIter = branchesStream.readRecords(
      SyncMode.FULL_REFRESH,
      undefined,
      {workspace: 'workspace', repository: 'repository'}
    );
    const branches = [];
    for await (const branch of branchesIter) {
      branches.push(branch);
    }

    expect(fnBranchesFunc).toHaveBeenCalledTimes(1);
    expect(JSON.parse(JSON.stringify(branches))).toStrictEqual(
      readTestResourceFile('branches-response.json')
    );
  });

  test('streams - deployments, use full_refresh sync mode', async () => {
    const fnDeploymentsFunc = jest.fn();

    Bitbucket.instance = jest.fn().mockImplementation(() => {
      return new Bitbucket(
        {
          deployments: {
            getEnvironment: fnDeploymentsFunc.mockImplementation(
              async ({environment_uuid: envID}: {environment_uuid: string}) => {
                const environments: any[] =
                  readTestResourceFile('environments.json');

                return {
                  data: environments.find((e) => e.uuid === envID),
                };
              }
            ),
            list: jest.fn().mockResolvedValue({
              data: {values: readTestResourceFile('deployments.json')},
            }),
          },
          hasNextPage: jest.fn(),
        } as any,
        100,
        logger
      );
    });
    const source = new sut.BitbucketSource(logger);
    const streams = source.streams({} as any);

    const deploymentsStream = streams[2];
    const deploymentsIter = deploymentsStream.readRecords(
      SyncMode.FULL_REFRESH,
      undefined,
      {workspace: 'workspace', repository: 'repository'}
    );
    const deployments = [];
    for await (const deployment of deploymentsIter) {
      deployments.push(deployment);
    }

    expect(fnDeploymentsFunc).toHaveBeenCalledTimes(2);
    expect(JSON.parse(JSON.stringify(deployments))).toStrictEqual(
      readTestResourceFile('deployments-response.json')
    );
  });

  test('streams - pipelines, use full_refresh sync mode', async () => {
    const fnPipelinesFunc = jest.fn();

    Bitbucket.instance = jest.fn().mockImplementation(() => {
      return new Bitbucket(
        {
          pipelines: {
            list: fnPipelinesFunc.mockResolvedValue({
              data: {values: readTestResourceFile('pipelines.json')},
            }),
          },
          hasNextPage: jest.fn(),
        } as any,
        100,
        logger
      );
    });
    const source = new sut.BitbucketSource(logger);
    const streams = source.streams({} as any);

    const pipelinesStream = streams[4];
    const pipelinesIter = pipelinesStream.readRecords(
      SyncMode.FULL_REFRESH,
      undefined,
      {workspace: 'workspace', repository: 'repository'}
    );
    const pipelines = [];
    for await (const pipeline of pipelinesIter) {
      pipelines.push(pipeline);
    }

    expect(fnPipelinesFunc).toHaveBeenCalledTimes(1);
    expect(JSON.parse(JSON.stringify(pipelines))).toStrictEqual(
      readTestResourceFile('pipelines-response.json')
    );
  });
  test('streams - pipelineSteps, use full_refresh sync mode', async () => {
    const fnPipelineStepsFunc = jest.fn();

    Bitbucket.instance = jest.fn().mockImplementation(() => {
      return new Bitbucket(
        {
          pipelines: {
            listSteps: fnPipelineStepsFunc.mockResolvedValue({
              data: {values: readTestResourceFile('pipelineSteps.json')},
            }),
          },
          hasNextPage: jest.fn(),
        } as any,
        100,
        logger
      );
    });
    const source = new sut.BitbucketSource(logger);
    const streams = source.streams({} as any);

    const pipelineStepsStream = streams[5];
    const pipelineStepsIter = pipelineStepsStream.readRecords(
      SyncMode.FULL_REFRESH,
      undefined,
      {workspace: 'workspace', repository: 'repository', pipeline: 'pipeline'}
    );
    const pipelineSteps = [];
    for await (const pipelineStep of pipelineStepsIter) {
      pipelineSteps.push(pipelineStep);
    }

    expect(fnPipelineStepsFunc).toHaveBeenCalledTimes(1);
    expect(JSON.parse(JSON.stringify(pipelineSteps))).toStrictEqual(
      readTestResourceFile('pipelineSteps-response.json')
    );
  });
  test('streams - repositories', async () => {
    await sourceReadTest({
      source: new sut.BitbucketSource(logger),
      configOrPath: 'config.json',
      catalogOrPath: 'repositories/catalog.json',
      onBeforeReadResultConsumer: (res) => {
        setupBitbucketInstance(
          {
            repositories: {
              list: jest.fn().mockResolvedValue({
                data: {
                  values: readTestResourceAsJSON(
                    'repositories/repositories.json'
                  ),
                },
              }),
            },
            workspaces: {
              getWorkspaces: jest.fn().mockResolvedValue({
                data: {
                  values: readTestResourceAsJSON('workspaces/workspaces.json'),
                },
              }),
            },
          },
<<<<<<< HEAD
          hasNextPage: jest.fn(),
        } as any,
        100,
        logger
      );
=======
          logger
        );
      },
      checkRecordsData: (records) => {
        expect(records).toMatchSnapshot();
      },
>>>>>>> a5f1f4a4
    });
  });

  test('streams - workspaces', async () => {
    await sourceReadTest({
      source: new sut.BitbucketSource(logger),
      configOrPath: 'config.json',
      catalogOrPath: 'workspaces/catalog.json',
      onBeforeReadResultConsumer: (res) => {
        setupBitbucketInstance(
          {
            workspaces: {
              getWorkspace: jest.fn().mockResolvedValue({
                data: readTestResourceAsJSON('workspaces/workspace.json'),
              }),
              getWorkspaces: jest.fn().mockResolvedValue({
                data: {
                  values: readTestResourceAsJSON('workspaces/workspaces.json'),
                },
              }),
            },
          },
          logger
        );
      },
      checkRecordsData: (records) => {
        expect(records).toMatchSnapshot();
      },
    });
  });
});<|MERGE_RESOLUTION|>--- conflicted
+++ resolved
@@ -275,20 +275,12 @@
               }),
             },
           },
-<<<<<<< HEAD
-          hasNextPage: jest.fn(),
-        } as any,
-        100,
-        logger
-      );
-=======
           logger
         );
       },
       checkRecordsData: (records) => {
         expect(records).toMatchSnapshot();
       },
->>>>>>> a5f1f4a4
     });
   });
 
