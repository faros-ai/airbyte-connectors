--- conflicted
+++ resolved
@@ -229,7 +229,33 @@
     });
   });
 
-<<<<<<< HEAD
+  test('streams - tags', async () => {
+    await sourceReadTest({
+      source,
+      configOrPath: 'config.json',
+      catalogOrPath: 'tags/catalog.json',
+      onBeforeReadResultConsumer: (res) => {
+        setupBitbucketInstance(
+          {
+            repositories: {
+              ...getRepositoriesMockedImplementation(),
+              listTags: jest.fn().mockResolvedValue({
+                data: {
+                  values: readTestResourceAsJSON('tags/tags.json'),
+                },
+              }),
+            },
+            workspaces: getSingleWorkspaceMockedImplementation(),
+          },
+          logger
+        );
+      },
+      checkRecordsData: (records) => {
+        expect(records).toMatchSnapshot();
+      },
+    });
+  });
+
   test('streams - pull_requests_with_activities', async () => {
     const configPaths = [
       'config.json',
@@ -285,33 +311,6 @@
         },
       });
     }
-=======
-  test('streams - tags', async () => {
-    await sourceReadTest({
-      source,
-      configOrPath: 'config.json',
-      catalogOrPath: 'tags/catalog.json',
-      onBeforeReadResultConsumer: (res) => {
-        setupBitbucketInstance(
-          {
-            repositories: {
-              ...getRepositoriesMockedImplementation(),
-              listTags: jest.fn().mockResolvedValue({
-                data: {
-                  values: readTestResourceAsJSON('tags/tags.json'),
-                },
-              }),
-            },
-            workspaces: getSingleWorkspaceMockedImplementation(),
-          },
-          logger
-        );
-      },
-      checkRecordsData: (records) => {
-        expect(records).toMatchSnapshot();
-      },
-    });
->>>>>>> 9d2ffa93
   });
 });
 
