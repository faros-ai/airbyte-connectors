--- conflicted
+++ resolved
@@ -32,12 +32,9 @@
       hasNextPage: jest.fn(),
     } as any,
     100,
-<<<<<<< HEAD
-=======
     1,
     1,
     5,
->>>>>>> 3206a87b
     new AirbyteLogger()
   );
 });
