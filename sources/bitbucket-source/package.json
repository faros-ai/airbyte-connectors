{
  "name": "bitbucket-source",
  "version": "0.1.64",
  "description": "Bitbucket Airbyte source",
  "keywords": [
    "airbyte",
    "bitbucket",
    "faros"
  ],
  "homepage": "https://www.faros.ai",
  "author": "Faros AI, Inc.",
  "license": "Apache-2.0",
  "files": [
    "lib/",
    "resources/"
  ],
  "engines": {
    "node": ">=14.5"
  },
  "main": "./lib",
  "scripts": {
    "build": "tsc -p src",
    "clean": "rm -rf lib node_modules out",
    "fix": "prettier --write 'src/**/*.ts' 'test/**/*.ts' && npm run lint -- --fix",
    "lint": "eslint 'src/**/*.ts' 'test/**/*.ts'",
    "prepare": "npm run build",
    "test": "jest --verbose --color",
    "test-cov": "jest --coverage --verbose --color",
    "watch": "tsc -b -w src test"
  },
  "dependencies": {
    "axios": "^0.26.0",
    "bitbucket": "^2.7.0",
    "bottleneck": "^2.19.5",
<<<<<<< HEAD
=======
    "date-format": "^4.0.6",
>>>>>>> 9fa1dd7f
    "faros-airbyte-cdk": "^0.1.64",
    "typescript-memoize": "^1.1.0",
    "verror": "^1.10.1"
  },
  "jest": {
    "coverageDirectory": "out/coverage",
    "preset": "ts-jest",
    "testEnvironment": "node",
    "testPathIgnorePatterns": [
      ".d.ts",
      ".js"
    ],
    "testTimeout": 10000,
    "globals": {
      "ts-jest": {
        "tsconfig": "test/tsconfig.json"
      }
    }
  }
}<|MERGE_RESOLUTION|>--- conflicted
+++ resolved
@@ -32,10 +32,7 @@
     "axios": "^0.26.0",
     "bitbucket": "^2.7.0",
     "bottleneck": "^2.19.5",
-<<<<<<< HEAD
-=======
     "date-format": "^4.0.6",
->>>>>>> 9fa1dd7f
     "faros-airbyte-cdk": "^0.1.64",
     "typescript-memoize": "^1.1.0",
     "verror": "^1.10.1"
