{
  "name": "bitbucket-source",
<<<<<<< HEAD
  "version": "0.1.56",
=======
  "version": "0.1.59",
>>>>>>> d2d20479
  "description": "Bitbucket Airbyte source",
  "keywords": [
    "airbyte",
    "bitbucket",
    "faros"
  ],
  "homepage": "https://www.faros.ai",
  "author": "Faros AI, Inc.",
  "license": "Apache-2.0",
  "files": [
    "lib/",
    "resources/"
  ],
  "engines": {
    "node": ">=14.5"
  },
  "main": "./lib",
  "scripts": {
    "build": "tsc -p src",
    "clean": "rm -rf lib node_modules out",
    "fix": "prettier --write 'src/**/*.ts' 'test/**/*.ts' && npm run lint -- --fix",
    "lint": "eslint 'src/**/*.ts' 'test/**/*.ts'",
    "prepare": "npm run build",
    "test": "jest --verbose --color",
    "test-cov": "jest --coverage --verbose --color",
    "watch": "tsc -b -w src test"
  },
  "dependencies": {
    "axios": "^0.26.0",
    "bitbucket": "^2.7.0",
    "bottleneck": "^2.19.5",
<<<<<<< HEAD
    "faros-airbyte-cdk": "^0.1.56",
=======
    "faros-airbyte-cdk": "^0.1.59",
>>>>>>> d2d20479
    "typescript-memoize": "^1.1.0",
    "verror": "^1.10.1"
  },
  "jest": {
    "coverageDirectory": "out/coverage",
    "preset": "ts-jest",
    "testEnvironment": "node",
    "testPathIgnorePatterns": [
      ".d.ts",
      ".js"
    ],
    "testTimeout": 10000,
    "globals": {
      "ts-jest": {
        "tsconfig": "test/tsconfig.json"
      }
    }
  }
}<|MERGE_RESOLUTION|>--- conflicted
+++ resolved
@@ -1,10 +1,6 @@
 {
   "name": "bitbucket-source",
-<<<<<<< HEAD
-  "version": "0.1.56",
-=======
   "version": "0.1.59",
->>>>>>> d2d20479
   "description": "Bitbucket Airbyte source",
   "keywords": [
     "airbyte",
@@ -36,11 +32,7 @@
     "axios": "^0.26.0",
     "bitbucket": "^2.7.0",
     "bottleneck": "^2.19.5",
-<<<<<<< HEAD
-    "faros-airbyte-cdk": "^0.1.56",
-=======
     "faros-airbyte-cdk": "^0.1.59",
->>>>>>> d2d20479
     "typescript-memoize": "^1.1.0",
     "verror": "^1.10.1"
   },
