{
  "name": "bitbucket-source",
<<<<<<< HEAD
  "version": "0.1.94",
=======
  "version": "0.1.97",
>>>>>>> d02c9940
  "description": "Bitbucket Airbyte source",
  "keywords": [
    "airbyte",
    "bitbucket",
    "faros"
  ],
  "homepage": "https://www.faros.ai",
  "author": "Faros AI, Inc.",
  "license": "Apache-2.0",
  "files": [
    "lib/",
    "resources/"
  ],
  "engines": {
    "node": ">=14.5"
  },
  "main": "./lib",
  "scripts": {
    "build": "tsc -p src",
    "clean": "rm -rf lib node_modules out",
    "fix": "prettier --write 'src/**/*.ts' 'test/**/*.ts' && npm run lint -- --fix",
    "lint": "eslint 'src/**/*.ts' 'test/**/*.ts'",
    "prepare": "npm run build",
    "test": "jest --verbose --color",
    "test-cov": "jest --coverage --verbose --color",
    "watch": "tsc -b -w src test"
  },
  "dependencies": {
    "axios": "^0.26.0",
    "bitbucket": "^2.7.0",
    "bottleneck": "^2.19.5",
    "date-format": "^4.0.6",
<<<<<<< HEAD
    "faros-airbyte-cdk": "^0.1.94",
=======
    "faros-airbyte-cdk": "^0.1.97",
>>>>>>> d02c9940
    "typescript-memoize": "^1.1.0",
    "verror": "^1.10.1"
  },
  "jest": {
    "coverageDirectory": "out/coverage",
    "preset": "ts-jest",
    "testEnvironment": "node",
    "testPathIgnorePatterns": [
      ".d.ts",
      ".js"
    ],
    "testTimeout": 10000,
    "globals": {
      "ts-jest": {
        "tsconfig": "test/tsconfig.json"
      }
    }
  }
}<|MERGE_RESOLUTION|>--- conflicted
+++ resolved
@@ -1,10 +1,6 @@
 {
   "name": "bitbucket-source",
-<<<<<<< HEAD
-  "version": "0.1.94",
-=======
   "version": "0.1.97",
->>>>>>> d02c9940
   "description": "Bitbucket Airbyte source",
   "keywords": [
     "airbyte",
@@ -37,11 +33,7 @@
     "bitbucket": "^2.7.0",
     "bottleneck": "^2.19.5",
     "date-format": "^4.0.6",
-<<<<<<< HEAD
-    "faros-airbyte-cdk": "^0.1.94",
-=======
     "faros-airbyte-cdk": "^0.1.97",
->>>>>>> d02c9940
     "typescript-memoize": "^1.1.0",
     "verror": "^1.10.1"
   },
