{
  "name": "bitbucket-source",
<<<<<<< HEAD
  "version": "0.1.47",
=======
  "version": "0.1.48",
>>>>>>> a69e98a8
  "description": "Bitbucket Airbyte source",
  "keywords": [
    "airbyte",
    "bitbucket",
    "faros"
  ],
  "homepage": "https://www.faros.ai",
  "author": "Faros AI, Inc.",
  "license": "Apache-2.0",
  "files": [
    "lib/",
    "resources/"
  ],
  "engines": {
    "node": ">=14.5"
  },
  "main": "./lib",
  "scripts": {
    "build": "tsc -p src",
    "clean": "rm -rf lib node_modules out",
    "fix": "prettier --write 'src/**/*.ts' 'test/**/*.ts' && npm run lint -- --fix",
    "lint": "eslint 'src/**/*.ts' 'test/**/*.ts'",
    "prepare": "npm run build",
    "test": "jest --verbose --color",
    "test-cov": "jest --coverage --verbose --color",
    "watch": "tsc -b -w src test"
  },
  "dependencies": {
    "axios": "^0.25.0",
    "bitbucket": "^2.7.0",
    "bottleneck": "^2.19.5",
<<<<<<< HEAD
    "faros-airbyte-cdk": "^0.1.47",
=======
    "faros-airbyte-cdk": "^0.1.48",
>>>>>>> a69e98a8
    "faros-feeds-sdk": "^0.9.7",
    "verror": "^1.10.1"
  },
  "jest": {
    "coverageDirectory": "out/coverage",
    "preset": "ts-jest",
    "testEnvironment": "node",
    "testPathIgnorePatterns": [
      ".d.ts",
      ".js"
    ],
    "testTimeout": 10000,
    "globals": {
      "ts-jest": {
        "tsconfig": "test/tsconfig.json"
      }
    }
  },
  "lint-staged": {
    "**/*.ts": [
      "prettier --write",
      "eslint --fix"
    ]
  },
  "prettier": {
    "bracketSpacing": false,
    "parser": "typescript",
    "trailingComma": "es5",
    "singleQuote": true
  }
}<|MERGE_RESOLUTION|>--- conflicted
+++ resolved
@@ -1,10 +1,6 @@
 {
   "name": "bitbucket-source",
-<<<<<<< HEAD
-  "version": "0.1.47",
-=======
   "version": "0.1.48",
->>>>>>> a69e98a8
   "description": "Bitbucket Airbyte source",
   "keywords": [
     "airbyte",
@@ -36,11 +32,7 @@
     "axios": "^0.25.0",
     "bitbucket": "^2.7.0",
     "bottleneck": "^2.19.5",
-<<<<<<< HEAD
-    "faros-airbyte-cdk": "^0.1.47",
-=======
     "faros-airbyte-cdk": "^0.1.48",
->>>>>>> a69e98a8
     "faros-feeds-sdk": "^0.9.7",
     "verror": "^1.10.1"
   },
