--- conflicted
+++ resolved
@@ -29,16 +29,11 @@
 
 const DEFAULT_BITBUCKET_URL = 'https://api.bitbucket.org/2.0';
 const DEFAULT_PAGE_SIZE = 100;
-<<<<<<< HEAD
-export const DEFAULT_CUTOFF_DAYS = 90;
-export const DEFAULT_LIMITER = new Bottleneck({maxConcurrent: 5, minTime: 100});
-=======
 const DEFAULT_BUCKET_ID = 1;
 const DEFAULT_BUCKET_TOTAL = 1;
 
 export const DEFAULT_CUTOFF_DAYS = 90;
 export const DEFAULT_CONCURRENCY_LIMIT = 5;
->>>>>>> 3206a87b
 
 interface BitbucketResponse<T> {
   data: T | {values: T[]};
@@ -51,10 +46,6 @@
   constructor(
     private readonly client: APIClient,
     private readonly pageSize: number,
-<<<<<<< HEAD
-    private readonly logger: AirbyteLogger
-  ) {}
-=======
     private readonly bucketId: number,
     private readonly bucketTotal: number,
     private readonly concurrencyLimit: number,
@@ -65,7 +56,6 @@
       minTime: 100,
     });
   }
->>>>>>> 3206a87b
 
   static instance(config: BitbucketConfig, logger: AirbyteLogger): Bitbucket {
     if (Bitbucket.bitbucket) return Bitbucket.bitbucket;
@@ -85,9 +75,6 @@
     const baseUrl = config.api_url ?? DEFAULT_BITBUCKET_URL;
     const client = new BitbucketClient({baseUrl, auth});
 
-<<<<<<< HEAD
-    Bitbucket.bitbucket = new Bitbucket(client, pageSize, logger);
-=======
     Bitbucket.bitbucket = new Bitbucket(
       client,
       config.page_size ?? DEFAULT_PAGE_SIZE,
@@ -96,7 +83,6 @@
       config.concurrency_limit ?? DEFAULT_CONCURRENCY_LIMIT,
       logger
     );
->>>>>>> 3206a87b
     return Bitbucket.bitbucket;
   }
 
@@ -142,8 +128,6 @@
     return [true, undefined];
   }
 
-<<<<<<< HEAD
-=======
   isRepoInBucket(workspace: string, repo: string): boolean {
     const data = `${workspace}/${repo}`;
     return (
@@ -152,7 +136,6 @@
     );
   }
 
->>>>>>> 3206a87b
   async *getBranches(
     workspace: string,
     repoSlug: string
