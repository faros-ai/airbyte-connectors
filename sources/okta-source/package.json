{
  "name": "okta-source",
<<<<<<< HEAD
  "version": "0.1.57",
=======
  "version": "0.1.58",
>>>>>>> d776fcab
  "description": "Okta Airbyte source",
  "keywords": [
    "airbyte",
    "source",
    "faros"
  ],
  "homepage": "https://www.faros.ai",
  "author": "Faros AI, Inc.",
  "license": "Apache-2.0",
  "files": [
    "lib/",
    "resources/"
  ],
  "engines": {
    "node": ">=14.5"
  },
  "main": "./lib",
  "scripts": {
    "build": "tsc -p src",
    "clean": "rm -rf lib node_modules out",
    "fix": "prettier --write 'src/**/*.ts' 'test/**/*.ts' && npm run lint -- --fix",
    "lint": "eslint 'src/**/*.ts' 'test/**/*.ts'",
    "prepare": "npm run build",
    "test": "jest --verbose --color",
    "test-cov": "jest --coverage --verbose --color",
    "watch": "tsc -b -w src test"
  },
  "dependencies": {
    "axios": "^0.26.0",
    "commander": "^9.0.0",
<<<<<<< HEAD
    "faros-airbyte-cdk": "^0.1.57",
=======
    "faros-airbyte-cdk": "^0.1.58",
>>>>>>> d776fcab
    "parse-link-header": "2.0.0",
    "verror": "^1.10.1"
  },
  "jest": {
    "coverageDirectory": "out/coverage",
    "coveragePathIgnorePatterns": [
      "<rootDir>/node_modules/",
      "<rootDir>/test/"
    ],
    "preset": "ts-jest",
    "testEnvironment": "node",
    "testPathIgnorePatterns": [
      ".d.ts",
      ".js"
    ],
    "testTimeout": 10000,
    "globals": {
      "ts-jest": {
        "tsconfig": "test/tsconfig.json"
      }
    }
  }
}<|MERGE_RESOLUTION|>--- conflicted
+++ resolved
@@ -1,10 +1,6 @@
 {
   "name": "okta-source",
-<<<<<<< HEAD
-  "version": "0.1.57",
-=======
   "version": "0.1.58",
->>>>>>> d776fcab
   "description": "Okta Airbyte source",
   "keywords": [
     "airbyte",
@@ -35,11 +31,7 @@
   "dependencies": {
     "axios": "^0.26.0",
     "commander": "^9.0.0",
-<<<<<<< HEAD
-    "faros-airbyte-cdk": "^0.1.57",
-=======
     "faros-airbyte-cdk": "^0.1.58",
->>>>>>> d776fcab
     "parse-link-header": "2.0.0",
     "verror": "^1.10.1"
   },
