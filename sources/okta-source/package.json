--- conflicted
+++ resolved
@@ -29,17 +29,11 @@
     "watch": "tsc -b -w src test"
   },
   "dependencies": {
-<<<<<<< HEAD
-    "axios": "^0.21.4",
-    "commander": "^8.2.0",
-    "faros-airbyte-cdk": "^0.1.28",
-    "parse-link-header": "2.0.0",
-=======
     "axios": "^0.25.0",
     "commander": "^9.0.0",
     "faros-airbyte-cdk": "^0.1.32",
->>>>>>> 4ad10746
-    "verror": "^1.10.0"
+    "parse-link-header": "2.0.0",
+    "verror": "^1.10.1"
   },
   "jest": {
     "coverageDirectory": "out/coverage",
