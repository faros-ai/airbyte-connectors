--- conflicted
+++ resolved
@@ -127,13 +127,9 @@
         mockedImplementation ?? ({} as any),
         {} as any,
         new Map([['field_001', 'Development']]),
-<<<<<<< HEAD
-        isCloud,
-=======
         50,
         new Map(),
-        true,
->>>>>>> 1e16b1ec
+        isCloud,
         5,
         100,
         streamConfig.bucket_id,
@@ -384,22 +380,10 @@
       projects,
     });
   });
-<<<<<<< HEAD
-=======
-
-  test('streams - users', async () => {
-    await testStream(4, config, {
-      v2: {
-        users: {
-          getAllUsersDefault: paginate(readTestResourceFile('users.json')),
-        },
-      },
-    });
-  });
 
   test('streams - boards', async () => {
     await testStream(
-      6,
+      7,
       config,
       {
         agile: {
@@ -411,5 +395,4 @@
       {project: 'TEST'}
     );
   });
->>>>>>> 1e16b1ec
 });