import {
  AirbyteLogger,
  AirbyteLogLevel,
  AirbyteSpec,
  SyncMode,
} from 'faros-airbyte-cdk';
import {FarosClient} from 'faros-js-client';
import fs from 'fs-extra';
import VError from 'verror';

import {FarosIssuePullRequests} from '../lib/streams/faros_issue_pull_requests';
import * as sut from '../src/index';
import {Jira, JiraConfig} from '../src/jira';
import {RunMode} from '../src/streams/common';

function readResourceFile(fileName: string): any {
  return JSON.parse(fs.readFileSync(`resources/${fileName}`, 'utf8'));
}

function readTestResourceFile(fileName: string): any {
  return JSON.parse(fs.readFileSync(`test_files/${fileName}`, 'utf8'));
}

describe('index', () => {
  const logger = new AirbyteLogger(
    // Shush messages in tests, unless in debug
    process.env.LOG_LEVEL === 'debug'
      ? AirbyteLogLevel.DEBUG
      : AirbyteLogLevel.FATAL
  );

  const source = new sut.JiraSource(logger);
  const config = readTestResourceFile('config.json');

  test('spec', async () => {
    await expect(source.spec()).resolves.toStrictEqual(
      new AirbyteSpec(readResourceFile('spec.json'))
    );
  });

  test('check connection - missing url', async () => {
    const source = new sut.JiraSource(logger);
    const configs = [{}, {url: undefined}, {url: null}, {url: ''}];

    for (const config of configs) {
      await expect(
        source.checkConnection(config as any)
      ).resolves.toStrictEqual([
        false,
        new VError('Please provide a Jira URL'),
      ]);
    }
  });

  test('check connection - missing credentials ', async () => {
    const source = new sut.JiraSource(logger);
    await expect(
      source.checkConnection({url: 'https://jira.com'} as any)
    ).resolves.toStrictEqual([
      false,
      new VError(
        'Either Jira personal token or Jira username and password must be provided'
      ),
    ]);
  });

  test('check connection - invalid bucketing config - out of range', async () => {
    const source = new sut.JiraSource(logger);
    const bucket_total = 2;
    await expect(
      source.checkConnection({...config, bucket_id: 3, bucket_total})
    ).resolves.toStrictEqual([
      false,
      new VError(`bucket_id must be between 1 and ${bucket_total}`),
    ]);
  });

  test('check connection - invalid bucketing config - non positive integer', async () => {
    const source = new sut.JiraSource(logger);
    await expect(
      source.checkConnection({...config, bucket_id: 1, bucket_total: -1})
    ).resolves.toStrictEqual([
      false,
      new VError(`bucket_total must be a positive integer`),
    ]);
  });

  test('check connection', async () => {
    const source = new sut.JiraSource(logger);
    await expect(
      source.checkConnection(readTestResourceFile('config.json'))
    ).resolves.toStrictEqual([true, undefined]);
  });

  function paginate<V>(
    items: V[],
    itemsField = 'values',
    pageSize = 1
  ): jest.Mock {
    const fn = jest.fn();
    let count = 0;
    do {
      const slice = items.slice(count, count + pageSize);
      count += slice.length;
      fn.mockResolvedValueOnce({
        isLast: count === items.length,
        [itemsField]: slice,
      });
    } while (count < items.length);
    return fn;
  }

  const testStream = async (
    streamIndex: any,
    streamConfig: JiraConfig,
    mockedImplementation?: any,
    streamSlice?: any
  ) => {
    Jira.instance = jest.fn().mockImplementation(() => {
      return new Jira(
        'https://jira.com',
        mockedImplementation ?? ({} as any),
        {} as any,
        new Map([['field_001', 'Development']]),
        50,
        new Map(),
        true,
        5,
        100,
        streamConfig.bucket_id,
        streamConfig.bucket_total,
        logger
      );
    });
    const source = new sut.JiraSource(logger);
    const streams = source.streams(streamConfig);
    const stream = streams[streamIndex];
    const iter = stream.readRecords(
      SyncMode.FULL_REFRESH,
      undefined,
      streamSlice,
      {}
    );

    const items = [];
    for await (const item of iter) {
      items.push(item);
    }
    expect(items).toMatchSnapshot();
  };

  const getIssuePullRequestsMockedImplementation = () => ({
    v2: {
      issueSearch: {
        searchForIssuesUsingJql: paginate(
          readTestResourceFile('issues_with_pull_requests.json'),
          'issues'
        ),
      },
    },
    getDevStatusSummary: jest
      .fn()
      .mockResolvedValue(readTestResourceFile('dev_status_summary.json')),
    getDevStatusDetail: jest
      .fn()
      .mockResolvedValue(readTestResourceFile('dev_status_detail.json')),
  });

  const getSprintReportsMockedImplementation = () => ({
    agile: {
      board: {
        getBoard: jest
          .fn()
          .mockResolvedValue(readTestResourceFile('board.json')),
        getAllSprints: paginate(readTestResourceFile('sprints.json')),
      },
    },
    getSprintReport: jest
      .fn()
      .mockResolvedValue(readTestResourceFile('sprint_report.json')),
  });

  test('streams - issue_pull_requests', async () => {
    await testStream(0, config, getIssuePullRequestsMockedImplementation(), {
      project: 'TEST',
    });
  });

  test('streams - sprint_reports', async () => {
    await testStream(1, config, getSprintReportsMockedImplementation(), {
      board: '1',
    });
  });

  test('streams - sprint_reports with run mode WebhookSupplement using Faros client', async () => {
    const gqlMock = jest.spyOn(FarosClient.prototype, 'gql');
    gqlMock.mockReturnValueOnce(
      Promise.resolve({
        tms_SprintBoardRelationship: [
          {
            sprint: {
              uid: '1',
              name: 'Sprint 1',
              state: 'closed',
              closedAt: '2024-01-01T00:00:00Z',
            },
          },
        ],
      })
    );
    gqlMock.mockReturnValueOnce(
      Promise.resolve({tms_SprintBoardRelationship: []})
    );
    const reportsConfig = {
      ...config,
      run_mode: RunMode.WebhookSupplement,
      api_key: 'SECRET',
      api_url: 'https://dev.api.faros.ai',
      graph: 'test',
    };
    await testStream(1, reportsConfig, getSprintReportsMockedImplementation(), {
      board: '1',
    });
  });

  test('streams - board_issues using board ids', async () => {
    await testStream(
      2,
      readTestResourceFile('config.json'),
      {
        agile: {
          board: {
            getConfiguration: jest
              .fn()
              .mockResolvedValue(
                readTestResourceFile('board_configuration.json')
              ),
          },
        },
        v2: {
          filters: {
            getFilter: jest
              .fn()
              .mockResolvedValue(readTestResourceFile('board_filter.json')),
          },
          issueSearch: {
            searchForIssuesUsingJql: paginate(
              readTestResourceFile('issues_from_board.json'),
              'issues'
            ),
          },
        },
      },
      {board: '1'}
    );
  });

  test('streams - sprints', async () => {
    await testStream(
      3,
      config,
      {
        agile: {
          board: {
            getBoard: jest
              .fn()
              .mockResolvedValue(readTestResourceFile('board.json')),
            getAllSprints: paginate(readTestResourceFile('sprints.json')),
          },
        },
      },
      {board: '1'}
    );
  });

  test('onBeforeRead with run_mode WebhookSupplement should filter streams', async () => {
    const source = new sut.JiraSource(logger);
    const catalog = readTestResourceFile('catalog.json');
    const {catalog: newCatalog} = await source.onBeforeRead(
      {...config, run_mode: RunMode.WebhookSupplement},
      catalog
    );
    expect(newCatalog).toMatchSnapshot();
  });

  test('onBeforeRead with run_mode Full should not filter streams', async () => {
    const source = new sut.JiraSource(logger);
    const catalog = readTestResourceFile('catalog.json');
    const {catalog: newCatalog} = await source.onBeforeRead(
      {...config, run_mode: RunMode.Full},
      catalog
    );
    expect(newCatalog).toMatchSnapshot();
  });

  async function testStreamSlices(config: JiraConfig): Promise<void> {
    const stream = new FarosIssuePullRequests(config, logger);
    const slices = stream.streamSlices();
    // collect slices in an array and match with snapshot
    const sliceArray = [];
    for await (const slice of slices) {
      sliceArray.push(slice);
    }
    expect(sliceArray).toMatchSnapshot();
  }

  test('stream with project slices using bucketing', async () => {
<<<<<<< HEAD
=======
    const config = readTestResourceFile('config.json');
    config.projects = ['TEST', 'TEST2', 'TEST3'];
    config.bucket_total = 2;
>>>>>>> a3ca7ead
    // test with bucket_id 1 and 2
    await testStreamSlices({
      ...config,
      bucket_total: 2,
      bucket_id: 1,
      project_keys: ['TEST', 'TEST2', 'TEST3'],
    });

    await testStreamSlices({
      ...config,
      bucket_total: 2,
      bucket_id: 2,
      project_keys: ['TEST', 'TEST2', 'TEST3'],
    });
  });

  test('streams - users', async () => {
    await testStream(4, config, {
      v2: {
        users: {
          getAllUsersDefault: paginate(readTestResourceFile('users.json')),
        },
      },
    });
  });

  test('streams - boards', async () => {
    await testStream(
      6,
      config,
      {
        agile: {
          board: {
            getAllBoards: paginate(readTestResourceFile('boards.json')),
          },
        },
      },
      {project: 'TEST'}
    );
  });
});<|MERGE_RESOLUTION|>--- conflicted
+++ resolved
@@ -305,12 +305,6 @@
   }
 
   test('stream with project slices using bucketing', async () => {
-<<<<<<< HEAD
-=======
-    const config = readTestResourceFile('config.json');
-    config.projects = ['TEST', 'TEST2', 'TEST3'];
-    config.bucket_total = 2;
->>>>>>> a3ca7ead
     // test with bucket_id 1 and 2
     await testStreamSlices({
       ...config,
