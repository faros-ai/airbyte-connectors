--- conflicted
+++ resolved
@@ -196,20 +196,6 @@
         "description": "Fetch closed sprints starting with most recent in backlog. Use this for Jira instances with a lots closed sprints and syncing sprints is slow.",
         "default": false
       },
-<<<<<<< HEAD
-      "fetch_teams": {
-        "order": 25,
-        "type": "boolean",
-        "title": "Fetch Teams",
-        "description": "Fetch teams from organization to populate teams and team memberships.",
-        "default": false
-      },
-      "organization_id": {
-        "order": 26,
-        "type": "string",
-        "title": "Organization ID",
-        "description": "Atlassian organization ID for fetching teams. Required when using Fetch Teams. See https://confluence.atlassian.com/jirakb/what-it-is-the-organization-id-and-where-to-find-it-1207189876.html for information on how to find it."
-=======
       "backfill": {
         "airbyte_hidden": true,
         "order": 25,
@@ -231,7 +217,19 @@
         "type": "string",
         "title": "End Date",
         "description": "The date at which to stop syncing data. Only use for backfilling."
->>>>>>> 4d81c22f
+      },
+      "fetch_teams": {
+        "order": 28,
+        "type": "boolean",
+        "title": "Fetch Teams",
+        "description": "Fetch teams from organization to populate teams and team memberships.",
+        "default": false
+      },
+      "organization_id": {
+        "order": 29,
+        "type": "string",
+        "title": "Organization ID",
+        "description": "Atlassian organization ID for fetching teams. Required when using Fetch Teams. See https://confluence.atlassian.com/jirakb/what-it-is-the-organization-id-and-where-to-find-it-1207189876.html for information on how to find it."
       }
     }
   }
