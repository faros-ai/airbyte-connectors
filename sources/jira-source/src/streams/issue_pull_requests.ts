import {StreamKey, SyncMode} from 'faros-airbyte-cdk';
import {Utils} from 'faros-js-client';
import {Dictionary} from 'ts-essentials';

import {DEV_FIELD_NAME, Jira} from '../jira';
import {PullRequest} from '../models';
import {
  ProjectStreamSlice,
  StreamState,
  StreamWithProjectSlices,
} from './common';

export class IssuePullRequests extends StreamWithProjectSlices {
  getJsonSchema(): Dictionary<any, string> {
    return require('../../resources/schemas/issuePullRequests.json');
  }

  get primaryKey(): StreamKey | undefined {
    return undefined;
  }

  get cursorField(): string | string[] {
    return ['issue', 'updated'];
  }

  async *readRecords(
    syncMode: SyncMode,
    cursorField?: string[],
    streamSlice?: ProjectStreamSlice,
    streamState?: StreamState
  ): AsyncGenerator<PullRequest> {
    const jira = await Jira.instance(this.config, this.logger);
<<<<<<< HEAD
    const projectKeys =
      this.config.projectKeys ?? (await jira.getProjectsByKey()).keys();
    for (const projectKey of projectKeys) {
      const updateRange =
        syncMode === SyncMode.INCREMENTAL
          ? this.getUpdateRange(streamState?.[projectKey])
          : undefined;
      for await (const issue of jira.getIssues(
        projectKey,
        true,
        updateRange,
        true,
        undefined,
        true,
        [DEV_FIELD_NAME]
      )) {
        for (const pullRequest of issue.pullRequests || []) {
          yield {
            issue: {
              key: issue.key,
              updated: issue.updated,
              project: projectKey,
            },
            ...pullRequest,
          };
        }
=======
    const projectKey = streamSlice?.project;
    const updateRange =
      syncMode === SyncMode.INCREMENTAL
        ? this.getUpdateRange(streamState?.[projectKey]?.cutoff)
        : undefined;
    for await (const issue of jira.getIssues(
      projectKey,
      true,
      updateRange,
      true,
      true,
      [DEV_FIELD_NAME]
    )) {
      for (const pullRequest of issue.pullRequests || []) {
        yield {
          issue: {
            key: issue.key,
            updated: issue.updated,
            project: projectKey,
          },
          ...pullRequest,
        };
>>>>>>> 16fe54bc
      }
    }
  }

  getUpdatedState(
    currentStreamState: StreamState,
    latestRecord: PullRequest
  ): StreamState {
    const projectKey = latestRecord.issue.project;
    const latestRecordCutoff = Utils.toDate(latestRecord.issue.updated);
    return this.getUpdatedStreamState(
      latestRecordCutoff,
      currentStreamState,
      projectKey
    );
  }
}<|MERGE_RESOLUTION|>--- conflicted
+++ resolved
@@ -30,34 +30,6 @@
     streamState?: StreamState
   ): AsyncGenerator<PullRequest> {
     const jira = await Jira.instance(this.config, this.logger);
-<<<<<<< HEAD
-    const projectKeys =
-      this.config.projectKeys ?? (await jira.getProjectsByKey()).keys();
-    for (const projectKey of projectKeys) {
-      const updateRange =
-        syncMode === SyncMode.INCREMENTAL
-          ? this.getUpdateRange(streamState?.[projectKey])
-          : undefined;
-      for await (const issue of jira.getIssues(
-        projectKey,
-        true,
-        updateRange,
-        true,
-        undefined,
-        true,
-        [DEV_FIELD_NAME]
-      )) {
-        for (const pullRequest of issue.pullRequests || []) {
-          yield {
-            issue: {
-              key: issue.key,
-              updated: issue.updated,
-              project: projectKey,
-            },
-            ...pullRequest,
-          };
-        }
-=======
     const projectKey = streamSlice?.project;
     const updateRange =
       syncMode === SyncMode.INCREMENTAL
@@ -80,7 +52,6 @@
           },
           ...pullRequest,
         };
->>>>>>> 16fe54bc
       }
     }
   }
