--- conflicted
+++ resolved
@@ -4,15 +4,8 @@
 import {Utils, wrapApiError} from 'faros-js-client';
 import parseGitUrl from 'git-url-parse';
 import https from 'https';
-<<<<<<< HEAD
-import jira from 'jira.js';
-import {Board} from 'jira.js/out/agile/models/board';
-import {Project} from 'jira.js/out/version2/models';
-import {concat} from 'lodash';
-=======
 import jira, {AgileModels, Version2Models} from 'jira.js';
 import {concat, isNil, sum, toLower} from 'lodash';
->>>>>>> 16fe54bc
 import pLimit from 'p-limit';
 import {Memoize} from 'typescript-memoize';
 import {VError} from 'verror';
@@ -37,11 +30,8 @@
   readonly projectKeys?: ReadonlyArray<string>;
   readonly cutoffDays?: number;
   readonly cutoffLagDays?: number;
-<<<<<<< HEAD
+  readonly boardIds?: ReadonlyArray<string>;
   readonly useBoardOwnership?: boolean;
-=======
-  readonly boardIds?: ReadonlyArray<string>;
->>>>>>> 16fe54bc
 }
 
 // Check for field name differences between classic and next-gen projects
@@ -474,11 +464,7 @@
     }
   }
 
-<<<<<<< HEAD
-  async getProject(id: string): Promise<Project> {
-=======
   async getProject(id: string): Promise<Version2Models.Project> {
->>>>>>> 16fe54bc
     const project = await this.api.v2.projects.getProject({
       projectIdOrKey: id,
       expand: 'description',
@@ -492,10 +478,7 @@
     return project;
   }
 
-<<<<<<< HEAD
-=======
   @Memoize()
->>>>>>> 16fe54bc
   async hasBrowseProjectPerms(projectKey: string): Promise<boolean> {
     const perms = await this.api.v2.permissions.getMyPermissions({
       permissions: BROWSE_PROJECTS_PERM,
@@ -621,35 +604,6 @@
     return fieldIds;
   }
 
-<<<<<<< HEAD
-  getBoards(projectId: string): AsyncIterableIterator<Board> {
-    return this.iterate(
-      (startAt) =>
-        this.api.agile.board.getAllBoards({
-          projectKeyOrId: projectId,
-          startAt,
-          maxResults: this.maxPageSize,
-        }),
-      (item: any) => ({
-        id: item.id,
-        key: item.key,
-        projectId: projectId,
-        name: item.name,
-        type: item.type,
-      })
-    );
-  }
-
-  async getBoardJQL(boardId: string): Promise<string> {
-    const board = await this.api.agile.board.getConfiguration({
-      boardId: Utils.parseInteger(boardId),
-    });
-    const filterJQL = await this.api.v2.filters.getFilter({
-      id: Utils.parseInteger(board.filter.id),
-      expand: 'jql',
-    });
-    return filterJQL.jql;
-=======
   getBoards(projectId?: string): AsyncIterableIterator<AgileModels.Board> {
     return this.iterate(
       (startAt) =>
@@ -744,6 +698,16 @@
       completedInAnotherSprintPoints,
       plannedPoints,
     };
->>>>>>> 16fe54bc
+  }
+
+  async getBoardJQL(boardId: string): Promise<string> {
+    const board = await this.api.agile.board.getConfiguration({
+      boardId: Utils.parseInteger(boardId),
+    });
+    const filterJQL = await this.api.v2.filters.getFilter({
+      id: Utils.parseInteger(board.filter.id),
+      expand: 'jql',
+    });
+    return filterJQL.jql;
   }
 }