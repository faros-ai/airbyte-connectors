--- conflicted
+++ resolved
@@ -9,6 +9,7 @@
   PullRequest,
   Repo,
   RepoSource,
+  SprintIssue,
   SprintReport,
   Status,
 } from 'faros-airbyte-common/jira';
@@ -24,18 +25,7 @@
 import {VError} from 'verror';
 
 import {JiraClient} from './client';
-<<<<<<< HEAD
 import {IssueTransformer} from './issue_transformer';
-=======
-import {
-  Issue,
-  PullRequest,
-  Repo,
-  RepoSource,
-  SprintIssue,
-  SprintReport,
-} from './models';
->>>>>>> 6a82f24a
 import {RunMode} from './streams/common';
 
 export interface JiraConfig extends AirbyteConfig {
