import axios, {AxiosInstance} from 'axios';
import {setupCache} from 'axios-cache-interceptor';
import {AirbyteConfig, AirbyteLogger} from 'faros-airbyte-cdk';
import {Utils, wrapApiError} from 'faros-js-client';
import parseGitUrl from 'git-url-parse';
import https from 'https';
import jira from 'jira.js';
<<<<<<< HEAD
import {concat, isNil, sum, toLower} from 'lodash';
=======
import {Project} from 'jira.js/out/version2/models';
import {concat} from 'lodash';
>>>>>>> 079e54a9
import pLimit from 'p-limit';
import {Memoize} from 'typescript-memoize';
import {VError} from 'verror';

import {JiraClient} from './client';
import {Issue, PullRequest, Repo, RepoSource} from './models';

export interface SprintReport {
  readonly id: number;
  readonly boardId?: string;
  readonly projectKey?: string;
  readonly completedAt?: Date;
  readonly completedPoints?: number;
  readonly completedInAnotherSprintPoints?: number;
  readonly notCompletedPoints?: number;
  readonly puntedPoints?: number;
  readonly plannedPoints?: number;
}

export interface JiraConfig extends AirbyteConfig {
  readonly url: string;
  readonly username?: string;
  readonly password?: string;
  readonly token?: string;
  readonly syncAdditionalFields: boolean;
  readonly additionalFields: ReadonlyArray<string>;
  readonly additionalFieldsArrayLimit: number;
  readonly rejectUnauthorized: boolean;
  readonly concurrencyLimit: number;
  readonly maxRetries: number;
  readonly maxPageSize: number;
  readonly timeout: number;
  readonly useUsersPrefixSearch?: boolean;
  readonly projectKeys?: ReadonlyArray<string>;
  readonly cutoffDays?: number;
  readonly cutoffLagDays?: number;
  readonly boardIds?: ReadonlyArray<string>;
}

export interface Board {
  readonly id: string;
  readonly projectId: string;
  readonly name: string;
  readonly type: string;
}

// Check for field name differences between classic and next-gen projects
// for fields to promote to top-level fields.
// https://community.atlassian.com/t5/Jira-Software-questions/Story-point-and-story-point-estimate-duplicate-fields/qaq-p/904742
export const DEV_FIELD_NAME = 'Development';
const POINTS_FIELD_NAMES: ReadonlyArray<string> = [
  'Story Points',
  'Story point estimate',
];

// Epic Link and Sprint are custom fields
const EPIC_LINK_FIELD_NAME = 'Epic Link';
// https://community.developer.atlassian.com/t/jira-api-v3-include-sprint-in-get-issue-search/35411
const SPRINT_FIELD_NAME = 'Sprint';
const EPIC_TYPE_NAME = 'Epic';

const BROWSE_PROJECTS_PERM = 'BROWSE_PROJECTS';

// PR info attached to issues can vary by Jira instance. Known patterns:
// 1. pullrequest={dataType=pullrequest, state=MERGED, stateCount=1}
// 2. PullRequestOverallDetails{openCount=1, mergedCount=1, declinedCount=0}
const prRegex = new RegExp(
  '(?<prDetails>PullRequestOverallDetails{openCount=(?<open>[0-9]+), ' +
    'mergedCount=(?<merged>[0-9]+), declinedCount=(?<declined>[0-9]+)})|' +
    '(?<pr>pullrequest={dataType=pullrequest, state=(?<state>[a-zA-Z]+), ' +
    'stateCount=(?<count>[0-9]+)})'
);

const sprintRegex = /([\w]+)=([\w-:. ]+)/g;
const jiraCloudRegex = /^https:\/\/(.*).atlassian.net/g;

const MAX_SPRINT_HISTORY_FETCH_FAILURES = 5;

export const DEFAULT_CONCURRENCY_LIMIT = 5;
export const DEFAULT_CUTOFF_DAYS = 90;
export const DEFAULT_CUTOFF_LAG_DAYS = 0;
export const DEFAULT_TIMEOUT = 120000; // 120 seconds

export class Jira {
  private readonly fieldIdsByName: Map<string, string[]>;
  // Counts the number of failes calls to fetch sprint history
  private sprintHistoryFetchFailures = 0;

  constructor(
    // Pass base url to enable creating issue url that can navigated in browser
    // https://community.atlassian.com/t5/Jira-questions/How-can-I-get-an-issue-url-that-can-be-navigated-to-in-the/qaq-p/1500948
    private readonly baseURL: string,
    private readonly api: JiraClient,
    private readonly http: AxiosInstance,
    private readonly fieldNameById: Map<string, string>,
    private readonly isCloud: boolean,
    private readonly concurrencyLimit: number = DEFAULT_CONCURRENCY_LIMIT,
    private readonly maxPageSize: number,
    private readonly logger: AirbyteLogger
  ) {
    // Create inverse mapping from field name -> ids
    // Field can have multiple ids with the same name
    this.fieldIdsByName = new Map<string, string[]>();
    for (const [id, name] of fieldNameById) {
      if (!this.fieldIdsByName.has(name)) {
        this.fieldIdsByName.set(name, []);
      }
      this.fieldIdsByName.get(name)?.push(id);
    }
  }

  static async instance(cfg: JiraConfig, logger: AirbyteLogger): Promise<Jira> {
    const isCloud = cfg.url.match(jiraCloudRegex) != null;
    const jiraType = isCloud ? 'Cloud' : 'Server/DC';
    logger?.debug(`Assuming ${cfg.url} to be a Jira ${jiraType} instance`);

    const authentication = Jira.auth(cfg);
    const httpsAgent = new https.Agent({
      rejectUnauthorized: cfg.rejectUnauthorized,
    });

    const http = setupCache(axios.create(), {ttl: 60 * 60 * 1000}); // 60 minutes cache
    const api = new JiraClient({
      // Telemetry will not be collected (for jira.js >= 2.x)
      ...{telemetry: false},
      host: cfg.url,
      authentication,
      baseRequestConfig: {
        httpsAgent,
        headers: {
          'Accept-Language': 'en',
          'X-Force-Accept-Language': true,
        },
        timeout: cfg.timeout,
      },
      maxRetries: cfg.maxRetries,
      logger: logger,
    });

    const addAllFields =
      cfg.syncAdditionalFields && !cfg.additionalFields.length;
    const additionalFields = new Set(
      cfg.syncAdditionalFields ? cfg.additionalFields : []
    );
    // We always add the following custom fields since they
    // are promoted to standard fields
    additionalFields.add(DEV_FIELD_NAME);
    additionalFields.add(EPIC_LINK_FIELD_NAME);
    additionalFields.add(SPRINT_FIELD_NAME);
    POINTS_FIELD_NAMES.forEach((f) => additionalFields.add(f));

    const fieldNameById = new Map<string, string>();
    let totalNumFields = 0;
    for (const field of await api.v2.issueFields.getFields()) {
      totalNumFields++;
      if (field.id && field.name) {
        if (addAllFields || additionalFields.has(field.name)) {
          fieldNameById.set(field.id, field.name);
        }
      }
    }
    const fieldMapping = Array.from(fieldNameById)
      .map((e) => `${e[0]} -> ${e[1]}`)
      .join(', ');
    logger?.debug(
      `Total number of fields: ${totalNumFields}. Projected field mapping: ${fieldMapping}`
    );

    return new Jira(
      cfg.url,
      api,
      http,
      fieldNameById,
      isCloud,
      cfg.concurrencyLimit,
      cfg.maxPageSize,
      logger
    );
  }

  /** Return an auth config object for the Jira API client */
  private static auth(cfg: JiraConfig): jira.Config.Authentication {
    if (cfg.token) {
      return {personalAccessToken: cfg.token};
    } else if (cfg.username && cfg.password) {
      return {basic: {username: cfg.username, password: cfg.password}};
    } else {
      throw new VError(
        'Either Jira personal token or Jira username and password must be provided'
      );
    }
  }

  private static updatedBetweenJql(range: [Date, Date]): string {
    const [from, to] = range;
    if (to < from) {
      throw new VError(
        `invalid update range: end timestamp '${to}' ` +
          `is strictly less than start timestamp '${from}'`
      );
    }
    return `updated >= ${from.getTime()} AND updated < ${to.getTime()}`;
  }

  private async *iterate<V>(
    requester: (startAt: number) => Promise<any>,
    deserializer: (item: any) => Promise<V> | V | undefined,
    itemsField = 'values'
  ): AsyncIterableIterator<V> {
    let startAt = 0;
    let count = 0;
    do {
      const res = await requester(startAt);
      const items = Array.isArray(res) ? res : res[itemsField];
      const promises = [];
      const limit = pLimit(this.concurrencyLimit);
      for (const item of items) {
        promises.push(limit(() => deserializer(item)));
      }
      const deserializedItems = await Promise.all(promises);
      for (const deserializedItem of deserializedItems) {
        if (deserializedItem) {
          yield deserializedItem;
        }
        count++;
      }
      // Pagination is inconsistent across the API, so we need to check various
      // conditions. Preference is given to the 'isLast' property.
      const isLast = res.isLast ?? (count === res.total || items.length === 0);
      startAt = isLast ? -1 : startAt + items.length;
    } while (startAt >= 0);
  }

  private async getPullRequestSources(
    issueId: string
  ): Promise<ReadonlyArray<string>> {
    const res = await this.api.getDevStatusSummary(issueId);
    // Instance types are the PR sources, e.g., GitHub, Bitbucket, etc.
    const sources: any = {};
    const branchByInstanceType = res.summary?.branch?.byInstanceType;
    const pullsByInstanceType = res.summary?.pullrequest?.byInstanceType;
    const reposByInstanceType = res.summary?.repository?.byInstanceType;
    const keys = concat(
      branchByInstanceType ? Object.keys(branchByInstanceType) : [],
      pullsByInstanceType ? Object.keys(pullsByInstanceType) : [],
      reposByInstanceType ? Object.keys(reposByInstanceType) : []
    );
    for (const key of keys) {
      // TODO: Add other sources. They need more work and verification.
      if (
        Jira.equalsIgnoreCase(key, RepoSource.GITHUB) ||
        Jira.equalsIgnoreCase(key, RepoSource.BITBUCKET) ||
        Jira.equalsIgnoreCase(key, RepoSource.GIT_FOR_JIRA_CLOUD)
      ) {
        sources[key] = 1;
      }
    }
    return Object.keys(sources);
  }

  private static equalsIgnoreCase(s1: string, s2: string): boolean {
    return s1.localeCompare(s2, undefined, {sensitivity: 'accent'}) === 0;
  }

  private static extractRepo(repoUrl: string): Repo {
    const gitUrl = parseGitUrl(repoUrl);
    const lowerSource = gitUrl.source?.toLowerCase();
    let source: RepoSource;
    if (lowerSource?.includes('bitbucket')) source = RepoSource.BITBUCKET;
    else if (lowerSource?.includes('gitlab')) source = RepoSource.GITLAB;
    else if (lowerSource?.includes('github')) source = RepoSource.GITHUB;
    else source = RepoSource.VCS;
    return {
      source,
      org: gitUrl.organization,
      name: gitUrl.name,
    };
  }

  private static hasPullRequests(devField: any): boolean {
    if (devField && devField !== '{}') {
      // example of dev field that matches PR details to use as devField parameter for testing -> "PullRequestOverallDetails{openCount=1, mergedCount=1, declinedCount=0}"
      const m = prRegex.exec(devField);
      if (m?.groups) {
        const groups = m.groups;
        if (groups.prDetails) {
          const open = Utils.parseInteger(groups.open);
          const merged = Utils.parseInteger(groups.merged);
          const declined = Utils.parseInteger(groups.declined);
          return open + merged + declined > 0;
        } else if (groups.pr) {
          const count = Utils.parseInteger(groups.count);
          return count > 0;
        }
      }
    }
    return false;
  }

  async getPullRequests(issueId: string): Promise<ReadonlyArray<PullRequest>> {
    // In order to get PR details we have to query by repo source
    const sources = await this.getPullRequestSources(issueId);
    for (const source of sources) {
      const branchRes = await this.api.getDevStatusDetail(
        issueId,
        source,
        'branch'
      );
      if (Jira.equalsIgnoreCase(source, RepoSource.GITHUB)) {
        return await this.getPullRequestsGitHub(branchRes);
      } else if (Jira.equalsIgnoreCase(source, RepoSource.BITBUCKET)) {
        const repoRes = this.api.getDevStatusDetail(
          issueId,
          source,
          'repository'
        );
        return await this.getPullRequestsBitbucket(branchRes, repoRes);
      } else if (Jira.equalsIgnoreCase(source, RepoSource.GIT_FOR_JIRA_CLOUD)) {
        return await this.getPullRequestsGitForJiraCloud(issueId, branchRes);
      }
    }
    return [];
  }

  async getPullRequestsGitHub(
    branchRes: any
  ): Promise<ReadonlyArray<PullRequest>> {
    const pulls = [];
    for (const detail of branchRes.detail ?? []) {
      for (const pull of detail.pullRequests ?? []) {
        const repoUrl = pull.source?.url;
        if (!repoUrl) {
          continue;
        }
        pulls.push({
          repo: Jira.extractRepo(repoUrl),
          number: Utils.parseInteger(pull.id.replace('#', '')),
        });
      }
    }

    return pulls;
  }

  async getPullRequestsBitbucket(
    branchRes: any,
    repoRes: any
  ): Promise<ReadonlyArray<PullRequest>> {
    const repos = [];
    for (const detail of repoRes.detail ?? []) {
      for (const repo of detail.repositories ?? []) {
        let workspace = undefined;
        try {
          // Get Bitbucket workspace name from 302 redirect location
          const loc = await this.http
            .get(repo.url, {maxRedirects: 0, validateStatus: null})
            .then((res) => res.headers.location);
          workspace = loc.split('/').filter((v) => v)[0];
          // eslint-disable-next-line no-empty
        } catch (error) {}
        repos.push({...repo, workspace});
      }
    }

    const pulls = [];
    for (const detail of branchRes.detail ?? []) {
      for (const pull of detail.pullRequests ?? []) {
        const repo = repos.find(
          (r) => `${r.url}/pull-requests/${pull.id}` === pull.url
        );
        if (repo && repo.name && repo.workspace) {
          pulls.push({
            repo: {
              source: RepoSource.BITBUCKET,
              org: repo.workspace,
              name: repo.name,
            },
            number: Utils.parseInteger(pull.id),
          });
        }
      }
    }

    return pulls;
  }

  async getPullRequestsGitForJiraCloud(
    issueId: string,
    branchRes: any
  ): Promise<ReadonlyArray<PullRequest>> {
    const pulls = [];
    for (const detail of branchRes.detail ?? []) {
      for (const pull of detail.pullRequests ?? []) {
        const repoUrl = pull.source?.url;
        if (!repoUrl) {
          continue;
        }
        const lowerSource = parseGitUrl(repoUrl).source?.toLowerCase();
        if (lowerSource?.includes('github')) {
          const githubPulls = await this.getPullRequestsGitHub(branchRes);
          pulls.push(...githubPulls);
        } else {
          this.logger?.warn(
            `Unsupported GitForJiraCloud VCS source: ${lowerSource} for issueId: ${issueId}`
          );
        }
      }
    }

    return pulls;
  }

  async *getProjects(): AsyncIterableIterator<Project> {
    if (this.isCloud) {
      const projects = this.iterate(
        (startAt) =>
          this.api.v2.projects.searchProjects({
            expand: 'description',
            action: 'browse',
            startAt,
            maxResults: this.maxPageSize,
          }),
        (item: any) => ({
          id: item.id.toString(),
          key: item.key,
          name: item.name,
          description: item.description,
          type: item.type,
        })
      );
      for await (const project of projects) {
        yield project;
      }
      return;
    }

    // Jira Server doesn't support searchProjects API, use getAllProjects
    // Get all projects returns all projects which are visible for the user
    // i.e. where the user has any of one of Browse Projects,
    // Administer Projects, Administer Jira permissions. To view issues the
    // user should have `BROWSE_PROJECTS` permissions on the project, so check
    // that permission is granted for the user using mypermissions endpoint.
    const skippedProjects: string[] = [];
    const browseableProjects: Project[] = [];
    for await (const project of await this.api.getAllProjects()) {
      try {
        const hasPermission = await this.hasBrowseProjectPerms(project.key);
        if (!hasPermission) {
          skippedProjects.push(project.key);
          continue;
        }
        browseableProjects.push(project);
      } catch (error: any) {
        if (error.response?.status === 404) {
          skippedProjects.push(project.key);
          continue;
        }
        const cause = wrapApiError(error);
        throw new VError(
          cause,
          'unable to verify permissions for project: %s',
          project.key
        );
      }
    }
    if (skippedProjects.length) {
      this.logger?.warn(
        `Skipped projects due to missing 'Browse Projects' permission: ${skippedProjects}`
      );
    }
    for (const project of browseableProjects) {
      yield project;
    }
  }

  async getProject(id: string): Promise<Project> {
    const project = await this.api.v2.projects.getProject({
      projectIdOrKey: id,
      expand: 'description',
    });

    const hasPermission = await this.hasBrowseProjectPerms(project.key);
    if (!hasPermission) {
      throw new VError('Insufficient permissions for project: %s', project.key);
    }

    return project;
  }

  async hasBrowseProjectPerms(projectKey: string): Promise<boolean> {
    const perms = await this.api.v2.permissions.getMyPermissions({
      permissions: BROWSE_PROJECTS_PERM,
      projectKey,
    });

    return perms?.permissions?.[BROWSE_PROJECTS_PERM]?.['havePermission'];
  }

  async getProjectsByKey(): Promise<Map<string, Project>> {
    const projectsByKey = new Map<string, Project>();
    for await (const project of this.getProjects()) {
      projectsByKey.set(project.key, project);
    }
    return projectsByKey;
  }

  @Memoize()
  getIssues(
    projectId: string,
    syncPullRequests: boolean,
    updateRange?: [Date, Date],
    fetchKeysOnly = false,
    includeAdditionalFields = true,
    additionalFields?: string[]
  ): AsyncIterableIterator<Issue> {
    let jql = `project = "${projectId}"`;
    if (updateRange) {
      jql += ` AND ${Jira.updatedBetweenJql(updateRange)}`;
    }
    const fields = this.getIssueFields(
      fetchKeysOnly,
      includeAdditionalFields,
      additionalFields
    );
    return this.iterate(
      (startAt) =>
        this.api.v2.issueSearch.searchForIssuesUsingJql({
          jql,
          startAt,
          fields,
          expand: fetchKeysOnly ? undefined : 'changelog',
          maxResults: this.maxPageSize,
        }),
      async (item: any) => {
        let pullRequests: ReadonlyArray<PullRequest> = [];
        if (syncPullRequests) {
          const devFieldIds = this.fieldIdsByName.get(DEV_FIELD_NAME) ?? [];
          for (const devFieldId of devFieldIds) {
            if (
              pullRequests.length === 0 &&
              Jira.hasPullRequests(item.fields[devFieldId])
            ) {
              try {
                pullRequests = await this.getPullRequests(item.id);
                this.logger?.debug(
                  `Fetched ${pullRequests.length} pull requests for issue ${item.key}`
                );
              } catch (err: any) {
                this.logger?.warn(
                  `Failed to get pull requests for issue ${item.key}: ${err.message}`
                );
              }
            }
          }
        }
        return {
          id: item.id,
          key: item.key,
          created: Utils.toDate(item.fields.created),
          updated: Utils.toDate(item.fields.updated),
          pullRequests,
        };
      },
      'issues'
    );
  }

<<<<<<< HEAD
  getBoards(projectId: string): AsyncIterableIterator<Board> {
    return this.iterate(
      (startAt) =>
        this.api.agile.board.getAllBoards({
          projectKeyOrId: projectId,
          startAt,
          maxResults: this.maxPageSize,
        }),
      (item: any) => ({
        id: item.id.toString(),
        key: item.key,
        projectId: projectId,
        name: item.name,
        type: item.type,
      })
    );
  }

  getSprintReports(
    boardId: string,
    range?: [Date, Date]
  ): AsyncIterableIterator<SprintReport> {
    return this.iterate(
      (startAt) =>
        this.api.agile.board.getAllSprints({
          boardId: Utils.parseInteger(boardId),
          startAt,
          maxResults: this.maxPageSize,
        }),
      async (item: any) => {
        const completeDate = Utils.toDate(item.completeDate);
        // Ignore sprints completed before the input date range cutoff date
        if (range && completeDate && completeDate < range[0]) {
          return;
        }
        let report;
        try {
          if (
            this.sprintHistoryFetchFailures <
              MAX_SPRINT_HISTORY_FETCH_FAILURES &&
            toLower(item.state) != 'future'
          ) {
            report = await this.api.getSprintReport(boardId, item.id);
            this.sprintHistoryFetchFailures = 0;
          }
        } catch (err: any) {
          this.logger?.warn(
            `Failed to get sprint report for sprint ${item.id}: ${err.message}`
          );
          if (
            this.sprintHistoryFetchFailures++ >=
            MAX_SPRINT_HISTORY_FETCH_FAILURES
          ) {
            this.logger?.warn(
              `Disabling fetching sprint history, since it has failed ${this.sprintHistoryFetchFailures} times in a row`
            );
          }
        }
        return this.toSprintReportFields(report?.contents, item);
      }
    );
  }

  private toSprintReportFields(report: any, sprint: any): SprintReport {
    if (!report) {
      return;
    }
    const toFloat = (value: any): number | undefined => {
      if (isNil(value)) {
        return undefined;
      }
      return Utils.parseFloatFixedPoint(value);
    };
    const plannedPoints = sum([
      toFloat(report?.completedIssuesInitialEstimateSum?.value),
      toFloat(report?.issuesNotCompletedInitialEstimateSum?.value),
      toFloat(report?.puntedIssuesInitialEstimateSum?.value),
      toFloat(report?.issuesCompletedInAnotherSprintInitialEstimateSum?.value),
    ]);

    return {
      id: sprint.id,
      completedAt: Utils.toDate(sprint.completeDate),
      completedPoints: toFloat(report?.completedIssuesEstimateSum?.value),
      notCompletedPoints: toFloat(report?.issuesNotCompletedEstimateSum?.value),
      puntedPoints: toFloat(report?.puntedIssuesEstimateSum?.value),
      completedInAnotherSprintPoints: toFloat(
        report?.issuesCompletedInAnotherSprintEstimateSum?.value
      ),
      plannedPoints,
    };
=======
  private getIssueFields(
    fetchKeysOnly: boolean,
    includeAdditionalFields: boolean,
    additionalFields?: string[]
  ): string[] {
    const fieldIds = fetchKeysOnly
      ? ['id', 'key', 'created', 'updated']
      : [
          'assignee',
          'created',
          'creator',
          'description',
          'issuelinks',
          'issuetype',
          'labels',
          'parent',
          'priority',
          'project',
          'resolution',
          'resolutiondate',
          'status',
          'subtasks',
          'summary',
          'updated',
        ];
    if (includeAdditionalFields) {
      const additionalFieldIds: string[] = [];
      for (const fieldId of this.fieldNameById.keys()) {
        // Skip fields that are already included in the fields above,
        // or that are not in the additional fields list if provided
        if (
          !fieldIds.includes(fieldId) &&
          (!additionalFields ||
            additionalFields.includes(this.fieldNameById.get(fieldId)))
        ) {
          additionalFieldIds.push(fieldId);
        }
      }
      return [...fieldIds, ...additionalFieldIds];
    }
    return fieldIds;
>>>>>>> 079e54a9
  }
}<|MERGE_RESOLUTION|>--- conflicted
+++ resolved
@@ -5,12 +5,8 @@
 import parseGitUrl from 'git-url-parse';
 import https from 'https';
 import jira from 'jira.js';
-<<<<<<< HEAD
-import {concat, isNil, sum, toLower} from 'lodash';
-=======
 import {Project} from 'jira.js/out/version2/models';
 import {concat} from 'lodash';
->>>>>>> 079e54a9
 import pLimit from 'p-limit';
 import {Memoize} from 'typescript-memoize';
 import {VError} from 'verror';
@@ -578,99 +574,6 @@
     );
   }
 
-<<<<<<< HEAD
-  getBoards(projectId: string): AsyncIterableIterator<Board> {
-    return this.iterate(
-      (startAt) =>
-        this.api.agile.board.getAllBoards({
-          projectKeyOrId: projectId,
-          startAt,
-          maxResults: this.maxPageSize,
-        }),
-      (item: any) => ({
-        id: item.id.toString(),
-        key: item.key,
-        projectId: projectId,
-        name: item.name,
-        type: item.type,
-      })
-    );
-  }
-
-  getSprintReports(
-    boardId: string,
-    range?: [Date, Date]
-  ): AsyncIterableIterator<SprintReport> {
-    return this.iterate(
-      (startAt) =>
-        this.api.agile.board.getAllSprints({
-          boardId: Utils.parseInteger(boardId),
-          startAt,
-          maxResults: this.maxPageSize,
-        }),
-      async (item: any) => {
-        const completeDate = Utils.toDate(item.completeDate);
-        // Ignore sprints completed before the input date range cutoff date
-        if (range && completeDate && completeDate < range[0]) {
-          return;
-        }
-        let report;
-        try {
-          if (
-            this.sprintHistoryFetchFailures <
-              MAX_SPRINT_HISTORY_FETCH_FAILURES &&
-            toLower(item.state) != 'future'
-          ) {
-            report = await this.api.getSprintReport(boardId, item.id);
-            this.sprintHistoryFetchFailures = 0;
-          }
-        } catch (err: any) {
-          this.logger?.warn(
-            `Failed to get sprint report for sprint ${item.id}: ${err.message}`
-          );
-          if (
-            this.sprintHistoryFetchFailures++ >=
-            MAX_SPRINT_HISTORY_FETCH_FAILURES
-          ) {
-            this.logger?.warn(
-              `Disabling fetching sprint history, since it has failed ${this.sprintHistoryFetchFailures} times in a row`
-            );
-          }
-        }
-        return this.toSprintReportFields(report?.contents, item);
-      }
-    );
-  }
-
-  private toSprintReportFields(report: any, sprint: any): SprintReport {
-    if (!report) {
-      return;
-    }
-    const toFloat = (value: any): number | undefined => {
-      if (isNil(value)) {
-        return undefined;
-      }
-      return Utils.parseFloatFixedPoint(value);
-    };
-    const plannedPoints = sum([
-      toFloat(report?.completedIssuesInitialEstimateSum?.value),
-      toFloat(report?.issuesNotCompletedInitialEstimateSum?.value),
-      toFloat(report?.puntedIssuesInitialEstimateSum?.value),
-      toFloat(report?.issuesCompletedInAnotherSprintInitialEstimateSum?.value),
-    ]);
-
-    return {
-      id: sprint.id,
-      completedAt: Utils.toDate(sprint.completeDate),
-      completedPoints: toFloat(report?.completedIssuesEstimateSum?.value),
-      notCompletedPoints: toFloat(report?.issuesNotCompletedEstimateSum?.value),
-      puntedPoints: toFloat(report?.puntedIssuesEstimateSum?.value),
-      completedInAnotherSprintPoints: toFloat(
-        report?.issuesCompletedInAnotherSprintEstimateSum?.value
-      ),
-      plannedPoints,
-    };
-=======
   private getIssueFields(
     fetchKeysOnly: boolean,
     includeAdditionalFields: boolean,
@@ -712,6 +615,98 @@
       return [...fieldIds, ...additionalFieldIds];
     }
     return fieldIds;
->>>>>>> 079e54a9
+  }
+
+  getBoards(projectId: string): AsyncIterableIterator<Board> {
+    return this.iterate(
+      (startAt) =>
+        this.api.agile.board.getAllBoards({
+          projectKeyOrId: projectId,
+          startAt,
+          maxResults: this.maxPageSize,
+        }),
+      (item: any) => ({
+        id: item.id.toString(),
+        key: item.key,
+        projectId: projectId,
+        name: item.name,
+        type: item.type,
+      })
+    );
+  }
+
+  getSprintReports(
+    boardId: string,
+    range?: [Date, Date]
+  ): AsyncIterableIterator<SprintReport> {
+    return this.iterate(
+      (startAt) =>
+        this.api.agile.board.getAllSprints({
+          boardId: Utils.parseInteger(boardId),
+          startAt,
+          maxResults: this.maxPageSize,
+        }),
+      async (item: any) => {
+        const completeDate = Utils.toDate(item.completeDate);
+        // Ignore sprints completed before the input date range cutoff date
+        if (range && completeDate && completeDate < range[0]) {
+          return;
+        }
+        let report;
+        try {
+          if (
+            this.sprintHistoryFetchFailures <
+              MAX_SPRINT_HISTORY_FETCH_FAILURES &&
+            toLower(item.state) != 'future'
+          ) {
+            report = await this.api.getSprintReport(boardId, item.id);
+            this.sprintHistoryFetchFailures = 0;
+          }
+        } catch (err: any) {
+          this.logger?.warn(
+            `Failed to get sprint report for sprint ${item.id}: ${err.message}`
+          );
+          if (
+            this.sprintHistoryFetchFailures++ >=
+            MAX_SPRINT_HISTORY_FETCH_FAILURES
+          ) {
+            this.logger?.warn(
+              `Disabling fetching sprint history, since it has failed ${this.sprintHistoryFetchFailures} times in a row`
+            );
+          }
+        }
+        return this.toSprintReportFields(report?.contents, item);
+      }
+    );
+  }
+
+  private toSprintReportFields(report: any, sprint: any): SprintReport {
+    if (!report) {
+      return;
+    }
+    const toFloat = (value: any): number | undefined => {
+      if (isNil(value)) {
+        return undefined;
+      }
+      return Utils.parseFloatFixedPoint(value);
+    };
+    const plannedPoints = sum([
+      toFloat(report?.completedIssuesInitialEstimateSum?.value),
+      toFloat(report?.issuesNotCompletedInitialEstimateSum?.value),
+      toFloat(report?.puntedIssuesInitialEstimateSum?.value),
+      toFloat(report?.issuesCompletedInAnotherSprintInitialEstimateSum?.value),
+    ]);
+
+    return {
+      id: sprint.id,
+      completedAt: Utils.toDate(sprint.completeDate),
+      completedPoints: toFloat(report?.completedIssuesEstimateSum?.value),
+      notCompletedPoints: toFloat(report?.issuesNotCompletedEstimateSum?.value),
+      puntedPoints: toFloat(report?.puntedIssuesEstimateSum?.value),
+      completedInAnotherSprintPoints: toFloat(
+        report?.issuesCompletedInAnotherSprintEstimateSum?.value
+      ),
+      plannedPoints,
+    };
   }
 }