--- conflicted
+++ resolved
@@ -57,18 +57,13 @@
   readonly graph?: string;
   readonly requestedStreams?: Set<string>;
   readonly use_sprints_reverse_search?: boolean;
-<<<<<<< HEAD
   readonly fetch_teams?: boolean;
   readonly organization_id?: string;
-  start_date?: Date;
-  end_date?: Date;
-=======
   readonly start_date?: string;
   readonly end_date?: string;
   // startDate and endDate are calculated from start_date, end_date, and cutoff_days
   startDate?: Date;
   endDate?: Date;
->>>>>>> 4d81c22f
 }
 
 export const toFloat = (value: any): number | undefined =>
