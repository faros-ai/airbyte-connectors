--- conflicted
+++ resolved
@@ -1,8 +1,4 @@
-<<<<<<< HEAD
-import {AgileModels} from 'jira.js';
-=======
-import {Version2Models} from 'jira.js/out/version2';
->>>>>>> 42a12f91
+import {AgileModels, Version2Models} from 'jira.js';
 
 export interface Issue {
   readonly id?: string;
@@ -48,13 +44,6 @@
   readonly notCompletedPoints?: number;
   readonly puntedPoints?: number;
   readonly plannedPoints?: number;
-<<<<<<< HEAD
-}
-
-export interface Sprint extends AgileModels.Sprint {
-  // The date the sprint is opened in Jira Server
-  readonly activatedDate?: string;
-=======
   readonly issues: SprintIssue[];
 }
 
@@ -65,7 +54,11 @@
   readonly addedDuringSprint?: boolean;
 }
 
+export interface Sprint extends AgileModels.Sprint {
+  // The date the sprint is opened in Jira Server
+  readonly activatedDate?: string;
+}
+
 export interface User extends Version2Models.User {
   id: string;
->>>>>>> 42a12f91
 }