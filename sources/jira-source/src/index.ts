--- conflicted
+++ resolved
@@ -9,12 +9,8 @@
 import VError from 'verror';
 
 import {Jira, JiraConfig} from './jira';
-<<<<<<< HEAD
-import {PullRequests} from './streams/pull_requests';
+import {IssuePullRequests} from './streams/issue_pull_requests';
 import {SprintReports} from './streams/sprint_reports';
-=======
-import {IssuePullRequests} from './streams/issue_pull_requests';
->>>>>>> 079e54a9
 
 /** The main entry point. */
 export function mainCommand(): Command {
@@ -38,13 +34,9 @@
     return [true, undefined];
   }
   streams(config: JiraConfig): AirbyteStreamBase[] {
-<<<<<<< HEAD
     return [
-      new PullRequests(config, this.logger),
+      new IssuePullRequests(config, this.logger),
       new SprintReports(config, this.logger),
     ];
-=======
-    return [new IssuePullRequests(config, this.logger)];
->>>>>>> 079e54a9
   }
 }