import {Command} from 'commander';
import {
  AirbyteConfiguredCatalog,
  AirbyteSourceBase,
  AirbyteSourceLogger,
  AirbyteSourceRunner,
  AirbyteSpec,
  AirbyteState,
  AirbyteStreamBase,
} from 'faros-airbyte-cdk';
import {FarosClient} from 'faros-js-client';
import VError from 'verror';

import {DEFAULT_API_URL, Jira, JiraConfig} from './jira';
import {RunMode, WebhookSupplementStreamNames} from './streams/common';
import {FarosBoardIssues} from './streams/faros_board_issues';
import {FarosBoards} from './streams/faros_boards';
import {FarosIssuePullRequests} from './streams/faros_issue_pull_requests';
<<<<<<< HEAD
import {FarosProjects} from './streams/faros_projects';
=======
import {FarosIssues} from './streams/faros_issues';
>>>>>>> 1e16b1ec
import {FarosSprintReports} from './streams/faros_sprint_reports';
import {FarosSprints} from './streams/faros_sprints';
import {FarosUsers} from './streams/faros_users';

/** The main entry point. */
export function mainCommand(): Command {
  const logger = new AirbyteSourceLogger();
  const source = new JiraSource(logger);
  return new AirbyteSourceRunner(logger, source).mainCommand();
}

/** Example source implementation. */
export class JiraSource extends AirbyteSourceBase<JiraConfig> {
  get type(): string {
    return 'jira';
  }

  async spec(): Promise<AirbyteSpec> {
    // eslint-disable-next-line @typescript-eslint/no-var-requires
    return new AirbyteSpec(require('../resources/spec.json'));
  }
  async checkConnection(config: JiraConfig): Promise<[boolean, VError]> {
    try {
      await Jira.instance(config, this.logger);
    } catch (err: any) {
      return [false, err];
    }
    return [true, undefined];
  }

  makeFarosClient(config: JiraConfig): FarosClient {
    return new FarosClient({
      url: config.api_url ?? DEFAULT_API_URL,
      apiKey: config.api_key,
    });
  }

  streams(config: JiraConfig): AirbyteStreamBase[] {
    let farosClient;
    if (config.api_key) {
      farosClient = this.makeFarosClient(config);
    }
    return [
      new FarosIssuePullRequests(config, this.logger, farosClient),
      new FarosSprintReports(config, this.logger, farosClient),
      new FarosBoardIssues(config, this.logger, farosClient),
      new FarosSprints(config, this.logger),
      new FarosUsers(config, this.logger),
<<<<<<< HEAD
      new FarosProjects(config, this.logger),
=======
      new FarosIssues(config, this.logger),
      new FarosBoards(config, this.logger),
>>>>>>> 1e16b1ec
    ];
  }

  async onBeforeRead(
    config: JiraConfig,
    catalog: AirbyteConfiguredCatalog,
    state?: AirbyteState
  ): Promise<{
    config: JiraConfig;
    catalog: AirbyteConfiguredCatalog;
    state?: AirbyteState;
  }> {
    let streams = catalog.streams;
    if (config.run_mode === RunMode.WebhookSupplement) {
      streams = streams.filter((stream) =>
        WebhookSupplementStreamNames.includes(stream.stream.name)
      );
    }
    return {config, catalog: {streams}, state};
  }
}<|MERGE_RESOLUTION|>--- conflicted
+++ resolved
@@ -16,11 +16,8 @@
 import {FarosBoardIssues} from './streams/faros_board_issues';
 import {FarosBoards} from './streams/faros_boards';
 import {FarosIssuePullRequests} from './streams/faros_issue_pull_requests';
-<<<<<<< HEAD
+import {FarosIssues} from './streams/faros_issues';
 import {FarosProjects} from './streams/faros_projects';
-=======
-import {FarosIssues} from './streams/faros_issues';
->>>>>>> 1e16b1ec
 import {FarosSprintReports} from './streams/faros_sprint_reports';
 import {FarosSprints} from './streams/faros_sprints';
 import {FarosUsers} from './streams/faros_users';
@@ -69,12 +66,9 @@
       new FarosBoardIssues(config, this.logger, farosClient),
       new FarosSprints(config, this.logger),
       new FarosUsers(config, this.logger),
-<<<<<<< HEAD
       new FarosProjects(config, this.logger),
-=======
       new FarosIssues(config, this.logger),
       new FarosBoards(config, this.logger),
->>>>>>> 1e16b1ec
     ];
   }
 
