{
  "name": "victorops-source",
<<<<<<< HEAD
  "version": "0.1.47",
=======
  "version": "0.1.48",
>>>>>>> a69e98a8
  "description": "VictorOps Airbyte source",
  "keywords": [
    "airbyte",
    "source",
    "faros",
    "victorops"
  ],
  "homepage": "https://www.faros.ai",
  "author": "Faros AI, Inc.",
  "license": "Apache-2.0",
  "files": [
    "lib/",
    "resources/"
  ],
  "engines": {
    "node": ">=14.5"
  },
  "main": "./lib",
  "scripts": {
    "build": "tsc -p src",
    "clean": "rm -rf lib node_modules out",
    "fix": "prettier --write 'src/**/*.ts' 'test/**/*.ts' && npm run lint -- --fix",
    "lint": "eslint 'src/**/*.ts' 'test/**/*.ts'",
    "prepare": "npm run build",
    "test": "jest --verbose --color",
    "test-cov": "jest --coverage --verbose --color",
    "watch": "tsc -b -w src test"
  },
  "dependencies": {
    "axios-retry": "^3.2.4",
    "commander": "^9.0.0",
<<<<<<< HEAD
    "faros-airbyte-cdk": "^0.1.47",
=======
    "faros-airbyte-cdk": "^0.1.48",
>>>>>>> a69e98a8
    "luxon": "^2.0.2",
    "verror": "^1.10.1",
    "victorops-api-client": "^1.0.2"
  },
  "jest": {
    "coverageDirectory": "out/coverage",
    "coveragePathIgnorePatterns": [
      "<rootDir>/node_modules/",
      "<rootDir>/test/"
    ],
    "preset": "ts-jest",
    "testEnvironment": "node",
    "testPathIgnorePatterns": [
      ".d.ts",
      ".js"
    ],
    "testTimeout": 10000,
    "globals": {
      "ts-jest": {
        "tsconfig": "test/tsconfig.json"
      }
    }
  }
}<|MERGE_RESOLUTION|>--- conflicted
+++ resolved
@@ -1,10 +1,6 @@
 {
   "name": "victorops-source",
-<<<<<<< HEAD
-  "version": "0.1.47",
-=======
   "version": "0.1.48",
->>>>>>> a69e98a8
   "description": "VictorOps Airbyte source",
   "keywords": [
     "airbyte",
@@ -36,11 +32,7 @@
   "dependencies": {
     "axios-retry": "^3.2.4",
     "commander": "^9.0.0",
-<<<<<<< HEAD
-    "faros-airbyte-cdk": "^0.1.47",
-=======
     "faros-airbyte-cdk": "^0.1.48",
->>>>>>> a69e98a8
     "luxon": "^2.0.2",
     "verror": "^1.10.1",
     "victorops-api-client": "^1.0.2"
