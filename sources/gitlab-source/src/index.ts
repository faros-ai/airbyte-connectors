import {Command} from 'commander';
import {
  AirbyteConfiguredCatalog,
  AirbyteSourceBase,
  AirbyteSourceLogger,
  AirbyteSourceRunner,
  AirbyteSpec,
  AirbyteState,
  AirbyteStreamBase,
} from 'faros-airbyte-cdk';
import {
  applyRoundRobinBucketing,
  calculateDateRange,
} from 'faros-airbyte-common/common';
import {FarosClient} from 'faros-js-client';
import VError from 'verror';

import {
  DEFAULT_CUTOFF_DAYS,
  DEFAULT_FAROS_API_URL,
  DEFAULT_RUN_MODE,
  GitLab,
} from './gitlab';
import {RunMode, RunModeStreams} from './streams/common';
import {FarosCommits} from './streams/faros_commits';
import {FarosGroups} from './streams/faros_groups';
<<<<<<< HEAD
import {FarosMergeRequestReviews} from './streams/faros_merge_request_reviews';
import {FarosMergeRequests} from './streams/faros_merge_requests';
=======
import {FarosIssues} from './streams/faros_issues';
>>>>>>> 2996819e
import {FarosProjects} from './streams/faros_projects';
import {FarosTags} from './streams/faros_tags';
import {FarosUsers} from './streams/faros_users';
import {GitLabConfig} from './types';

export function mainCommand(): Command {
  const logger = new AirbyteSourceLogger();
  const source = new GitLabSource(logger);
  return new AirbyteSourceRunner(logger, source).mainCommand();
}

export class GitLabSource extends AirbyteSourceBase<GitLabConfig> {
  get type(): string {
    return 'gitlab';
  }

  async spec(): Promise<AirbyteSpec> {
    // eslint-disable-next-line @typescript-eslint/no-var-requires
    return new AirbyteSpec(require('../resources/spec.json'));
  }

  async checkConnection(config: GitLabConfig): Promise<[boolean, VError]> {
    try {
      const gitlab = await GitLab.instance(config, this.logger);
      await gitlab.checkConnection();
    } catch (err: any) {
      return [false, err];
    }
    return [true, undefined];
  }

  makeFarosClient(config: GitLabConfig): FarosClient | undefined {
    if (!config.api_key) {
      return undefined;
    }
    return new FarosClient({
      url: config.api_url ?? DEFAULT_FAROS_API_URL,
      apiKey: config.api_key,
    });
  }

  streams(config: GitLabConfig): AirbyteStreamBase[] {
    const farosClient = this.makeFarosClient(config);
    return [
      new FarosCommits(config, this.logger, farosClient),
      new FarosGroups(config, this.logger, farosClient),
<<<<<<< HEAD
      new FarosMergeRequests(config, this.logger, farosClient),
      new FarosMergeRequestReviews(config, this.logger, farosClient),
=======
      new FarosIssues(config, this.logger, farosClient),
>>>>>>> 2996819e
      new FarosProjects(config, this.logger, farosClient),
      new FarosTags(config, this.logger, farosClient),
      new FarosUsers(config, this.logger, farosClient),
    ];
  }

  async onBeforeRead(
    config: GitLabConfig,
    catalog: AirbyteConfiguredCatalog,
    state?: AirbyteState
  ): Promise<{
    config: GitLabConfig;
    catalog: AirbyteConfiguredCatalog;
    state?: AirbyteState;
  }> {
    const streamNames = [
      ...RunModeStreams[config.run_mode ?? DEFAULT_RUN_MODE],
    ].filter(
      (streamName) =>
        config.run_mode !== RunMode.Custom ||
        !config.custom_streams?.length ||
        config.custom_streams.includes(streamName)
    );

    const streams = catalog.streams.filter((stream) =>
      streamNames.includes(stream.stream.name)
    );

    const {startDate, endDate} = calculateDateRange({
      start_date: config.start_date,
      end_date: config.end_date,
      cutoff_days: config.cutoff_days ?? DEFAULT_CUTOFF_DAYS,
      logger: this.logger.info.bind(this.logger),
    });

    const {config: newConfig, state: newState} = applyRoundRobinBucketing(
      config,
      state,
      this.logger.info.bind(this.logger)
    );

    if (config.use_faros_graph_projects_selection) {
      // No need to resolve groups, we'll use the Faros Graph to filter
      return {
        config: {
          ...newConfig,
          startDate,
          endDate,
        } as GitLabConfig,
        catalog: {streams},
        state: newState,
      };
    }

    const gitlab = await GitLab.instance(config, this.logger);
    const visibleGroups = await gitlab.getGroups();

    // Build parent-child relationships map
    const parentMap = new Map<string, string>();
    for (const group of visibleGroups) {
      if (group.parent_id) {
        parentMap.set(group.id, group.parent_id);
      }
      this.logger.debug(`Group ${group.id} has parent ${group.parent_id}`);
    }

    // Check for intersection between groups and excluded_groups
    const groups = new Set(config.groups || []);
    const excludedGroups = new Set(config.excluded_groups || []);
    const intersection = [...groups].filter((g) => excludedGroups.has(g));
    if (intersection.length > 0) {
      throw new VError(
        `Groups ${intersection.join(', ')} found in both groups and excluded_groups lists`
      );
    }

    const shouldSyncGroup = (groupId: string): boolean => {
      let currentId = groupId;
      while (currentId) {
        if (excludedGroups.has(currentId)) {
          this.logger.debug(
            `Group ${groupId}: excluded because ancestor ${currentId} is in excluded_groups`
          );
          return false;
        }
        if (groups.has(currentId)) {
          this.logger.debug(
            `Group ${groupId}: included because ancestor ${currentId} is in groups list`
          );
          return true;
        }
        currentId = parentMap.get(currentId);
      }
      // If we reach the top of the tree, we should sync only if there were no groups to sync
      // specified in the config (which means we should consider all visible groups except
      // excluded ones)
      const shouldSync = groups.size === 0;
      this.logger.debug(
        `Group ${groupId} is ${shouldSync ? 'included' : 'excluded'}: no ancestor found in either groups or excluded_groups, and the groups list is ${shouldSync ? 'empty' : 'not empty'}.`
      );
      return shouldSync;
    };

    const groupsToSync = visibleGroups
      .filter((g) => shouldSyncGroup(g.id))
      .map((g) => g.id);
    if (groupsToSync.length === 0) {
      throw new VError(
        'No visible groups remain after applying inclusion and exclusion filters'
      );
    }
    this.logger.debug(`Groups to sync: ${groupsToSync.join(', ')}`);

    return {
      config: {
        ...(newConfig as GitLabConfig),
        groups: groupsToSync,
        excluded_groups: undefined,
        startDate,
        endDate,
      } as GitLabConfig,
      catalog: {streams},
      state: newState,
    };
  }
}<|MERGE_RESOLUTION|>--- conflicted
+++ resolved
@@ -24,12 +24,9 @@
 import {RunMode, RunModeStreams} from './streams/common';
 import {FarosCommits} from './streams/faros_commits';
 import {FarosGroups} from './streams/faros_groups';
-<<<<<<< HEAD
+import {FarosIssues} from './streams/faros_issues';
 import {FarosMergeRequestReviews} from './streams/faros_merge_request_reviews';
 import {FarosMergeRequests} from './streams/faros_merge_requests';
-=======
-import {FarosIssues} from './streams/faros_issues';
->>>>>>> 2996819e
 import {FarosProjects} from './streams/faros_projects';
 import {FarosTags} from './streams/faros_tags';
 import {FarosUsers} from './streams/faros_users';
@@ -76,12 +73,9 @@
     return [
       new FarosCommits(config, this.logger, farosClient),
       new FarosGroups(config, this.logger, farosClient),
-<<<<<<< HEAD
+      new FarosIssues(config, this.logger, farosClient),
       new FarosMergeRequests(config, this.logger, farosClient),
       new FarosMergeRequestReviews(config, this.logger, farosClient),
-=======
-      new FarosIssues(config, this.logger, farosClient),
->>>>>>> 2996819e
       new FarosProjects(config, this.logger, farosClient),
       new FarosTags(config, this.logger, farosClient),
       new FarosUsers(config, this.logger, farosClient),
