--- conflicted
+++ resolved
@@ -125,11 +125,7 @@
       for (const {repo, syncRepoData} of await this.groupFilter.getProjects(
         group_id
       )) {
-<<<<<<< HEAD
-        if (repo.empty_repo === true) {
-=======
         if (repo.empty_repo) {
->>>>>>> b27c927e
           this.logger.warn(
             `Skipping project ${repo.path_with_namespace} for group ${group_id} since it has an empty source repository`
           );
