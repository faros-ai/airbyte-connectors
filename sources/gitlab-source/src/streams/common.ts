import {
  AirbyteLogger,
  AirbyteStreamBase,
  calculateUpdatedStreamState,
} from 'faros-airbyte-cdk';
import {Project} from 'faros-airbyte-common/gitlab';
import {FarosClient, Utils} from 'faros-js-client';
import {toLower} from 'lodash';

import {GroupFilter} from '../group-filter';
import {GitLabConfig} from '../types';

export type GroupStreamSlice = {
  group: string;
};

export type ProjectStreamSlice = {
  group_id: string;
  project: Pick<Project, 'path_with_namespace' | 'default_branch' | 'path'>;
};

export type StreamState = {
  readonly [key: string]: {
    cutoff: number;
  };
};

export enum RunMode {
  Minimum = 'Minimum',
  Full = 'Full',
  Custom = 'Custom',
}

export const MinimumStreamNames = [
  'faros_commits',
  'faros_groups',
<<<<<<< HEAD
  'faros_merge_requests',
  'faros_merge_request_reviews',
=======
  'faros_issues',
>>>>>>> 2996819e
  'faros_projects',
  'faros_tags',
];

export const FullStreamNames = [
  'faros_commits',
  'faros_groups',
<<<<<<< HEAD
  'faros_merge_requests',
  'faros_merge_request_reviews',
=======
  'faros_issues',
>>>>>>> 2996819e
  'faros_projects',
  'faros_tags',
  'faros_users',
];

// fill as streams are developed
export const CustomStreamNames = [
  'faros_commits',
  'faros_groups',
<<<<<<< HEAD
  'faros_merge_requests',
  'faros_merge_request_reviews',
=======
  'faros_issues',
>>>>>>> 2996819e
  'faros_projects',
  'faros_tags',
  'faros_users',
];

export const RunModeStreams: {
  [key in RunMode]: string[];
} = {
  [RunMode.Minimum]: MinimumStreamNames,
  [RunMode.Full]: FullStreamNames,
  [RunMode.Custom]: CustomStreamNames,
};

export abstract class StreamBase extends AirbyteStreamBase {
  readonly groupFilter: GroupFilter;
  constructor(
    protected readonly config: GitLabConfig,
    protected readonly logger: AirbyteLogger,
    protected readonly farosClient?: FarosClient
  ) {
    super(logger);
    this.groupFilter = GroupFilter.instance(config, logger, farosClient);
  }

  protected getUpdateRange(cutoff?: number): [Date, Date] {
    return [
      cutoff ? Utils.toDate(cutoff) : this.config.startDate,
      this.config.endDate,
    ];
  }

  protected getUpdatedStreamState(
    latestRecordCutoff: Date,
    currentStreamState: StreamState,
    groupKey: string
  ): StreamState {
    return calculateUpdatedStreamState(
      latestRecordCutoff,
      currentStreamState,
      groupKey
    );
  }

  static groupKey(group: string): string {
    return toLower(`${group}`);
  }

  static groupProjectKey(group: string, projectPath: string): string {
    return toLower(`${group}/${projectPath}`);
  }
}

export abstract class StreamWithGroupSlices extends StreamBase {
  async *streamSlices(): AsyncGenerator<GroupStreamSlice> {
    for (const group of await this.groupFilter.getGroups()) {
      yield {group};
    }
  }
}

export abstract class StreamWithProjectSlices extends StreamBase {
  async *streamSlices(): AsyncGenerator<ProjectStreamSlice> {
    for (const group of await this.groupFilter.getGroups()) {
      for (const {repo, syncRepoData} of await this.groupFilter.getProjects(
        group
      )) {
        if (repo.empty_repo === true) {
          this.logger.warn(
            `Skipping project ${repo.path_with_namespace} for group ${group} since it has an empty source repository`
          );
          continue;
        }
        if (syncRepoData) {
          yield {
            group_id: repo.group_id,
            project: {
              path_with_namespace: repo.path_with_namespace,
              default_branch: repo.default_branch,
              path: repo.path,
            },
          };
        }
      }
    }
  }
}<|MERGE_RESOLUTION|>--- conflicted
+++ resolved
@@ -34,12 +34,9 @@
 export const MinimumStreamNames = [
   'faros_commits',
   'faros_groups',
-<<<<<<< HEAD
+  'faros_issues',
   'faros_merge_requests',
   'faros_merge_request_reviews',
-=======
-  'faros_issues',
->>>>>>> 2996819e
   'faros_projects',
   'faros_tags',
 ];
@@ -47,12 +44,9 @@
 export const FullStreamNames = [
   'faros_commits',
   'faros_groups',
-<<<<<<< HEAD
+  'faros_issues',
   'faros_merge_requests',
   'faros_merge_request_reviews',
-=======
-  'faros_issues',
->>>>>>> 2996819e
   'faros_projects',
   'faros_tags',
   'faros_users',
@@ -62,12 +56,9 @@
 export const CustomStreamNames = [
   'faros_commits',
   'faros_groups',
-<<<<<<< HEAD
+  'faros_issues',
   'faros_merge_requests',
   'faros_merge_request_reviews',
-=======
-  'faros_issues',
->>>>>>> 2996819e
   'faros_projects',
   'faros_tags',
   'faros_users',
