import {Gitlab as GitlabClient, Types} from '@gitbeaker/node';
import {addDays, format,subDays} from 'date-fns';
import {AirbyteLogger} from 'faros-airbyte-cdk';
import {validateBucketingConfig} from 'faros-airbyte-common/common';
import {
  Commit,
  GitLabToken,
  Group,
<<<<<<< HEAD
  MERGE_REQUESTS_QUERY,
  MergeRequest,
  MergeRequestEvent,
  MergeRequestNote,
=======
  Issue,
>>>>>>> 2996819e
  Project,
  Tag,
  User,
} from 'faros-airbyte-common/gitlab';
import {GraphQLClient} from 'graphql-request';
import {toLower} from 'lodash';
import {Memoize} from 'typescript-memoize';
import VError from 'verror';

import {RunMode} from './streams/common';
import {GitLabConfig} from './types';
import {UserCollector} from './user-collector';

export const DEFAULT_GITLAB_API_URL = 'https://gitlab.com';
export const DEFAULT_REJECT_UNAUTHORIZED = true;
export const DEFAULT_RUN_MODE = RunMode.Full;
export const DEFAULT_CUTOFF_DAYS = 90;
export const DEFAULT_PAGE_SIZE = 100;
export const DEFAULT_TIMEOUT_MS = 120_000;
export const DEFAULT_CONCURRENCY = 4;
export const DEFAULT_BACKFILL = false;
export const DEFAULT_FETCH_PUBLIC_GROUPS = false;
export const DEFAULT_FAROS_API_URL = 'https://prod.api.faros.ai';
export const DEFAULT_FAROS_GRAPH = 'default';

export class GitLab {
  private static gitlab: GitLab;
  private readonly client: InstanceType<typeof GitlabClient>;
  private readonly gqlClient: GraphQLClient;
  protected readonly pageSize: number;
  protected readonly fetchPublicGroups: boolean;
  public readonly userCollector: UserCollector;

  constructor(
    readonly config: GitLabConfig,
    protected readonly logger: AirbyteLogger
  ) {
    this.client = new GitlabClient({
      token: this.getToken(),
      host: this.getBaseUrl(),
      rejectUnauthorized:
        config.reject_unauthorized ?? DEFAULT_REJECT_UNAUTHORIZED,
    });

    this.gqlClient = new GraphQLClient(`${this.getBaseUrl()}/api/graphql`, {
      headers: {
        authorization: `Bearer ${this.getToken()}`,
      },
    });

    this.pageSize = config.page_size ?? DEFAULT_PAGE_SIZE;
    this.fetchPublicGroups =
      config.fetch_public_groups ?? DEFAULT_FETCH_PUBLIC_GROUPS;
    this.userCollector = new UserCollector(logger);
  }

  static async instance(
    cfg: GitLabConfig,
    logger: AirbyteLogger
  ): Promise<GitLab> {
    if (GitLab.gitlab) {
      return GitLab.gitlab;
    }
    validateBucketingConfig(cfg, logger.info.bind(logger));

    const gitlab = new GitLab(cfg, logger);
    await gitlab.checkConnection();
    GitLab.gitlab = gitlab;
    return gitlab;
  }

  async checkConnection(): Promise<void> {
    try {
      this.logger.debug(
        'Verifying GitLab credentials by fetching version info'
      );
      const versionInfo = await this.client.Version.show();
      if (versionInfo && typeof versionInfo === 'object') {
        this.logger.debug(
          'GitLab credentials verified.',
          JSON.stringify(versionInfo)
        );
      } else {
        this.logger.error(
          'GitLab version info response was not an object or was null: %s',
          JSON.stringify(versionInfo)
        );
        throw new VError(
          'GitLab authentication failed. Please check your GitLab instance is reachable and your API token is valid'
        );
      }
    } catch (err: any) {
      this.logger.error('Failed to fetch GitLab version: %s', err.message);
      throw new VError(
        err,
        'GitLab authentication failed. Please check your API token and permissions'
      );
    }
  }

  @Memoize()
  async getGroups(): Promise<Group[]> {
    const options = {
      perPage: this.pageSize,
      withProjects: false,
      allAvailable: this.fetchPublicGroups,
    };

    const fetchPage = (page: number): Promise<Types.GroupSchema[]> =>
      this.client.Groups.all({...options, page});

    const groups: Group[] = [];
    for await (const group of this.paginate<Types.GroupSchema>(
      fetchPage,
      'groups'
    )) {
      groups.push(GitLab.convertGitLabGroup(group));
    }

    return groups;
  }

  static convertGitLabGroup(group: any): Group {
    return {
      id: toLower(`${group.id}`),
      parent_id: group.parent_id ? toLower(`${group.parent_id}`) : null,
      name: group.name,
      path: group.path,
      web_url: group.web_url,
      description: group.description,
      visibility: group.visibility,
      created_at: group.created_at,
      updated_at: group.updated_at,
    };
  }

  @Memoize()
  async getGroup(groupId: string): Promise<Group> {
    try {
      const group = await this.client.Groups.show(groupId);
      return GitLab.convertGitLabGroup(group);
    } catch (err: any) {
      this.logger.error(`Failed to fetch group ${groupId}: ${err.message}`);
      throw new VError(err, `Error fetching group ${groupId}`);
    }
  }

  async getProjects(groupId: string): Promise<Project[]> {
    const options = {
      perPage: this.pageSize,
    };

    const fetchPage = (page: number): Promise<Types.ProjectSchema[]> =>
      this.client.Groups.projects(groupId, {...options, page});

    const projects: Project[] = [];
    for await (const project of this.paginate<Types.ProjectSchema>(
      fetchPage,
      `projects for group ${groupId}`
    )) {
      projects.push({
        id: toLower(`${project.id}`),
        name: project.name,
        path: project.path,
        path_with_namespace: project.path_with_namespace,
        web_url: project.web_url,
        description: project.description,
        visibility: project.visibility as string,
        created_at: project.created_at,
        updated_at: project.updated_at as string,
        namespace: {
          id: toLower(`${project.namespace.id}`),
          name: project.namespace.name,
          path: project.namespace.path,
          kind: project.namespace.kind,
          full_path: project.namespace.full_path,
        },
        default_branch: project.default_branch,
        archived: project.archived as boolean,
        group_id: groupId,
        empty_repo: project.empty_repo as boolean,
      });
    }

    return projects;
  }

  async fetchGroupMembers(groupId: string): Promise<void> {
    const options = {
      perPage: this.pageSize,
      includeInherited: true,
    };

    const fetchPage = (page: number): Promise<Types.MemberSchema[]> =>
      this.client.GroupMembers.all(groupId, {...options, page});

    for await (const member of this.paginate<Types.MemberSchema>(
      fetchPage,
      `members for group ${groupId}`
    )) {
      const user: User = {
        id: member.id,
        username: member.username,
        name: member.name,
        email: (member.public_email ?? member.email) as string,
        state: member.state,
        web_url: member.web_url,
        created_at: member.created_at as string,
        updated_at: member.updated_at as string,
        group_id: groupId,
      };

      // Collect the user in UserCollector
      this.userCollector.collectUser(user);
    }
  }

  private getToken(): string {
    const auth = this.getAuth();
    if (auth.type !== 'token') {
      throw new VError('Only token authentication is supported');
    }
    return auth.personal_access_token;
  }

  private getAuth(): GitLabToken {
    if (!this.config.authentication) {
      throw new VError('Authentication configuration is required');
    }
    return this.config.authentication;
  }

  private getBaseUrl(): string {
    return this.config.url ?? DEFAULT_GITLAB_API_URL;
  }

  private async *paginate<T>(
    fetchPage: (page: number) => Promise<T[]>,
    entity: string
  ): AsyncGenerator<T> {
    try {
      let page = 1;
      let hasMore = true;

      while (hasMore) {
        const items = await fetchPage(page);

        if (!items || items.length === 0) {
          hasMore = false;
          continue;
        }

        for (const item of items) {
          yield item;
        }

        page++;
      }
    } catch (err: any) {
      this.logger.error(`Failed to fetch ${entity}: ${err.message}`);
      throw new VError(err, `Error fetching ${entity}`);
    }
  }

  async *getCommits(
    projectPath: string,
    branch: string,
    since?: Date,
    until?: Date
  ): AsyncGenerator<Omit<Commit, 'group_id' | 'project_path'>> {
    const options: any = {
      refName: branch,
      perPage: this.pageSize,
    };

    if (since) {
      options.since = since.toISOString();
    }

    if (until) {
      options.until = until.toISOString();
    }

    const fetchPage = (page: number): Promise<Types.CommitSchema[]> =>
      this.client.Commits.all(projectPath, {...options, page});

    for await (const commit of this.paginate<Types.CommitSchema>(
      fetchPage,
      `commits for project ${projectPath}`
    )) {
      // Try to resolve author username using UserCollector
      const author = this.userCollector.getCommitAuthor(
        commit.author_name,
        commit.id
      );

      yield {
        id: commit.id,
        short_id: commit.short_id,
        created_at:
          commit.created_at instanceof Date
            ? commit.created_at.toISOString()
            : commit.created_at,
        parent_ids: commit.parent_ids ?? [],
        title: commit.title,
        message: commit.message,
        author_name: commit.author_name,
        author_email: commit.author_email,
        authored_date:
          commit.authored_date instanceof Date
            ? commit.authored_date.toISOString()
            : commit.authored_date,
        committer_name: commit.committer_name,
        committer_email: commit.committer_email,
        committed_date:
          commit.committed_date instanceof Date
            ? commit.committed_date.toISOString()
            : commit.committed_date,
        web_url: commit.web_url,
        branch: branch,
        author_username: author,
      };
    }
  }

  async *getTags(
    projectId: string
  ): AsyncGenerator<Omit<Tag, 'group_id' | 'project_path'>> {
    const options: Types.PaginatedRequestOptions = {
      perPage: this.pageSize,
    };

    const fetchPage = (page: number): Promise<Types.TagSchema[]> =>
      this.client.Tags.all(projectId, {...options, page});

    for await (const tag of this.paginate<Types.TagSchema>(
      fetchPage,
      `tags for project ${projectId}`
    )) {
      yield {
        name: tag.name,
        title: tag.message,
        commit_id: tag.commit?.id,
      };
    }
  }

<<<<<<< HEAD
  async *getMergeRequestsWithNotes(
    projectPath: string,
    since?: Date,
    until?: Date
  ): AsyncGenerator<MergeRequest> {
    const mrNotes = new Map<string, Set<any>>();
    const needsMoreNotes = new Set<string>();
    const mrDataMap = new Map<string, any>();

    let cursor: string | null = null;
    let hasNextPage = true;

    // Phase 1: GraphQL MR + first page notes
    while (hasNextPage) {
      try {
        const result: any = await this.gqlClient.request(MERGE_REQUESTS_QUERY, {
          fullPath: projectPath,
          pageSize: this.pageSize,
          cursor,
          updatedAfter: since?.toISOString(),
          updatedBefore: until?.toISOString(),
        });

        const requests = result.project?.mergeRequests;
        if (!requests?.nodes?.length) {
          break;
        }

        for (const mrData of requests.nodes) {
          // Store MR data and first page notes
          mrNotes.set(
            mrData.id,
            new Set(mrData.notes.nodes.filter((note) => !note.system))
          );
          mrDataMap.set(mrData.id, mrData);

          // Track if more notes needed
          if (mrData.notes.pageInfo.hasNextPage) {
            needsMoreNotes.add(mrData.id);
          }

          // Collect users
          if (mrData.author?.username) {
            this.userCollector.collectUser({
              id: mrData.author.username,
              username: mrData.author.username,
              name: mrData.author.name,
              email: mrData.author.publicEmail,
              state: 'active',
              web_url: mrData.author.webUrl,
            });
          }

          mrData.assignees?.nodes?.forEach((assignee: any) => {
            if (assignee?.username) {
              this.userCollector.collectUser({
                id: assignee.username,
                username: assignee.username,
                name: assignee.name,
                email: assignee.publicEmail,
                state: 'active',
                web_url: assignee.webUrl,
              });
            }
          });

          mrData.notes.nodes.forEach((note: any) => {
            if (note.author?.username) {
              this.userCollector.collectUser({
                id: note.author.username,
                username: note.author.username,
                name: note.author.name,
                email: note.author.publicEmail,
                state: 'active',
                web_url: note.author.webUrl,
              });
            }
          });
        }

        cursor = requests.pageInfo.endCursor;
        hasNextPage = requests.pageInfo.hasNextPage;
      } catch (err: any) {
        this.logger.error(
          `Failed to fetch merge requests for project ${projectPath}: ${err.message}`
        );
        throw new VError(
          err,
          `Error fetching merge requests for project ${projectPath}`
        );
      }
    }

    // Phase 2: REST API for additional notes
    for (const mrId of needsMoreNotes) {
      const mrData = mrDataMap.get(mrId);
      if (mrData) {
        for await (const note of this.getAdditionalMergeRequestNotes(
          projectPath,
          mrData.iid
        )) {
          mrNotes.get(mrId)?.add(note);
        }
      }
    }

    // Phase 3: Emit complete MR records
    for (const [mrId, notes] of mrNotes) {
      const mrData = mrDataMap.get(mrId);
      if (mrData) {
        yield {
          ...mrData,
          notes: Array.from(notes),
          project_path: projectPath,
        };
      }
    }
  }

  async *getAdditionalMergeRequestNotes(
    projectPath: string,
    mergeRequestIid: number
  ): AsyncGenerator<MergeRequestNote> {
    const options: any = {
      perPage: this.pageSize,
    };

    const fetchPage = (page: number): Promise<any[]> =>
      this.client.MergeRequestNotes.all(projectPath, mergeRequestIid, {
        ...options,
        page,
      });

    for await (const note of this.paginate<any>(
      fetchPage,
      `additional notes for MR ${mergeRequestIid} in project ${projectPath}`
    )) {
      // Filter out system notes
      if (note.system) {
        continue;
      }

      // Collect note author
      if (note.author?.username) {
        this.userCollector.collectUser({
          id: note.author.username,
          username: note.author.username,
          name: note.author.name,
          email: note.author.public_email || note.author.email,
          state: 'active',
          web_url: note.author.web_url,
        });
      }

      yield {
        id: note.id,
        author: note.author,
        body: note.body,
        system: note.system,
        createdAt: note.created_at,
        updatedAt: note.updated_at,
      };
    }
  }

  async *getMergeRequestEvents(
    projectPath: string,
    since?: Date,
    until?: Date
  ): AsyncGenerator<MergeRequestEvent> {
    const options: any = {
      targetType: 'merge_request',
      action: 'approved',
      perPage: this.pageSize,
    };

    if (since) {
      options.after = format(subDays(since, 1), 'yyyy-MM-dd');
    }

    if (until) {
      options.before = format(addDays(until, 1), 'yyyy-MM-dd');
    }

    const fetchPage = (page: number): Promise<any[]> =>
      this.client.Events.all({projectId: projectPath, ...options, page});

    for await (const event of this.paginate<any>(
      fetchPage,
      `MR events for project ${projectPath} since ${options.after} until ${options.before}`
    )) {
      // Collect event author (reviewer)
      if (event.author?.username) {
        this.userCollector.collectUser({
          id: event.author.username,
          username: event.author.username,
          name: event.author.name,
          email: event.author.public_email || event.author.email,
          state: 'active',
          web_url: event.author.web_url,
        });
      }

      yield {
        id: event.id,
        action_name: event.action_name,
        target_iid: event.target_iid,
        target_type: event.target_type,
        author: event.author,
        created_at: event.created_at,
        project_path: projectPath,
=======
  async *getIssues(
    projectId: string,
    since?: Date,
    until?: Date
  ): AsyncGenerator<Omit<Issue, 'group_id' | 'project_path'>> {
    const options: any = {
      perPage: this.pageSize,
      orderBy: 'updated_at',
      sort: 'desc',
    };

    if (since) {
      options.updatedAfter = since.toISOString();
    }

    if (until) {
      options.updatedBefore = until.toISOString();
    }

    const fetchPage = (page: number): Promise<Types.IssueSchema[]> =>
      this.client.Issues.all({...options, page, projectId});

    for await (const issue of this.paginate<Types.IssueSchema>(
      fetchPage,
      `issues for project ${projectId}`
    )) {
      // Collect users in UserCollector
      if (issue.author) {
        this.userCollector.collectUser({
          id: issue.author.id as number,
          username: issue.author.username as string,
          name: issue.author.name as string,
          email: (issue.author.public_email ?? issue.author.email) as string,
          state: issue.author.state as string,
          web_url: issue.author.web_url as string,
          created_at: issue.author.created_at as string,
          updated_at: issue.author.updated_at as string,
        });
      }

      if (issue.assignees) {
        for (const assignee of issue.assignees) {
          this.userCollector.collectUser({
            id: assignee.id as number,
            username: assignee.username as string,
            name: assignee.name as string,
            email: (assignee.public_email ?? assignee.email) as string,
            state: assignee.state as string,
            web_url: assignee.web_url as string,
            created_at: assignee.created_at as string,
            updated_at: assignee.updated_at as string,
          });
        }
      }

      yield {
        id: issue.id,
        title: issue.title,
        description: issue.description,
        state: issue.state,
        created_at: issue.created_at,
        updated_at: issue.updated_at,
        labels: issue.labels || [],
        assignees: issue.assignees
          ? issue.assignees.map((assignee) => ({
              username: assignee.username as string,
            }))
          : [],
        author: {username: issue.author.username as string},
>>>>>>> 2996819e
      };
    }
  }
}<|MERGE_RESOLUTION|>--- conflicted
+++ resolved
@@ -1,19 +1,16 @@
 import {Gitlab as GitlabClient, Types} from '@gitbeaker/node';
-import {addDays, format,subDays} from 'date-fns';
+import {addDays, format, subDays} from 'date-fns';
 import {AirbyteLogger} from 'faros-airbyte-cdk';
 import {validateBucketingConfig} from 'faros-airbyte-common/common';
 import {
   Commit,
   GitLabToken,
   Group,
-<<<<<<< HEAD
+  Issue,
   MERGE_REQUESTS_QUERY,
   MergeRequest,
   MergeRequestEvent,
   MergeRequestNote,
-=======
-  Issue,
->>>>>>> 2996819e
   Project,
   Tag,
   User,
@@ -361,7 +358,6 @@
     }
   }
 
-<<<<<<< HEAD
   async *getMergeRequestsWithNotes(
     projectPath: string,
     since?: Date,
@@ -573,7 +569,10 @@
         author: event.author,
         created_at: event.created_at,
         project_path: projectPath,
-=======
+      };
+    }
+  }
+
   async *getIssues(
     projectId: string,
     since?: Date,
@@ -643,7 +642,6 @@
             }))
           : [],
         author: {username: issue.author.username as string},
->>>>>>> 2996819e
       };
     }
   }
