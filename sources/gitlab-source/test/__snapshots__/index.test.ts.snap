// Jest Snapshot v1, https://goo.gl/fbAQLP

exports[`index check connection - authentication missing 1`] = `
AirbyteConnectionStatusMessage {
  "connectionStatus": {
    "message": "Only token authentication is supported",
    "status": "FAILED",
  },
  "type": "CONNECTION_STATUS",
}
`;

exports[`index check connection - invalid bucketing config - non positive integer 1`] = `
AirbyteConnectionStatusMessage {
  "connectionStatus": {
    "message": "bucket_total must be a positive integer",
    "status": "FAILED",
  },
  "type": "CONNECTION_STATUS",
}
`;

exports[`index check connection - invalid bucketing config - out of range 1`] = `
AirbyteConnectionStatusMessage {
  "connectionStatus": {
    "message": "bucket_id must be between 1 and 2",
    "status": "FAILED",
  },
  "type": "CONNECTION_STATUS",
}
`;

exports[`index check connection - token missing 1`] = `
AirbyteConnectionStatusMessage {
  "connectionStatus": {
    "message": "GitLab authentication failed. Please check your API token and permissions: 401 Unauthorized",
    "status": "FAILED",
  },
  "type": "CONNECTION_STATUS",
}
`;

exports[`index check connection - token valid 1`] = `
AirbyteConnectionStatusMessage {
  "connectionStatus": {
    "status": "SUCCEEDED",
  },
  "type": "CONNECTION_STATUS",
}
`;

exports[`index round robin bucket execution 1`] = `
{
  "__bucket_execution_state": {
    "last_executed_bucket_id": 2,
  },
}
`;

exports[`index streams - faros commits 1`] = `
[
  {
    "author_name": "John Doe",
    "branch": "main",
    "created_at": "2024-01-15T10:30:00Z",
    "group_id": "1",
    "id": "abc123def456ghi789jkl012mno345pqr678stu",
    "message": "Add new feature for user authentication

This commit implements OAuth2 integration for better security.",
    "project_path": "test-project",
    "web_url": "https://gitlab.com/test-group/test-project/-/commit/abc123def456ghi789jkl012mno345pqr678stu",
  },
  {
    "author_name": "Jane Smith",
    "branch": "main",
    "created_at": "2024-01-14T14:20:00Z",
    "group_id": "1",
    "id": "def456ghi789jkl012mno345pqr678stu901vwx",
    "message": "Fix bug in payment processing

Resolves issue where transactions were not properly validated.",
    "project_path": "test-project",
    "web_url": "https://gitlab.com/test-group/test-project/-/commit/def456ghi789jkl012mno345pqr678stu901vwx",
  },
]
`;

exports[`index streams - faros commits with state 1`] = `
[
  {
    "author_name": "John Doe",
    "branch": "main",
    "created_at": "2024-01-15T10:30:00Z",
    "group": "test-group",
    "group_id": "1",
    "id": "abc123def456ghi789jkl012mno345pqr678stu",
    "message": "Add new feature for user authentication

This commit implements OAuth2 integration for better security.",
    "project": "test-group/test-project",
    "project_path": "test-project",
    "web_url": "https://gitlab.com/test-group/test-project/-/commit/abc123def456ghi789jkl012mno345pqr678stu",
  },
  {
    "author_name": "Jane Smith",
    "branch": "main",
    "created_at": "2024-01-14T14:20:00Z",
    "group": "test-group",
    "group_id": "1",
    "id": "def456ghi789jkl012mno345pqr678stu901vwx",
    "message": "Fix bug in payment processing

Resolves issue where transactions were not properly validated.",
    "project": "test-group/test-project",
    "project_path": "test-project",
    "web_url": "https://gitlab.com/test-group/test-project/-/commit/def456ghi789jkl012mno345pqr678stu901vwx",
  },
]
`;

exports[`index streams - faros commits with state 2`] = `
{
  "faros_commits": {
    "1/test-group/test-project": {
      "cutoff": 1705314600000,
    },
  },
}
`;

exports[`index streams - faros deployments 1`] = `
[
  {
    "created_at": "2023-01-15T10:30:00Z",
    "deployable": {
      "commit": {
        "author_email": "john.doe@example.com",
        "author_name": "John Doe",
        "authored_date": "2023-01-15T10:15:00Z",
        "committed_date": "2023-01-15T10:15:00Z",
        "committer_email": "john.doe@example.com",
        "committer_name": "John Doe",
        "id": "a1b2c3d4e5f6789012345678901234567890abcd",
        "message": "Deploy to production

Updates deployment configuration",
        "short_id": "a1b2c3d4",
        "title": "Deploy to production",
        "web_url": "https://gitlab.com/test-group/test-project/-/commit/a1b2c3d4e5f6789012345678901234567890abcd",
      },
      "coverage": null,
      "created_at": "2023-01-15T10:25:00Z",
      "duration": 900,
      "finished_at": "2023-01-15T10:45:00Z",
      "id": 201,
      "name": "deploy",
      "pipeline": {
        "id": 301,
        "ref": "main",
        "sha": "a1b2c3d4e5f6789012345678901234567890abcd",
        "status": "success",
        "web_url": "https://gitlab.com/test-group/test-project/-/pipelines/301",
      },
      "ref": "main",
      "stage": "deploy",
      "started_at": "2023-01-15T10:30:00Z",
      "status": "success",
      "tag": false,
      "user": {
        "avatar_url": "https://gitlab.com/avatars/john.doe.png",
        "email": "john.doe@example.com",
        "id": 1,
        "name": "John Doe",
        "username": "john.doe",
        "web_url": "https://gitlab.com/john.doe",
      },
    },
    "environment": {
      "created_at": "2023-01-01T00:00:00Z",
      "description": "Production environment",
      "external_url": "https://myapp.example.com",
      "id": 401,
      "name": "production",
      "slug": "production",
      "state": "available",
      "updated_at": "2023-01-15T10:45:00Z",
    },
    "group_id": "1",
    "id": 101,
    "iid": 1,
    "project_path": "test-project",
    "ref": "main",
    "sha": "a1b2c3d4e5f6789012345678901234567890abcd",
    "status": "success",
    "updated_at": "2023-01-15T10:45:00Z",
    "user": {
      "avatar_url": "https://gitlab.com/avatars/john.doe.png",
      "email": "john.doe@example.com",
      "id": 1,
      "name": "John Doe",
      "username": "john.doe",
      "web_url": "https://gitlab.com/john.doe",
    },
  },
  {
    "created_at": "2023-01-16T14:20:00Z",
    "deployable": {
      "commit": {
        "author_email": "jane.smith@example.com",
        "author_name": "Jane Smith",
        "authored_date": "2023-01-16T14:10:00Z",
        "committed_date": "2023-01-16T14:10:00Z",
        "committer_email": "jane.smith@example.com",
        "committer_name": "Jane Smith",
        "id": "b2c3d4e5f6789012345678901234567890abcdef",
        "message": "Fix deployment issue

Attempt to resolve configuration problem",
        "short_id": "b2c3d4e5",
        "title": "Fix deployment issue",
        "web_url": "https://gitlab.com/test-group/test-project/-/commit/b2c3d4e5f6789012345678901234567890abcdef",
      },
      "coverage": null,
      "created_at": "2023-01-16T14:15:00Z",
      "duration": 300,
      "finished_at": "2023-01-16T14:25:00Z",
      "id": 202,
      "name": "deploy",
      "pipeline": {
        "id": 302,
        "ref": "develop",
        "sha": "b2c3d4e5f6789012345678901234567890abcdef",
        "status": "failed",
        "web_url": "https://gitlab.com/test-group/test-project/-/pipelines/302",
      },
      "ref": "develop",
      "stage": "deploy",
      "started_at": "2023-01-16T14:20:00Z",
      "status": "failed",
      "tag": false,
      "user": {
        "avatar_url": "https://gitlab.com/avatars/jane.smith.png",
        "email": "jane.smith@example.com",
        "id": 2,
        "name": "Jane Smith",
        "username": "jane.smith",
        "web_url": "https://gitlab.com/jane.smith",
      },
    },
    "environment": {
      "created_at": "2023-01-01T00:00:00Z",
      "description": "Staging environment",
      "external_url": "https://staging.myapp.example.com",
      "id": 402,
      "name": "staging",
      "slug": "staging",
      "state": "available",
      "updated_at": "2023-01-16T14:25:00Z",
    },
    "group_id": "1",
    "id": 102,
    "iid": 2,
    "project_path": "test-project",
    "ref": "develop",
    "sha": "b2c3d4e5f6789012345678901234567890abcdef",
    "status": "failed",
    "updated_at": "2023-01-16T14:25:00Z",
    "user": {
      "avatar_url": "https://gitlab.com/avatars/jane.smith.png",
      "email": "jane.smith@example.com",
      "id": 2,
      "name": "Jane Smith",
      "username": "jane.smith",
      "web_url": "https://gitlab.com/jane.smith",
    },
  },
  {
    "created_at": "2023-01-17T09:15:00Z",
    "deployable": {
      "commit": {
        "author_email": "bob.johnson@example.com",
        "author_name": "Bob Johnson",
        "authored_date": "2023-01-17T09:05:00Z",
        "committed_date": "2023-01-17T09:05:00Z",
        "committer_email": "bob.johnson@example.com",
        "committer_name": "Bob Johnson",
        "id": "c3d4e5f6789012345678901234567890abcdef01",
        "message": "Add new feature

Implements requested functionality",
        "short_id": "c3d4e5f6",
        "title": "Add new feature",
        "web_url": "https://gitlab.com/test-group/test-project/-/commit/c3d4e5f6789012345678901234567890abcdef01",
      },
      "coverage": null,
      "created_at": "2023-01-17T09:10:00Z",
      "duration": null,
      "finished_at": null,
      "id": 203,
      "name": "deploy",
      "pipeline": {
        "id": 303,
        "ref": "feature/new-feature",
        "sha": "c3d4e5f6789012345678901234567890abcdef01",
        "status": "running",
        "web_url": "https://gitlab.com/test-group/test-project/-/pipelines/303",
      },
      "ref": "feature/new-feature",
      "stage": "deploy",
      "started_at": "2023-01-17T09:15:00Z",
      "status": "running",
      "tag": false,
      "user": {
        "avatar_url": "https://gitlab.com/avatars/bob.johnson.png",
        "email": "bob.johnson@example.com",
        "id": 3,
        "name": "Bob Johnson",
        "username": "bob.johnson",
        "web_url": "https://gitlab.com/bob.johnson",
      },
    },
    "environment": {
      "created_at": "2023-01-01T00:00:00Z",
      "description": "Development environment",
      "external_url": "https://dev.myapp.example.com",
      "id": 403,
      "name": "development",
      "slug": "development",
      "state": "available",
      "updated_at": "2023-01-17T09:20:00Z",
    },
    "group_id": "1",
    "id": 103,
    "iid": 3,
    "project_path": "test-project",
    "ref": "feature/new-feature",
    "sha": "c3d4e5f6789012345678901234567890abcdef01",
    "status": "running",
    "updated_at": "2023-01-17T09:20:00Z",
    "user": {
      "avatar_url": "https://gitlab.com/avatars/bob.johnson.png",
      "email": "bob.johnson@example.com",
      "id": 3,
      "name": "Bob Johnson",
      "username": "bob.johnson",
      "web_url": "https://gitlab.com/bob.johnson",
    },
  },
]
`;

exports[`index streams - faros epics 1`] = `
[
  {
    "author_username": "hkmshb",
    "created_at": "2021-01-01T10:00:00.000Z",
    "description": "Epic for tracking Q1 2021 initiatives",
    "group_id": "test-group",
    "id": 1001,
    "iid": 1,
    "state": "opened",
    "title": "Q1 2021 Roadmap",
    "updated_at": "2021-02-15T14:30:00.000Z",
    "web_url": "https://gitlab.com/groups/test-group/-/epics/1",
  },
  {
    "author_username": "hkmshb",
    "created_at": "2021-01-15T10:00:00.000Z",
    "description": "Track all platform enhancement work",
    "group_id": "test-group",
    "id": 1002,
    "iid": 2,
    "state": "closed",
    "title": "Platform Improvements",
    "updated_at": "2021-03-01T16:45:00.000Z",
    "web_url": "https://gitlab.com/groups/test-group/-/epics/2",
  },
]
`;

exports[`index streams - faros groups 1`] = `
[
  {
    "created_at": "2021-01-01T00:00:00Z",
    "description": "Test group description",
    "id": "1",
    "name": "Test Group",
    "parent_id": null,
    "path": "test-group",
    "updated_at": "2021-01-01T00:00:00Z",
    "visibility": "public",
    "web_url": "https://gitlab.com/test-group",
  },
]
`;

exports[`index streams - faros issues 1`] = `
[
  {
    "assignee_usernames": [
      "hkmshb",
    ],
    "author_username": "hkmshb",
    "closed_at": null,
    "created_at": "2021-02-27T15:50:47.923Z",
    "description": "The repository needs to be set up.",
    "epic": {
      "id": 1001,
    },
    "group_id": "1",
    "id": 79927767,
    "issue_type": "issue",
    "iteration": {
      "id": 5001,
    },
    "iteration_events": [
      {
        "action": "add",
        "author_username": "hkmshb",
        "created_at": "2021-02-28T10:00:00.000Z",
        "id": 101,
        "iteration": {
          "id": 5001,
        },
      },
    ],
    "labels": [
      "Enhancement",
      "Project Setup",
    ],
    "project_path": "test-project",
    "state": "opened",
    "state_events": [
      {
        "author_username": "hkmshb",
        "created_at": "2021-03-01T10:00:00.000Z",
        "id": 1,
        "state": "closed",
      },
      {
        "author_username": "hkmshb",
        "created_at": "2021-03-02T10:00:00.000Z",
        "id": 2,
        "state": "reopened",
      },
    ],
    "title": "Setup Required!",
    "updated_at": "2021-03-02T15:38:01.088Z",
<<<<<<< HEAD
    "web_url": "https://gitlab.com/test-group/faros-test/-/issues/1",
=======
    "weight": 5,
>>>>>>> 4e15748c
  },
  {
    "assignee_usernames": [],
    "author_username": "hkmshb",
    "closed_at": null,
    "created_at": "2021-03-02T15:35:31.706Z",
    "description": "The README.md file is to spare. Add more contents.",
    "group_id": "1",
    "id": 80103938,
    "issue_type": "task",
    "iteration_events": [],
    "labels": [
      "Enhancement",
    ],
    "project_path": "test-project",
    "state": "opened",
    "state_events": [],
    "title": "Update README file",
    "updated_at": "2021-03-02T15:37:42.090Z",
<<<<<<< HEAD
    "web_url": "https://gitlab.com/test-group/faros-test/-/issues/2",
  },
]
`;

exports[`index streams - faros iterations 1`] = `
[
  {
    "description": "First sprint of Q1 2021",
    "due_date": "2021-01-14",
    "group_id": "test-group",
    "id": 5001,
    "iid": 1,
    "start_date": "2021-01-01",
    "state": 3,
    "title": "Sprint 1",
    "updated_at": "2021-01-15T10:00:00.000Z",
  },
  {
    "description": "Second sprint of Q1 2021",
    "due_date": "2021-01-28",
    "group_id": "test-group",
    "id": 5002,
    "iid": 2,
    "start_date": "2021-01-15",
    "state": 2,
    "title": "Sprint 2",
    "updated_at": "2021-01-16T10:00:00.000Z",
=======
    "weight": null,
>>>>>>> 4e15748c
  },
]
`;

exports[`index streams - faros jobs 1`] = `
[
  {
    "allow_failure": false,
    "artifacts": [
      {
        "file_format": "zip",
        "file_type": "archive",
        "filename": "artifacts.zip",
        "size": 1024000,
      },
    ],
    "commit": {
      "author_email": "john.doe@example.com",
      "author_name": "John Doe",
      "id": "a1b2c3d4e5f6789012345678901234567890abcd",
      "message": "Add new feature

This adds the requested functionality",
      "short_id": "a1b2c3d4",
      "title": "Add new feature",
    },
    "created_at": "2023-01-15T10:25:00Z",
    "duration": 240,
    "finished_at": "2023-01-15T10:30:00Z",
    "group_id": "1",
    "id": 1001,
    "name": "build",
    "pipeline": {
      "id": 301,
      "project_id": 123,
      "ref": "main",
      "sha": "a1b2c3d4e5f6789012345678901234567890abcd",
      "status": "success",
      "web_url": "https://gitlab.com/test-group/test-project/-/pipelines/301",
    },
    "pipeline_id": 301,
    "project_path": "test-project",
    "ref": "main",
    "runner": {
      "active": true,
      "description": "GitLab Runner",
      "id": 42,
      "is_shared": true,
      "name": "gitlab-runner",
    },
    "stage": "build",
    "started_at": "2023-01-15T10:26:00Z",
    "status": "success",
    "tag": false,
    "user": {
      "avatar_url": "https://gitlab.com/avatars/john.doe.png",
      "email": "john.doe@example.com",
      "id": 1,
      "name": "John Doe",
      "username": "john.doe",
      "web_url": "https://gitlab.com/john.doe",
    },
    "web_url": "https://gitlab.com/test-group/test-project/-/jobs/1001",
  },
]
`;

exports[`index streams - faros merge request reviews 1`] = `
[
  {
    "action_name": "approved",
    "author": {
      "name": "Reviewer",
      "public_email": "reviewer@example.com",
      "username": "reviewer",
      "web_url": "https://gitlab.com/reviewer",
    },
    "created_at": "2021-01-01T02:00:00Z",
    "group_id": "1",
    "id": "123",
    "project_path": "test-project",
    "target_iid": 1,
    "target_type": "merge_request",
  },
]
`;

exports[`index streams - faros merge requests 1`] = `
[
  {
    "assignees": {
      "nodes": [
        {
          "name": "Assignee User",
          "publicEmail": "assignee@example.com",
          "username": "assigneeuser",
          "webUrl": "https://gitlab.com/assigneeuser",
        },
      ],
    },
    "author": {
      "name": "Test User",
      "publicEmail": "test@example.com",
      "username": "testuser",
      "webUrl": "https://gitlab.com/testuser",
    },
    "closedAt": null,
    "commitCount": 2,
    "createdAt": "2021-01-01T00:00:00Z",
    "diffStatsSummary": {
      "additions": 10,
      "deletions": 5,
      "fileCount": 3,
    },
    "group_id": "1",
    "id": "gid://gitlab/MergeRequest/1",
    "iid": 1,
    "labels": {
      "nodes": [
        {
          "title": "bug",
        },
      ],
      "pageInfo": {
        "endCursor": null,
        "hasNextPage": false,
      },
    },
    "mergeCommitSha": null,
    "mergedAt": null,
    "notes": [
      {
        "author": {
          "name": "Note Author",
          "publicEmail": "noteauthor@example.com",
          "username": "noteauthor",
          "webUrl": "https://gitlab.com/noteauthor",
        },
        "body": "Test note",
        "createdAt": "2021-01-01T01:00:00Z",
        "id": "gid://gitlab/Note/1",
        "system": false,
        "updatedAt": "2021-01-01T01:00:00Z",
      },
    ],
    "project_path": "test-project",
    "state": "opened",
    "title": "Test Merge Request",
    "updatedAt": "2021-01-02T00:00:00Z",
    "userNotesCount": 1,
    "webUrl": "https://gitlab.com/test-group/test-project/-/merge_requests/1",
  },
]
`;

exports[`index streams - faros pipelines 1`] = `
[
  {
    "created_at": "2023-01-15T10:25:00Z",
    "duration": 1140,
    "finished_at": "2023-01-15T10:45:00Z",
    "group_id": "1",
    "id": 301,
    "iid": 1,
    "project_id": 123,
    "project_path": "test-project",
    "ref": "main",
    "sha": "a1b2c3d4e5f6789012345678901234567890abcd",
    "source": "push",
    "started_at": "2023-01-15T10:26:00Z",
    "status": "success",
    "tag": false,
    "updated_at": "2023-01-15T10:45:00Z",
    "user": {
      "avatar_url": "https://gitlab.com/avatars/john.doe.png",
      "email": "john.doe@example.com",
      "id": 1,
      "name": "John Doe",
      "username": "john.doe",
      "web_url": "https://gitlab.com/john.doe",
    },
    "web_url": "https://gitlab.com/test-group/test-project/-/pipelines/301",
  },
]
`;

exports[`index streams - faros projects 1`] = `
[
  {
    "archived": false,
    "created_at": "2021-01-01T00:00:00Z",
    "default_branch": "main",
    "description": "Test project description",
    "group_id": "1",
    "id": "123",
    "name": "Test Project",
    "namespace": {
      "full_path": "test-group",
      "id": "1",
      "kind": "group",
      "name": "Test Group",
      "path": "test-group",
    },
    "path": "test-project",
    "path_with_namespace": "test-group/test-project",
    "syncRepoData": true,
    "updated_at": "2021-06-01T00:00:00Z",
    "visibility": "public",
    "web_url": "https://gitlab.com/test-group/test-project",
  },
]
`;

exports[`index streams - faros releases 1`] = `
[
  {
    "_links": {
      "self": "https://gitlab.com/test-group/test-project/-/releases/v1.0.0",
    },
    "created_at": "2021-01-01T00:00:00Z",
    "description": "First major release",
    "group_id": "1",
    "name": "Release 1.0.0",
    "project_path": "test-project",
    "released_at": "2021-01-01T12:00:00Z",
    "tag_name": "v1.0.0",
  },
  {
    "_links": {
      "self": "https://gitlab.com/test-group/test-project/-/releases/v0.9.0",
    },
    "created_at": "2020-12-01T00:00:00Z",
    "description": "Beta release",
    "group_id": "1",
    "name": "Release 0.9.0",
    "project_path": "test-project",
    "released_at": "2020-12-01T12:00:00Z",
    "tag_name": "v0.9.0",
  },
]
`;

exports[`index streams - faros tags 1`] = `
[
  {
    "commit_id": "abc123def456",
    "group_id": "1",
    "name": "v1.0.0",
    "project_path": "test-project",
    "title": "Release version 1.0.0",
  },
  {
    "commit_id": "def456abc789",
    "group_id": "1",
    "name": "v0.9.0",
    "project_path": "test-project",
    "title": "Pre-release version 0.9.0",
  },
]
`;

exports[`index streams - faros users 1`] = `
[
  {
    "__brand": "FarosUser",
    "email": "user1@example.com",
    "group_ids": [
      "1",
    ],
    "name": "Test User 1",
    "state": "active",
    "username": "user1",
    "web_url": "https://gitlab.com/user1",
  },
  {
    "__brand": "FarosUser",
    "email": "user2@example.com",
    "group_ids": [
      "1",
    ],
    "name": "Test User 2",
    "state": "active",
    "username": "user2",
    "web_url": "https://gitlab.com/user2",
  },
]
`;<|MERGE_RESOLUTION|>--- conflicted
+++ resolved
@@ -447,11 +447,8 @@
     ],
     "title": "Setup Required!",
     "updated_at": "2021-03-02T15:38:01.088Z",
-<<<<<<< HEAD
     "web_url": "https://gitlab.com/test-group/faros-test/-/issues/1",
-=======
     "weight": 5,
->>>>>>> 4e15748c
   },
   {
     "assignee_usernames": [],
@@ -471,8 +468,8 @@
     "state_events": [],
     "title": "Update README file",
     "updated_at": "2021-03-02T15:37:42.090Z",
-<<<<<<< HEAD
     "web_url": "https://gitlab.com/test-group/faros-test/-/issues/2",
+    "weight": null,
   },
 ]
 `;
@@ -500,9 +497,6 @@
     "state": 2,
     "title": "Sprint 2",
     "updated_at": "2021-01-16T10:00:00.000Z",
-=======
-    "weight": null,
->>>>>>> 4e15748c
   },
 ]
 `;
