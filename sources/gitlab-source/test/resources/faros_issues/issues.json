--- conflicted
+++ resolved
@@ -8,9 +8,9 @@
     "updated_at": "2021-03-02T15:38:01.088Z",
     "closed_at": null,
     "labels": ["Enhancement", "Project Setup"],
-<<<<<<< HEAD
     "issue_type": "issue",
     "web_url": "https://gitlab.com/test-group/faros-test/-/issues/1",
+    "weight": 5,
     "author_username": "hkmshb",
     "assignee_usernames": ["hkmshb"],
     "epic": {
@@ -20,10 +20,6 @@
       "id": 5001
     },
     "state_events": [
-=======
-    "weight": 5,
-    "assignees": [
->>>>>>> 4e15748c
       {
         "id": 1,
         "author_username": "hkmshb",
@@ -58,21 +54,12 @@
     "updated_at": "2021-03-02T15:37:42.090Z",
     "closed_at": null,
     "labels": ["Enhancement"],
-<<<<<<< HEAD
     "issue_type": "task",
     "web_url": "https://gitlab.com/test-group/faros-test/-/issues/2",
+    "weight": null,
     "author_username": "hkmshb",
     "assignee_usernames": [],
     "state_events": [],
     "iteration_events": []
-=======
-    "weight": null,
-    "assignees": [],
-    "author": {
-      "username": "hkmshb"
-    },
-    "group_id": "13083",
-    "project_path": "faros-test"
->>>>>>> 4e15748c
   }
 ]