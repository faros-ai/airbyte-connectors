--- conflicted
+++ resolved
@@ -30,9 +30,6 @@
       "Releases": "/api/Spaces-1/projects/Projects-2/channels/Channels-2/releases{?skip,take,searchByVersion}",
       "Project": "/api/Spaces-1/projects/Projects-2"
     }
-<<<<<<< HEAD
-  }
-=======
   },
   {
     "Id": "Channels-3",
@@ -209,6 +206,5 @@
       "Releases": "/api/Spaces-1/projects/Projects-1/channels/Channels-16/releases{?skip,take,searchByVersion}",
       "Project": "/api/Spaces-1/projects/Projects-1"
     }
-  },
->>>>>>> f51b5014
+  }
 ]