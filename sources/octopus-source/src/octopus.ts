--- conflicted
+++ resolved
@@ -60,12 +60,7 @@
 
   private async *paginate<T>(path: string, param = {}): AsyncGenerator<T> {
     try {
-<<<<<<< HEAD
       let totalPages = 5;
-=======
-      const res = await this.httpClient.get<T[]>(path, param);
-      const totalPages = res.data['NumberOfPages'];
->>>>>>> 11104d84
       for (let totalcalls = 1; totalcalls <= totalPages; totalcalls++) {
         const res = await this.httpClient.get<T[]>(path, param);
         for (const item of res.data['Items']) {
