--- conflicted
+++ resolved
@@ -40,7 +40,7 @@
   private readonly repositoriesByProject: Map<string, Set<string>>;
   private readonly bucketId: number;
   private readonly bucketTotal: number;
-  
+
   constructor(
     protected readonly client: AzureDevOpsClient,
     protected readonly instanceType: 'cloud' | 'server',
@@ -51,12 +51,9 @@
     repositories?: ReadonlyArray<string>,
     fetchTags: boolean = false,
     fetchBranchCommits: boolean = false,
-<<<<<<< HEAD
+    fetchPullRequestWorkItems: boolean = false,
     bucketId: number = 1,
     bucketTotal: number = 1
-=======
-    fetchPullRequestWorkItems: boolean = false
->>>>>>> 1002ffd9
   ) {
     super(client, instanceType, cutoffDays, top, logger);
     this.bucketId = bucketId;
@@ -156,14 +153,14 @@
     const filterRepos = this.repositoriesByProject.get(
       project.name.toLowerCase()
     );
-    
+
     // Apply explicit repository filter if provided
-    const explicitlyFiltered = filterRepos?.size 
+    const explicitlyFiltered = filterRepos?.size
       ? repositories.filter((repository) =>
           filterRepos.has(repository.name.toLowerCase())
         )
       : repositories;
-    
+
     // Apply bucketing filter
     return explicitlyFiltered.filter((repository) =>
       this.isRepoInBucket(project.name, repository.name)
