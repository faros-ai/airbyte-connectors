import {Command} from 'commander';
import {
  AirbyteConfiguredCatalog,
  AirbyteSourceBase,
  AirbyteSourceLogger,
  AirbyteSourceRunner,
  AirbyteSpec,
  AirbyteState,
  AirbyteStreamBase,
} from 'faros-airbyte-cdk';
import {
  applyRoundRobinBucketing,
  validateBucketingConfig,
} from 'faros-airbyte-common/common';
import VError from 'verror';

import {AzureRepos} from './azure-repos';
import {AzureReposConfig} from './models';
import {PullRequests, Repositories, Users} from './streams';
import {Commits} from './streams/commits';

/** The main entry point. */
export function mainCommand(): Command {
  const logger = new AirbyteSourceLogger();
  const source = new AzureRepoSource(logger);
  return new AirbyteSourceRunner(logger, source).mainCommand();
}

/** AzureRepo source implementation. */
export class AzureRepoSource extends AirbyteSourceBase<AzureReposConfig> {
  get type(): string {
    return 'azure-repos';
  }

  async spec(): Promise<AirbyteSpec> {
    // eslint-disable-next-line @typescript-eslint/no-var-requires
    return new AirbyteSpec(require('../resources/spec.json'));
  }

  async checkConnection(config: AzureReposConfig): Promise<[boolean, VError]> {
    try {
      const azureRepos = await AzureRepos.instance<AzureRepos>(
        config,
        this.logger,
        config.branch_pattern,
        config.repositories,
        config.fetch_tags,
        config.fetch_branch_commits,
<<<<<<< HEAD
        config.bucket_id,
        config.bucket_total
=======
        config.fetch_pull_request_work_items
>>>>>>> 1002ffd9
      );
      await azureRepos.checkConnection(config.projects);
    } catch (err: any) {
      return [false, err];
    }
    return [true, undefined];
  }

  async onBeforeRead(
    config: AzureReposConfig,
    catalog: AirbyteConfiguredCatalog,
    state?: AirbyteState
  ): Promise<{
    config: AzureReposConfig;
    catalog: AirbyteConfiguredCatalog;
    state?: AirbyteState;
  }> {
    validateBucketingConfig(config, this.logger.info.bind(this.logger));
    const {config: newConfig, state: newState} = applyRoundRobinBucketing(
      config,
      state,
      this.logger.info.bind(this.logger)
    );
    return {
      config: newConfig as AzureReposConfig,
      catalog,
      state: newState,
    };
  }

  streams(config: AzureReposConfig): AirbyteStreamBase[] {
    return [
      new Commits(config, this.logger),
      new PullRequests(config, this.logger),
      new Repositories(config, this.logger),
      new Users(config, this.logger),
    ];
  }
}<|MERGE_RESOLUTION|>--- conflicted
+++ resolved
@@ -46,12 +46,9 @@
         config.repositories,
         config.fetch_tags,
         config.fetch_branch_commits,
-<<<<<<< HEAD
+        config.fetch_pull_request_work_items,
         config.bucket_id,
         config.bucket_total
-=======
-        config.fetch_pull_request_work_items
->>>>>>> 1002ffd9
       );
       await azureRepos.checkConnection(config.projects);
     } catch (err: any) {
