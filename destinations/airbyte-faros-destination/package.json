{
  "name": "airbyte-faros-destination",
  "version": "0.0.1",
  "description": "Faros Destination for Airbyte",
  "keywords": [
    "airbyte",
    "destination",
    "faros"
  ],
  "homepage": "https://www.faros.ai",
  "author": "Faros AI, Inc.",
  "license": "Apache-2.0",
  "repository": "https://github.com/faros-ai/airbyte-connectors",
  "bugs": {
    "url": "https://github.com/faros-ai/airbyte-connectors/issues"
  },
  "files": [
    "lib/",
    "resources/"
  ],
  "main": "./lib",
  "engines": {
    "node": ">=18"
  },
  "scripts": {
    "build": "tsc -p src",
    "clean": "rm -rf lib node_modules out",
    "fix": "prettier --write 'src/**/*.ts' 'test/**/*.ts' && npm run lint -- --fix",
    "lint": "eslint 'src/**/*.ts' 'test/**/*.ts'",
    "prepare": "npm run build",
    "test": "jest --verbose --color",
    "test-cov": "jest --coverage --verbose --color",
    "watch": "tsc -b -w src test"
  },
  "dependencies": {
    "@esm2cjs/p-queue": "^7.3.0",
    "@segment/analytics-node": "^2.0.0",
    "axios": "^1.7.4",
    "date-format": "^4.0.6",
<<<<<<< HEAD
    "faros-airbyte-cdk": "*",
    "faros-airbyte-common": "*",
    "faros-feeds-sdk": "^1.4.0",
=======
    "faros-airbyte-cdk": "0.0.1",
    "faros-airbyte-common": "0.0.1",
>>>>>>> 72335c59
    "faros-js-client": "^0.5.2",
    "fs-extra": "^11.1.0",
    "git-url-parse": "^13.0.0",
    "graphql": "^16.8.1",
    "json-to-graphql-query": "^2.2.0",
    "jsonata": "^1.8.7",
    "object-sizeof": "^1.6.1",
    "redact-pii": "^3.4.0",
    "toposort": "^2.0.2",
    "traverse": "^0.6.6",
    "turndown": "^7.1.1",
    "uuid": "^9.0.0",
    "verror": "^1.10.1",
    "zod": "^3.22.4"
  },
  "jest": {
    "coverageDirectory": "out/coverage",
    "coveragePathIgnorePatterns": [
      "<rootDir>/node_modules/",
      "<rootDir>/test/"
    ],
    "preset": "ts-jest",
    "testEnvironment": "node",
    "testPathIgnorePatterns": [
      "out/"
    ],
    "testTimeout": 30000,
    "transform": {
      "\\.tsx?$": [
        "ts-jest",
        {
          "tsconfig": "test/tsconfig.json"
        }
      ]
    },
    "snapshotFormat": {
      "printBasicPrototype": true,
      "escapeString": true
    }
  }
}<|MERGE_RESOLUTION|>--- conflicted
+++ resolved
@@ -37,14 +37,8 @@
     "@segment/analytics-node": "^2.0.0",
     "axios": "^1.7.4",
     "date-format": "^4.0.6",
-<<<<<<< HEAD
     "faros-airbyte-cdk": "*",
     "faros-airbyte-common": "*",
-    "faros-feeds-sdk": "^1.4.0",
-=======
-    "faros-airbyte-cdk": "0.0.1",
-    "faros-airbyte-common": "0.0.1",
->>>>>>> 72335c59
     "faros-js-client": "^0.5.2",
     "fs-extra": "^11.1.0",
     "git-url-parse": "^13.0.0",
