--- conflicted
+++ resolved
@@ -37,11 +37,7 @@
     "axios": "^0.26.0",
     "date-format": "^4.0.3",
     "faros-airbyte-cdk": "^0.1.64",
-<<<<<<< HEAD
-    "faros-feeds-sdk": "^0.9.11",
-=======
     "faros-feeds-sdk": "^0.10.0",
->>>>>>> 9fa1dd7f
     "fs-extra": "^10.0.0",
     "git-url-parse": "^11.6.0",
     "json-to-graphql-query": "^2.2.0",
