--- conflicted
+++ resolved
@@ -16,17 +16,12 @@
   SyncMessage,
   SyncMode,
 } from 'faros-airbyte-cdk';
-<<<<<<< HEAD
 import {
   FarosClient,
   FarosClientConfig,
   HasuraSchemaLoader,
   Schema,
 } from 'faros-js-client';
-=======
-import {EntryUploaderConfig, withEntryUploader} from 'faros-feeds-sdk';
-import {FarosClientConfig, HasuraSchemaLoader, Schema} from 'faros-js-client';
->>>>>>> c5400ed9
 import http from 'http';
 import https from 'https';
 import {difference, keyBy, pickBy, uniq} from 'lodash';
