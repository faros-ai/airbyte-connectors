import {AirbyteRecord} from 'faros-airbyte-cdk';
import {Utils} from 'faros-js-client';
import {isNil} from 'lodash';

import {LocationCollector} from '../common/geo';
import {
  Converter,
  DestinationModel,
  DestinationRecord,
  StreamContext,
} from '../converter';
import {
  EmployeeRecord,
  ManagerTimeRecord,
  org_EmploymentType,
  recordKeyTyping,
} from './models';

export class Customreports extends Converter {
  private locationCollector: LocationCollector = undefined;

  readonly destinationModels: ReadonlyArray<DestinationModel> = [
    'org_Team',
    'org_Employee',
    'identity_Identity',
    'org_TeamMembership',
    'geo_Location',
    'geo_Address',
    'geo_Coordinates',
  ];
  source = 'workday';
  FAROS_TEAM_ROOT = 'all_teams';
  FAROS_UNASSIGNED_TEAM = 'unassigned';
  recordCount = {
    skippedRecords: 0,
    storedRecords: 0,
  };
  employeeIDToRecords: Record<string, EmployeeRecord[]> = {};
  teamIDToManagerIDs: Record<string, ManagerTimeRecord[]> = {};
  teamIDToTeamName: Record<string, string> = {
    all_teams: this.FAROS_TEAM_ROOT,
    unassigned: this.FAROS_UNASSIGNED_TEAM,
  };
  cycleChains: ReadonlyArray<string>[] = [];
  replacedParentTeams: string[] = [];
  generalLogCollection: string[] = [];
  terminatedEmployees: EmployeeRecord[] = [];
  currentDate: Date = new Date();
  // These variables are populated in setOrgsToKeepAndIgnore
  org_ids_to_keep = null;
  org_ids_to_ignore = null;
  // Logging variables
  skipped_due_to_missing_fields = 0;
  skipped_due_to_termination = 0;
  // employees that appear in more than one record belong to more than one team
  employees_with_more_than_one_record_by_id: Record<string, number> = {};
  writtenEmployeeIds: Set<string> = new Set<string>();
  failedRecordFields: Set<string> = new Set<string>();
  // Store all the input teams for reference in the end
  teamToParentListInputTeams: Set<string> = new Set<string>();

  /** Every workday record should have this property */
  id(record: AirbyteRecord): any {
    return record?.record?.data?.Employee_Id + record?.record?.data?.Team_ID;
  }

  async convert(
    record: AirbyteRecord,
    ctx: StreamContext
  ): Promise<ReadonlyArray<DestinationRecord>> {
    const rec = record.record.data as EmployeeRecord;
    if (!this.checkRecordValidity(rec, ctx)) {
      this.recordCount.skippedRecords += 1;
    } else {
      this.recordCount.storedRecords += 1;
      this.extractRecordInfo(rec, ctx);
    }
    return [];
  }

  private extractRecordInfo(rec: EmployeeRecord, ctx: StreamContext): void {
    // Extracts information from record to class structures
    // in order to be used once all records are processed
    if (
      ctx.config.source_specific_configs?.workday?.keep_terminated_employees
    ) {
      if (this.isTerminated(rec)) {
        this.terminatedEmployees.push(rec);
        return;
      }
    }
    // We might have more than one record per employee (hopefully not many)
    if (rec.Employee_ID in this.employeeIDToRecords) {
      this.employeeIDToRecords[rec.Employee_ID].push(rec);
      if (rec.Employee_ID in this.employees_with_more_than_one_record_by_id) {
        this.employees_with_more_than_one_record_by_id[rec.Employee_ID] += 1;
      } else {
        this.employees_with_more_than_one_record_by_id[rec.Employee_ID] = 2;
      }
    } else {
      this.employeeIDToRecords[rec.Employee_ID] = [rec];
    }
    this.updateTeamToManagerRecord(rec);
    this.updateTeamIDToTeamNameMapping(rec);
  }

  private updateTeamToManagerRecord(rec: EmployeeRecord): void {
    // We store all the possible Manager IDs for a Team,
    // The last one in the list will be the most recent time.

    // We check if the Team ID happens to be FAROS_TEAM_ROOT.
    // If this is the case, then the rest of the processing won't work.
    if (rec.Team_ID === this.FAROS_TEAM_ROOT) {
      let error_str = `Record team ID is the same as Faros Team Root, ${this.FAROS_TEAM_ROOT}:`;
      error_str += `Record: ${JSON.stringify(rec)}`;
      throw new Error(error_str);
    }

    // Here we check if we haven't yet stored info for this Team ID:
    if (!(rec.Team_ID in this.teamIDToManagerIDs)) {
      this.teamIDToManagerIDs[rec.Team_ID] = [
        {Manager_ID: rec.Manager_ID, Timestamp: rec.Start_Date},
      ];
      return;
    }

    // We have already stored info for this team. This should be a list
    const recs_list = this.teamIDToManagerIDs[rec.Team_ID];

    const crt_last_rec = recs_list[recs_list.length - 1];
    if (crt_last_rec.Manager_ID === rec.Manager_ID) {
      return;
    }

    if (Utils.toDate(rec.Start_Date) > Utils.toDate(crt_last_rec.Timestamp)) {
      this.teamIDToManagerIDs[rec.Team_ID].push({
        Manager_ID: rec.Manager_ID,
        Timestamp: rec.Start_Date,
      });
    }
  }

  private updateTeamIDToTeamNameMapping(rec: EmployeeRecord): void {
    this.teamIDToTeamName[rec.Team_ID] = rec.Team_Name;
  }

  private convertRecordToStandardizedForm(rec: any): any {
    const new_rec = {};
    for (const [k, v] of Object.entries(rec)) {
      const alphanum_key = k.replace(/[^a-zA-Z0-9]/g, '').toLowerCase();
      if (alphanum_key in recordKeyTyping) {
        new_rec[recordKeyTyping[alphanum_key]] = v;
      }
    }
    return new_rec;
  }

  private isTerminated(rec: EmployeeRecord): boolean {
    const terminationDate = this.getTerminationDate(rec);
    if (!terminationDate || !rec.Start_Date) {
      return false;
    }
    const startDate = Utils.toDate(rec.Start_Date);
    // We ensure start Date is before termination date because there are cases
    // where the termination date is before the start date, for example if
    // an employee leaves the company and rejoins later
    if (terminationDate < this.currentDate && startDate < terminationDate) {
      return true;
    }
    return false;
  }

  private getTerminationDate(rec: EmployeeRecord): Date | undefined {
    if (!isNil(rec.Termination_Date)) {
      return Utils.toDate(rec.Termination_Date);
    }
    if (!isNil(rec.Termination_date)) {
      return Utils.toDate(rec.Termination_date);
    }
    return undefined;
  }

  private checkRecordValidity(
    rec: EmployeeRecord,
    ctx: StreamContext
  ): boolean {
    rec = this.convertRecordToStandardizedForm(rec);
    if (
      !rec.Employee_ID ||
      !rec.Full_Name ||
      !rec.Manager_ID ||
      !rec.Start_Date ||
      !rec.Team_ID ||
      !rec.Team_Name
    ) {
      // We convert the record keys into a sorted comma-separated string
      this.failedRecordFields.add(this.getSortedRecordFields(rec));
      this.skipped_due_to_missing_fields += 1;
      return false;
    }
    // We're only keeping active records
    if (this.isTerminated(rec)) {
      if (
        !ctx.config.source_specific_configs?.workday?.keep_terminated_employees
      ) {
        this.skipped_due_to_termination += 1;
        return false;
      }
    }
    if (ctx.config.source_specific_configs?.workday?.use_parent_team_id) {
      // Despite setting the flag to use parent team ids, record is missing parent team id
      if (!rec.Parent_Team_ID) {
        this.generalLogCollection.push(
          `Missing Parent_Team_ID for record with Employee_ID: ${rec.Employee_ID}`
        );
        this.failedRecordFields.add(this.getSortedRecordFields(rec));
        this.skipped_due_to_missing_fields += 1;
        return false;
      }
    }
    return true;
  }

  private getSortedRecordFields(rec: EmployeeRecord): string {
    const record_keys: string[] = [];
    for (const key in rec) {
      // Check if type is string:
      if (typeof key === 'string') {
        record_keys.push(key);
      } else {
        throw new Error(
          `Key ${key} is not a string, instead type: ${typeof key}`
        );
      }
    }
    const sorted_keys_str = record_keys
      .sort((a, b) => a.localeCompare(b, undefined, {sensitivity: 'base'}))
      .join(',');
    return sorted_keys_str;
  }

  private getManagerIDFromList(
    recs: ManagerTimeRecord[],
    ctx: StreamContext
  ): string | null {
    if (!recs) {
      if (ctx.config.source_specific_configs?.workday?.use_parent_team_id) {
        return null;
      }
      throw new Error('Missing recs');
    }
    const last_record: ManagerTimeRecord = recs[recs.length - 1];
    const manager_id: string = last_record.Manager_ID;
    return manager_id;
  }

  private determineTeamParentId(
    records: EmployeeRecord[],
    teamID: string,
    ctx: StreamContext
  ): string {
    // This function is intended to handle the case where a single person
    // has multiple records in the employee records. This can occur if, for example,
    // a person is on two teams. An accepted case where a person might be on two teams
    // is if they manage a team, and they manage that team's parent team, and so they
    // need to manage a chain of teams. e.g. X manages team A with member X, and
    // team A manages team B with other members.

    // Contract: The records here must form a direct chain, where one person is on
    // the parent team manages a child team which has the same person, and so on.
    // This always returns the parent team of this chain.

    if (records.length < 2) {
      throw new Error(
        `Expected at least 2 records when determining team parent id for team ${teamID}`
      );
    }
    // The employee ID for the employee who appears on several teams.
    // This should be the same throughout, so we can just take the first one.
    const employeeID = records[0].Employee_ID;
    const employeeName = records[0].Full_Name;
    ctx.logger.info(
      `Determining team parent id for employee ${employeeID} (${employeeName})`
    );
    // We keep a list of possible top teams in order to have a hierarchy to build off
    const possibleTopTeamManagerIDs: string[] = [];
    const teamIDToManagerID: Record<string, string> = {};
    for (const record of records) {
      teamIDToManagerID[record.Team_ID] = record.Manager_ID;
      if (record.Manager_ID !== employeeID) {
        // this manager ID belongs to the team which is the parent team:
        possibleTopTeamManagerIDs.push(record.Manager_ID);
      }
    }
    if (possibleTopTeamManagerIDs.length !== 1) {
      throw new Error(
        `Failed to find a top team for employee ${employeeID}. Found ${possibleTopTeamManagerIDs.length} possible top teams.`
      );
    }
    const top_manager_id = possibleTopTeamManagerIDs[0];

    let topTeamID: string | null = null;
    if (top_manager_id in this.employeeIDToRecords) {
      // This is the expected case
      const manager_records: EmployeeRecord[] =
        this.employeeIDToRecords[top_manager_id];
      if (manager_records.length == 1) {
        // Expected case - one record per employee
        topTeamID = manager_records[0].Team_ID;
      } else if (manager_records.length > 1) {
        throw new Error(
          `More than one layer of multiple team manager options in the team hierarchy starting at team ID ${teamID}.`
        );
      }
    }

    if (records.length == 2 && !(teamID in teamIDToManagerID)) {
      ctx.logger.info('Getting non-top team ID from the two records');
      // We know that the parent team is NOT the top team, since this is pointing
      // to a lower team in the hierarchy. We can return the only team which is not the top team.
      for (const record of records) {
        if (record.Team_ID !== topTeamID) {
          return record.Team_ID;
        }
      }
    }
    // We cannot determine the hierarchy of the teams, so we return the top team
    return topTeamID;
  }

<<<<<<< HEAD
  private initializeTeamToParentWithInput(
    ctx: StreamContext
  ): Record<string, string> {
    const team_to_parent_map: Record<string, string> | null =
      ctx.config.source_specific_configs?.workday?.additional_team_info
        ?.team_id_to_parent_id;
    if (!team_to_parent_map) {
      ctx.logger.info('No team to parent map provided in config');
      return {};
    }
    // Check if team to parent is a record:
    if (typeof team_to_parent_map !== 'object') {
      throw new Error(
        `team_to_parent_list is not an object. Instead: ${typeof team_to_parent_map}`
      );
    }
    const teamIDToTeamName: Record<string, string> =
      ctx.config.source_specific_configs?.workday?.additional_team_info
        ?.team_id_to_name;
    if (teamIDToTeamName) {
      for (const [team_id, team_name] of Object.entries(teamIDToTeamName)) {
        this.teamIDToTeamName[team_id] = team_name;
      }
    }
    const map: Record<string, string> = {};
    for (const [team_id, parent_id] of Object.entries(team_to_parent_map)) {
      this.teamToParentListInputTeams.add(team_id);
      this.teamToParentListInputTeams.add(parent_id);
      map[team_id] = parent_id;
      if (!(team_id in this.teamIDToTeamName)) {
        this.teamIDToTeamName[team_id] = team_id;
      }
      if (!(parent_id in this.teamIDToTeamName)) {
        this.teamIDToTeamName[parent_id] = parent_id;
      }
    }
    // For every parent team, if it does not appear as a child to another team,
    // then it is assumed to be a root team
    for (const parentTeamID of Object.values(map)) {
      if (!(parentTeamID in map)) {
        map[parentTeamID] = this.FAROS_TEAM_ROOT;
      }
    }
    return map;
  }

  private computeTeamToParentTeamMapping(
    ctx: StreamContext
  ): Record<string, string> {
    ctx.logger.info('Computing team to parent mapping');
    const teamIDToParentTeamID: Record<string, string> =
      this.initializeTeamToParentWithInput(ctx);
    teamIDToParentTeamID[this.FAROS_TEAM_ROOT] = null;
    const potential_root_teams: string[] = [];
    for (const [teamID, recs] of Object.entries(this.teamIDToManagerIDs)) {
      if (teamID in teamIDToParentTeamID) {
        // This is the case where the team is already in the input list
        continue;
      }
      const manager_id = this.getManagerIDFromList(recs);
=======
  private computeTeamToParentTeamMappingFromManagers(
    ctx: StreamContext
  ): Record<string, string> {
    ctx.logger.info('Computing team to parent mapping from managers');
    const teamIDToParentTeamID: Record<string, string> = {};
    teamIDToParentTeamID[this.FAROS_TEAM_ROOT] = null;
    const potential_root_teams: string[] = [];
    for (const [teamID, recs] of Object.entries(this.teamIDToManagerIDs)) {
      const manager_id: string | null = this.getManagerIDFromList(recs, ctx);
>>>>>>> 16cad3f0
      if (!manager_id) {
        this.generalLogCollection.push(
          `Failed to get manager id for team ${teamID}`
        );
        teamIDToParentTeamID[teamID] = this.FAROS_TEAM_ROOT;
        continue;
      }
      let parent_team_uid: string = this.FAROS_TEAM_ROOT;
      if (manager_id in this.employeeIDToRecords) {
        // This is the expected case
        const records: EmployeeRecord[] = this.employeeIDToRecords[manager_id];
        if (records.length == 1) {
          // Expected case - one record per employee
          parent_team_uid = records[0].Team_ID;
        } else if (records.length > 1) {
          // Hacky
          parent_team_uid = this.determineTeamParentId(records, teamID, ctx);
        }
      } else {
        ctx.logger.warn(
          `Manager ID ${manager_id} not found in employee records`
        );
        // This is in the rare case where manager ID isn't in one of the employee records.
        // It can occur if the currently observed team is the root team in the org
        potential_root_teams.push(teamID);
      }
      teamIDToParentTeamID[teamID] = parent_team_uid;
    }
    if (potential_root_teams.length > 1) {
      ctx.logger.warn(
        `Found more than one potential root team: "${JSON.stringify(
          potential_root_teams
        )}"`
      );
    }

    return teamIDToParentTeamID;
  }

  private getAllEmployeeRecords(): EmployeeRecord[] {
    const allRecords: EmployeeRecord[] = [];
    for (const employeeID of Object.keys(this.employeeIDToRecords)) {
      allRecords.push(...this.employeeIDToRecords[employeeID]);
    }
    return allRecords;
  }

  private computeTeamToParentTeamMappingUsingParentIDField(
    ctx: StreamContext
  ): Record<string, string> {
    ctx.logger.info('Computing team to parent mapping via Parent_Team_ID');
    const teamIDToParentTeamID: Record<string, string> = {};
    teamIDToParentTeamID[this.FAROS_TEAM_ROOT] = null;
    const all_employee_records = this.getAllEmployeeRecords();
    const all_parent_team_ids = new Set<string>();
    for (const employeeRecord of all_employee_records) {
      if (!employeeRecord.Parent_Team_ID) {
        teamIDToParentTeamID[employeeRecord.Team_ID] = this.FAROS_TEAM_ROOT;
        continue;
      }
      const TeamID = employeeRecord.Team_ID;
      const parentTeamID = employeeRecord.Parent_Team_ID;
      all_parent_team_ids.add(parentTeamID);
      if (TeamID in teamIDToParentTeamID) {
        if (parentTeamID != teamIDToParentTeamID[TeamID]) {
          const err_str = `More than one parent team ID for team ${TeamID}: ${parentTeamID} & ${teamIDToParentTeamID[TeamID]}`;
          ctx.logger.error(err_str);
          this.generalLogCollection.push(err_str);
        }
      } else {
        teamIDToParentTeamID[TeamID] = parentTeamID;
      }
    }
    for (const parentTeamID of all_parent_team_ids) {
      if (!(parentTeamID in teamIDToParentTeamID)) {
        teamIDToParentTeamID[parentTeamID] = this.FAROS_TEAM_ROOT;
      }
      if (!(parentTeamID in this.teamIDToTeamName)) {
        this.teamIDToTeamName[parentTeamID] = parentTeamID;
        const err_str = `Parent team ID ${parentTeamID} not found in team ID to team name mapping`;
        ctx.logger.error(err_str);
        this.generalLogCollection.push(err_str);
      }
    }
    return teamIDToParentTeamID;
  }

  private computeTeamToParentTeamMapping(
    ctx: StreamContext
  ): Record<string, string> {
    if (ctx.config.source_specific_configs?.workday?.use_parent_team_id) {
      return this.computeTeamToParentTeamMappingUsingParentIDField(ctx);
    } else {
      return this.computeTeamToParentTeamMappingFromManagers(ctx);
    }
  }
  private computeOwnershipChain(
    elementId: string,
    allOrgId: string,
    teamIDToParentID: Record<string, string>
  ): {cycle: boolean; ownershipChain: ReadonlyArray<string>} {
    // In the case of a cycle, it means that the second to last
    // team in the cycle is has a parent that has been previously
    // seen in the chain. So we need to make it so the second to
    // last element in the chain points to the top team.
    // The length of the ownership chain will be at least
    // 2 if there is a cycle.
    // You must return this in ascending order left to right
    let id = elementId;
    const ownershipChain = [];
    const visited = new Set<string>();
    do {
      ownershipChain.push(id);
      if (visited.has(id)) {
        return {cycle: true, ownershipChain};
      }
      visited.add(id);

      id = teamIDToParentID[id];
    } while (id);

    ownershipChain.push(allOrgId);

    return {cycle: false, ownershipChain};
  }

  private setOrgsToKeepAndIgnore(ctx: StreamContext): [string[], string[]] {
    const org_ids_to_keep =
      ctx.config.source_specific_configs?.workday?.orgs_to_keep;
    const org_ids_to_ignore =
      ctx.config.source_specific_configs?.workday?.orgs_to_ignore;
    if (!org_ids_to_keep || !org_ids_to_ignore) {
      throw new Error(
        'org_ids_to_keep or org_ids_to_ignore missing from source specific configs'
      );
    }
    for (const org_id of org_ids_to_keep) {
      if (org_ids_to_ignore.includes(org_id)) {
        throw new Error(
          'Overlap between org_ids_to_keep and org_ids_to_ignore'
        );
      }
    }
    if (org_ids_to_keep.length == 0) {
      // we keep all teams
      org_ids_to_keep.push(this.FAROS_TEAM_ROOT);
    }
    // Setting the values
    this.org_ids_to_keep = org_ids_to_keep;
    this.org_ids_to_ignore = org_ids_to_ignore;
    return [org_ids_to_keep, org_ids_to_ignore];
  }

  private shouldKeepTeam(
    ownershipChain: ReadonlyArray<string>,
    cycle_exists: boolean,
    ctx: StreamContext
  ): boolean {
    // To determine whether a team is kept, we simply go up the ownership chain.
    // if we first hit an ignored team, we return false (not kept).
    // Otherwise if we first hit a kept team, we return true (keep the team)
    // If we hit neither kept nor ignored, we return false (not kept).
    // Addition: if we keep cycle teams and there is a cycle then we return true.
    for (const org of ownershipChain) {
      if (this.org_ids_to_keep.includes(org)) {
        return true;
      }
      if (this.org_ids_to_ignore.includes(org)) {
        return false;
      }
    }
    if (!ctx.config.source_specific_configs?.workday?.ignore_cycle_teams) {
      if (cycle_exists) {
        return true;
      }
    }
    return false;
  }

  private checkIfTeamIsAcceptable(
    team: string,
    teamIDToParentID: Record<string, string>,
    ctx: StreamContext
  ): boolean {
    // This continues the complicated logic which defines which teams to keep
    // We need to use the ownershipChain, which goes
    // from lowest in the tree to highest in the tree,
    // Left to Right, how to keep certain teams,
    // and to repoint them to their correct parent.
    const ownershipInfo = this.computeOwnershipChain(
      team,
      this.FAROS_TEAM_ROOT,
      teamIDToParentID
    );
    const ownershipChain: ReadonlyArray<string> = ownershipInfo.ownershipChain;
    if (ownershipInfo.cycle) {
      // Cycle found - this should mean ownershipChain exists with length greater than 1
      ctx.logger.info(JSON.stringify(ownershipChain));
      const fix_team = ownershipChain[ownershipChain.length - 2];
      teamIDToParentID[fix_team] = this.FAROS_TEAM_ROOT;
      this.cycleChains.push(ownershipChain);
    }
    return this.shouldKeepTeam(ownershipChain, ownershipInfo.cycle, ctx);
  }

  private getAcceptableTeams(
    teamIDToParentID: Record<string, string>,
    ctx: StreamContext
  ): Set<string> {
    // This is the entry point for the logic which defines which teams to keep
    // (ctx is included for potential debugging)
    ctx.logger.info('Getting Acceptable teams');
    const acceptableTeams = new Set<string>();
    ctx.logger.info('Computing ownership chains.');
    for (const team_id of Object.keys(teamIDToParentID)) {
      const include_bool = this.checkIfTeamIsAcceptable(
        team_id,
        teamIDToParentID,
        ctx
      );
      if (include_bool) {
        acceptableTeams.add(team_id);
      }
    }
    return acceptableTeams;
  }

  private printReport(ctx: StreamContext, acceptableTeams: Set<string>): void {
    const teamIDs = Object.keys(this.teamIDToManagerIDs);
    // Preparing to list employees with more than one record by their name
    const employees_with_more_than_one_record_by_name: Record<string, number> =
      {};
    for (const [employeeID, count] of Object.entries(
      this.employees_with_more_than_one_record_by_id
    )) {
      const employeeName = this.employeeIDToRecords[employeeID][0].Full_Name;
      employees_with_more_than_one_record_by_name[employeeName] = count;
    }
    const report_obj = {
      nAcceptableTeams: acceptableTeams.size,
      nOriginalTeams: teamIDs ? teamIDs.length : 0,
      records_skipped: this.recordCount.skippedRecords,
      numRecordsSkippedDueToMissingFields: this.skipped_due_to_missing_fields,
      failedRecordFields: Array.from(this.failedRecordFields.values()),
      numRecordsSkippedDueToTermination: this.skipped_due_to_termination,
      records_stored: this.recordCount.storedRecords,
      nCycleChains: this.cycleChains ? this.cycleChains.length : 0,
      employees_with_more_than_one_record_by_id:
        this.employees_with_more_than_one_record_by_id,
      employees_with_more_than_one_record_by_name,
      generalLogs: this.generalLogCollection,
    };
    ctx.logger.info('Report:');
    ctx.logger.info(JSON.stringify(report_obj));
    if (report_obj.nCycleChains > 0) {
      let error_str: string = 'Cycles found. Please note the issue. ';
      error_str +=
        'The cycle chains are listed in log message above, and here: ';
      error_str += JSON.stringify(this.cycleChains);
      ctx.logger.warn(error_str);
      if (ctx.config.source_specific_configs?.workday?.fail_on_cycles) {
        throw new Error(error_str);
      }
    }
  }

  getEmploymentType(employeeType: string): org_EmploymentType | null {
    if (!employeeType) {
      return null;
    }
    const fixedEmployeeType = employeeType.replace(/[\s-]/g, '').toLowerCase();
    let category = 'Custom';
    if (fixedEmployeeType === 'fulltime') {
      category = 'FullTime';
    } else if (fixedEmployeeType === 'parttime') {
      category = 'PartTime';
    } else if (fixedEmployeeType === 'contractor') {
      category = 'Contractor';
    } else if (fixedEmployeeType === 'intern') {
      category = 'Intern';
    } else if (fixedEmployeeType === 'freelance') {
      category = 'Freelance';
    }
    return {category, detail: employeeType};
  }

  getRecordsForDuplicateEmployee(
    employee_record: EmployeeRecord
  ): DestinationRecord[] {
    // When a single employee has several records associated with them (e.g. they are on multiple teams)
    // we need to handle this properly
    const all_employee_records: EmployeeRecord[] =
      this.employeeIDToRecords[employee_record.Employee_ID];
    const firstRecord = all_employee_records[0];
    const errors_log: string[] = [];

    // We don't error out because we don't want to stop the process
    // We just want to log the errors
    for (const record of all_employee_records) {
      if (record.Start_Date !== firstRecord.Start_Date) {
        errors_log.push(
          `Start Date mismatch for employee with duplicate records ${record.Employee_ID} (${record.Full_Name}): ${record.Start_Date} vs ${firstRecord.Start_Date}`
        );
      }
      if (record.Location !== firstRecord.Location) {
        errors_log.push(
          `Location mismatch for employee with duplicate records ${record.Employee_ID} (${record.Full_Name}): ${record.Location} vs ${firstRecord.Location}`
        );
      }
      if (record.Email !== firstRecord.Email) {
        errors_log.push(
          `Email mismatch for employee with duplicate records ${record.Employee_ID} (${record.Full_Name}): ${record.Email} vs ${firstRecord.Email}`
        );
      }
    }
    this.generalLogCollection.push(...errors_log);
    return [
      {
        model: 'org_TeamMembership',
        record: {
          team: {uid: employee_record.Team_ID},
          member: {uid: employee_record.Employee_ID},
        },
      },
    ];
  }

  private async createEmployeeRecordList(
    employee_record: EmployeeRecord,
    isTerminated: boolean = false
  ): Promise<DestinationRecord[]> {
    // org_Employee, identity_Identity, geo_Location, org_TeamMembership
    const records = [];
    let inactive = false;
    let teamUid = employee_record.Team_ID;
    let managerKey = {uid: employee_record.Manager_ID};
    let terminatedAt = null;
    if (isTerminated) {
      inactive = true;
      teamUid = this.FAROS_UNASSIGNED_TEAM;
      managerKey = null;
      terminatedAt = this.getTerminationDate(employee_record);
    }
    if (employee_record.Employee_ID in this.writtenEmployeeIds) {
      // We only return the team membership record
      return this.getRecordsForDuplicateEmployee(employee_record);
    }
    records.push(
      {
        model: 'org_Employee',
        record: {
          uid: employee_record.Employee_ID,
          joinedAt: employee_record.Start_Date,
          terminatedAt,
          inactive,
          manager: managerKey,
          identity: {uid: employee_record.Employee_ID},
          location: await this.locationCollector.collect(
            employee_record.Location
          ),
          title: employee_record.Job_Title,
          employmentType: this.getEmploymentType(employee_record.Employee_Type),
        },
      },
      {
        model: 'identity_Identity',
        record: {
          uid: employee_record.Employee_ID,
          fullName: employee_record.Full_Name,
          emails: employee_record.Email ? [employee_record.Email] : null,
          primaryEmail: employee_record.Email ? employee_record.Email : '',
        },
      },
      {
        model: 'org_TeamMembership',
        record: {
          team: {uid: teamUid},
          member: {uid: employee_record.Employee_ID},
        },
      }
    );
    this.writtenEmployeeIds.add(employee_record.Employee_ID);

    return records;
  }

  private createOrgTeamRecord(
    teamID: string,
    teamIDToParentID: Record<string, string>,
    ctx: StreamContext
  ): DestinationRecord {
    // Only an input list team
    if (this.teamToParentListInputTeams.has(teamID)) {
      return {
        model: 'org_Team',
        record: {
          uid: teamID,
          name: this.teamIDToTeamName[teamID],
          parentTeam: {uid: teamIDToParentID[teamID]},
        },
      };
    }
    // Standard teams
    const manager_id = this.getManagerIDFromList(
      this.teamIDToManagerIDs[teamID],
      ctx
    );
    return {
      model: 'org_Team',
      record: {
        uid: teamID,
        name: this.teamIDToTeamName[teamID],
        lead: manager_id ? {uid: manager_id} : null,
        parentTeam: {uid: teamIDToParentID[teamID]},
      },
    };
  }

  private replaceTeamParents(
    acceptable_teams: Set<string>,
    teamIDToParentID: Record<string, string>
  ): Record<string, string> {
    // Within this function we use the new acceptable teams set to
    // ensure team's parents are within the system.
    const newTeamToParent: Record<string, string> = {};
    for (const team of acceptable_teams) {
      const seenParentTeams: Set<string> = new Set<string>();
      let parent_team = teamIDToParentID[team];
      while (parent_team && !acceptable_teams.has(parent_team)) {
        if (seenParentTeams.has(parent_team)) {
          let err_str = `Cycle found in team Parent Replace function. Team: "${parent_team}". `;
          err_str += `All teams: ${JSON.stringify([...seenParentTeams])}`;
          err_str += `Please reach out to Faros Support.`;
          throw new Error(err_str);
        }
        seenParentTeams.add(parent_team);
        parent_team = teamIDToParentID[parent_team];
      }
      if (parent_team) {
        newTeamToParent[team] = parent_team;
      } else {
        newTeamToParent[team] = this.FAROS_TEAM_ROOT;
      }
    }
    return newTeamToParent;
  }

  // This method is used during testing
  setField(fieldName: string, value: any): void {
    this[fieldName] = value;
  }

  async generateFinalRecords(
    ctx: StreamContext
  ): Promise<[ReadonlyArray<DestinationRecord>, Record<string, string>]> {
    // Class fields required to be filled (reference for testing):
    // recordCount, teamIDToManagerIDs, employeeIDToRecords
    // FAROS_TEAM_ROOT, cycleChains, generalLogCollection
    const res: DestinationRecord[] = [];
    const teamIDToParentID: Record<string, string> =
      this.computeTeamToParentTeamMapping(ctx);

    this.locationCollector = new LocationCollector(
      ctx?.config?.source_specific_configs?.workday?.resolve_locations,
      ctx?.farosClient
    );

    // Here we get a set of teams to keep
    // This is the entry point to the densest logical aspect of the connector
    const acceptable_teams: Set<string> = this.getAcceptableTeams(
      teamIDToParentID,
      ctx
    );
    ctx.logger.info(
      'Got acceptable teams and computed team to parent team mapping.'
    );
    ctx.logger.info('Finished computing ownership chains.');

    const newTeamToParent: Record<string, string> = this.replaceTeamParents(
      acceptable_teams,
      teamIDToParentID
    );

    for (const team of acceptable_teams) {
      if (team != 'all_teams') {
        res.push(this.createOrgTeamRecord(team, newTeamToParent, ctx));
      }
    }
    for (const employeeID of Object.keys(this.employeeIDToRecords)) {
      const employeeRecords: EmployeeRecord[] =
        this.employeeIDToRecords[employeeID];
      for (const employeeRecord of employeeRecords) {
        if (acceptable_teams.has(employeeRecord.Team_ID)) {
          res.push(...(await this.createEmployeeRecordList(employeeRecord)));
        }
      }
    }
    for (const terminatedEmployee of this.terminatedEmployees) {
      res.push(
        ...(await this.createEmployeeRecordList(terminatedEmployee, true))
      );
    }
    this.printReport(ctx, acceptable_teams);
    return [res, newTeamToParent];
  }

  async onProcessingComplete(
    ctx: StreamContext
  ): Promise<ReadonlyArray<DestinationRecord>> {
    ctx.logger.info(
      `Starting 'onProcessingComplete'. Records skipped: '${this.recordCount.skippedRecords}',` +
        ` records kept: '${this.recordCount.storedRecords}'.`
    );
    // Checking orgs to keep / ignore
    this.setOrgsToKeepAndIgnore(ctx);
    const [res, finalTeamToParent] = await this.generateFinalRecords(ctx);
    ctx.logger.debug(
      `final team to parent mapping: ${JSON.stringify(finalTeamToParent)}`
    );
    return [...res, ...this.locationCollector.convertLocations()];
  }
}<|MERGE_RESOLUTION|>--- conflicted
+++ resolved
@@ -328,78 +328,18 @@
     return topTeamID;
   }
 
-<<<<<<< HEAD
-  private initializeTeamToParentWithInput(
-    ctx: StreamContext
+  private computeTeamToParentTeamMappingFromManagers(
+    ctx: StreamContext,
+    teamIDToParentTeamID: Record<string, string>
   ): Record<string, string> {
-    const team_to_parent_map: Record<string, string> | null =
-      ctx.config.source_specific_configs?.workday?.additional_team_info
-        ?.team_id_to_parent_id;
-    if (!team_to_parent_map) {
-      ctx.logger.info('No team to parent map provided in config');
-      return {};
-    }
-    // Check if team to parent is a record:
-    if (typeof team_to_parent_map !== 'object') {
-      throw new Error(
-        `team_to_parent_list is not an object. Instead: ${typeof team_to_parent_map}`
-      );
-    }
-    const teamIDToTeamName: Record<string, string> =
-      ctx.config.source_specific_configs?.workday?.additional_team_info
-        ?.team_id_to_name;
-    if (teamIDToTeamName) {
-      for (const [team_id, team_name] of Object.entries(teamIDToTeamName)) {
-        this.teamIDToTeamName[team_id] = team_name;
-      }
-    }
-    const map: Record<string, string> = {};
-    for (const [team_id, parent_id] of Object.entries(team_to_parent_map)) {
-      this.teamToParentListInputTeams.add(team_id);
-      this.teamToParentListInputTeams.add(parent_id);
-      map[team_id] = parent_id;
-      if (!(team_id in this.teamIDToTeamName)) {
-        this.teamIDToTeamName[team_id] = team_id;
-      }
-      if (!(parent_id in this.teamIDToTeamName)) {
-        this.teamIDToTeamName[parent_id] = parent_id;
-      }
-    }
-    // For every parent team, if it does not appear as a child to another team,
-    // then it is assumed to be a root team
-    for (const parentTeamID of Object.values(map)) {
-      if (!(parentTeamID in map)) {
-        map[parentTeamID] = this.FAROS_TEAM_ROOT;
-      }
-    }
-    return map;
-  }
-
-  private computeTeamToParentTeamMapping(
-    ctx: StreamContext
-  ): Record<string, string> {
-    ctx.logger.info('Computing team to parent mapping');
-    const teamIDToParentTeamID: Record<string, string> =
-      this.initializeTeamToParentWithInput(ctx);
-    teamIDToParentTeamID[this.FAROS_TEAM_ROOT] = null;
+    ctx.logger.info('Computing team to parent mapping from managers');
     const potential_root_teams: string[] = [];
     for (const [teamID, recs] of Object.entries(this.teamIDToManagerIDs)) {
       if (teamID in teamIDToParentTeamID) {
         // This is the case where the team is already in the input list
         continue;
       }
-      const manager_id = this.getManagerIDFromList(recs);
-=======
-  private computeTeamToParentTeamMappingFromManagers(
-    ctx: StreamContext
-  ): Record<string, string> {
-    ctx.logger.info('Computing team to parent mapping from managers');
-    const teamIDToParentTeamID: Record<string, string> = {};
-    teamIDToParentTeamID[this.FAROS_TEAM_ROOT] = null;
-    const potential_root_teams: string[] = [];
-    for (const [teamID, recs] of Object.entries(this.teamIDToManagerIDs)) {
       const manager_id: string | null = this.getManagerIDFromList(recs, ctx);
->>>>>>> 16cad3f0
       if (!manager_id) {
         this.generalLogCollection.push(
           `Failed to get manager id for team ${teamID}`
@@ -446,19 +386,65 @@
     }
     return allRecords;
   }
+  private initializeTeamToParentWithInput(
+    ctx: StreamContext
+  ): Record<string, string> {
+    const team_to_parent_map: Record<string, string> | null =
+      ctx.config.source_specific_configs?.workday?.additional_team_info
+        ?.team_id_to_parent_id;
+    if (!team_to_parent_map) {
+      ctx.logger.info('No team to parent map provided in config');
+      return {};
+    }
+    // Check if team to parent is a record:
+    if (typeof team_to_parent_map !== 'object') {
+      throw new Error(
+        `team_to_parent_list is not an object. Instead: ${typeof team_to_parent_map}`
+      );
+    }
+    const teamIDToTeamName: Record<string, string> =
+      ctx.config.source_specific_configs?.workday?.additional_team_info
+        ?.team_id_to_name;
+    if (teamIDToTeamName) {
+      for (const [team_id, team_name] of Object.entries(teamIDToTeamName)) {
+        this.teamIDToTeamName[team_id] = team_name;
+      }
+    }
+    const map: Record<string, string> = {};
+    for (const [team_id, parent_id] of Object.entries(team_to_parent_map)) {
+      this.teamToParentListInputTeams.add(team_id);
+      this.teamToParentListInputTeams.add(parent_id);
+      map[team_id] = parent_id;
+      if (!(team_id in this.teamIDToTeamName)) {
+        this.teamIDToTeamName[team_id] = team_id;
+      }
+      if (!(parent_id in this.teamIDToTeamName)) {
+        this.teamIDToTeamName[parent_id] = parent_id;
+      }
+    }
+    // For every parent team, if it does not appear as a child to another team,
+    // then it is assumed to be a root team
+    for (const parentTeamID of Object.values(map)) {
+      if (!(parentTeamID in map)) {
+        map[parentTeamID] = this.FAROS_TEAM_ROOT;
+      }
+    }
+    map[this.FAROS_TEAM_ROOT] = null;
+    return map;
+  }
 
   private computeTeamToParentTeamMappingUsingParentIDField(
-    ctx: StreamContext
+    ctx: StreamContext,
+    teamIDToParentTeamID: Record<string, string>
   ): Record<string, string> {
     ctx.logger.info('Computing team to parent mapping via Parent_Team_ID');
-    const teamIDToParentTeamID: Record<string, string> = {};
-    teamIDToParentTeamID[this.FAROS_TEAM_ROOT] = null;
     const all_employee_records = this.getAllEmployeeRecords();
     const all_parent_team_ids = new Set<string>();
     for (const employeeRecord of all_employee_records) {
       if (!employeeRecord.Parent_Team_ID) {
-        teamIDToParentTeamID[employeeRecord.Team_ID] = this.FAROS_TEAM_ROOT;
-        continue;
+        throw new Error(
+          `Parent_Team_ID is missing for employee with ID ${employeeRecord.Employee_ID}`
+        );
       }
       const TeamID = employeeRecord.Team_ID;
       const parentTeamID = employeeRecord.Parent_Team_ID;
@@ -490,10 +476,19 @@
   private computeTeamToParentTeamMapping(
     ctx: StreamContext
   ): Record<string, string> {
+    // initialize team To Parent Team ID mapping
+    const teamIDToParentTeamID: Record<string, string> =
+      this.initializeTeamToParentWithInput(ctx);
     if (ctx.config.source_specific_configs?.workday?.use_parent_team_id) {
-      return this.computeTeamToParentTeamMappingUsingParentIDField(ctx);
+      return this.computeTeamToParentTeamMappingUsingParentIDField(
+        ctx,
+        teamIDToParentTeamID
+      );
     } else {
-      return this.computeTeamToParentTeamMappingFromManagers(ctx);
+      return this.computeTeamToParentTeamMappingFromManagers(
+        ctx,
+        teamIDToParentTeamID
+      );
     }
   }
   private computeOwnershipChain(
