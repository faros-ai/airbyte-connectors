import {BuildRepository} from 'azure-devops-node-api/interfaces/BuildInterfaces';
import {AirbyteRecord} from 'faros-airbyte-cdk';
import {toLower} from 'lodash';

<<<<<<< HEAD
import {
  getOrganization,
  getProjectFromUrl,
} from '../common/azure-devops';
import {BuildStateCategory, JobCategory} from '../common/cicd';
=======
import {getVcsOrgProjectFromUrl} from '../common/azure-devops';
import {BuildStateCategory, CicdOrgKey, JobCategory} from '../common/cicd';
>>>>>>> aa7df0f6
import {CategoryDetail} from '../common/common';
import {RepoKey} from '../common/vcs';
import {Converter, StreamContext} from '../converter';

export type ApplicationMapping = Record<
  string,
  {name: string; platform?: string}
>;

interface AzurePipelineConfig {
  application_mapping?: ApplicationMapping;
}

/** Azurepipeline converter base */
export abstract class AzurePipelineConverter extends Converter {
  source = 'AzurePipeline';
  /** Almost every Azurepipeline record have id property */
  id(record: AirbyteRecord): any {
    return record?.record?.data?.id;
  }

  protected azurePipelineConfig(ctx: StreamContext): AzurePipelineConfig {
    return ctx.config?.source_specific_configs?.azurepipeline;
  }

  protected applicationMapping(ctx: StreamContext): ApplicationMapping {
    return this.azurePipelineConfig(ctx)?.application_mapping ?? {};
  }

  convertBuildState(result: string | undefined): CategoryDetail {
    if (!result) {
      return;
    }
    // Read more on Azure pipeline build result:
    // https://docs.microsoft.com/en-us/rest/api/azure/devops/build/builds/list?view=azure-devops-rest-6.0#buildresult
    switch (result) {
      case 'canceled':
        return {category: BuildStateCategory.Canceled, detail: result};
      case 'failed':
        return {category: BuildStateCategory.Failed, detail: result};
      case 'succeeded':
      case 'partiallySucceeded':
        return {category: BuildStateCategory.Success, detail: result};
      case 'running':
        return {category: BuildStateCategory.Running, detail: result};
      default:
        return {category: BuildStateCategory.Custom, detail: result};
    }
  }

  vcs_Repository(repo: BuildRepository): RepoKey | undefined {
    const repoType = toLower(repo.type);

    if (repoType === 'tfsgit') {
<<<<<<< HEAD
      const orgName = getOrganization(repo.url);
      const projectName = getProjectFromUrl(repo.url);
=======
      const {orgName, projectName} = getVcsOrgProjectFromUrl(repo.url);
>>>>>>> aa7df0f6

      if (!orgName || !projectName) {
        return undefined;
      }
      const name = `${decodeURIComponent(projectName)}:${repo.name}`;
      return {
        uid: name,
        name,
        organization: this.getOrgKey(orgName, 'Azure-Repos'),
      };
    }

    if (repoType === 'github') {
      const parts = repo.id.split('/');
      // Expecting repo.id to be in the format of <org>/<repo>
      // E.g., faros-ai/airbyte-connectors
      if (parts.length < 2) {
        return undefined;
      }
      const name = toLower(parts[1]);
      return {
        uid: name,
        name,
        organization: this.getOrgKey(parts[0], 'GitHub'),
      };
    }

    return undefined;
  }

  getRepoUrl(repo: BuildRepository): string | undefined {
    switch (repo.type) {
      case 'Bitbucket':
        return `https://bitbucket.org/${repo.id}`;
      case 'GitHub':
      case 'GitHubEnterprise':
        return `https://github.com/${repo.id}`;
      case 'GitLab':
        return `https://gitlab.com/${repo.id}`;
      case 'TfsGit':
        return repo.url;
      default:
        return repo.url;
    }
  }

  convertBuildStepState(result: string | undefined): CategoryDetail {
    if (!result) {
      return {category: BuildStateCategory.Unknown, detail: 'undefined'};
    }
    //https://docs.microsoft.com/en-us/rest/api/azure/devops/build/timeline/get?view=azure-devops-rest-6.0#taskresult
    switch (result) {
      case 'abandoned':
      case 'canceled':
        return {category: BuildStateCategory.Canceled, detail: result};
      case 'failed':
      case 'skipped':
        return {category: BuildStateCategory.Failed, detail: result};
      case 'succeeded':
      case 'succeededWithIssues':
        return {category: BuildStateCategory.Success, detail: result};
      default:
        return {category: BuildStateCategory.Custom, detail: result};
    }
  }

  convertBuildStepType(type: string): CategoryDetail {
    if (!type) {
      return;
    }
    return {category: JobCategory.Custom, detail: type};
  }

  protected getOrgKey(name: string, source?: string): CicdOrgKey {
    return {
      uid: name.toLowerCase(),
      source: source ?? this.streamName.source,
    };
  }
}<|MERGE_RESOLUTION|>--- conflicted
+++ resolved
@@ -2,16 +2,8 @@
 import {AirbyteRecord} from 'faros-airbyte-cdk';
 import {toLower} from 'lodash';
 
-<<<<<<< HEAD
-import {
-  getOrganization,
-  getProjectFromUrl,
-} from '../common/azure-devops';
-import {BuildStateCategory, JobCategory} from '../common/cicd';
-=======
 import {getVcsOrgProjectFromUrl} from '../common/azure-devops';
 import {BuildStateCategory, CicdOrgKey, JobCategory} from '../common/cicd';
->>>>>>> aa7df0f6
 import {CategoryDetail} from '../common/common';
 import {RepoKey} from '../common/vcs';
 import {Converter, StreamContext} from '../converter';
@@ -66,12 +58,7 @@
     const repoType = toLower(repo.type);
 
     if (repoType === 'tfsgit') {
-<<<<<<< HEAD
-      const orgName = getOrganization(repo.url);
-      const projectName = getProjectFromUrl(repo.url);
-=======
       const {orgName, projectName} = getVcsOrgProjectFromUrl(repo.url);
->>>>>>> aa7df0f6
 
       if (!orgName || !projectName) {
         return undefined;
