import {ChangeCountDictionary} from 'azure-devops-node-api/interfaces/GitInterfaces';
import {AirbyteRecord} from 'faros-airbyte-cdk';
import {Commit} from 'faros-airbyte-common/azure-devops';
import {Utils} from 'faros-js-client';

import {getOrganization} from '../common/azure-devops';
import {DestinationModel, DestinationRecord, StreamContext} from '../converter';
import {AzureReposConverter, MAX_DESCRIPTION_LENGTH} from './common';

export class Commits extends AzureReposConverter {
  readonly destinationModels: ReadonlyArray<DestinationModel> = [
    'vcs_Commit',
    'vcs_BranchCommitAssociation',
  ];

  async convert(
    record: AirbyteRecord,
    ctx: StreamContext
  ): Promise<ReadonlyArray<DestinationRecord>> {
    const source = this.streamName.source;
    const commitItem = record.record.data as Commit;
    const res: DestinationRecord[] = [];
<<<<<<< HEAD
    const organizationName = getOrganization(commitItem.url);
    const organization = {uid: organizationName, source};
=======
    const organizationName = getOrganizationFromUrl(commitItem.url);
    const organization = this.getOrgKey(organizationName);
>>>>>>> aa7df0f6

    if (!commitItem.repository) {
      ctx.logger.error('No repository found for commit', commitItem.commitId);
      return res;
    }
    const repository = this.getProjectRepo(commitItem.repository, organization);

    const author = commitItem.author?.email
      ? {uid: commitItem.author.email.toLowerCase(), source}
      : undefined;

    res.push({
      model: 'vcs_Commit',
      record: {
        sha: commitItem.commitId,
        uid: commitItem.commitId,
        message: Utils.cleanAndTruncate(
          commitItem.comment,
          MAX_DESCRIPTION_LENGTH
        ),
        htmlUrl: commitItem.remoteUrl,
        createdAt: Utils.toDate(commitItem.committer?.date),
        author,
        repository,
      },
    });
    res.push({
      model: 'vcs_BranchCommitAssociation',
      record: {
        commit: {
          sha: commitItem.commitId,
          uid: commitItem.commitId,
          repository,
        },
        branch: {
          name: commitItem.branch,
          uid: commitItem.branch,
          repository,
        },
      },
    });

    const totalChangeCount = getTotalChangeCount(commitItem.changeCounts);
    if (totalChangeCount !== undefined) {
      this.commitChangeCounts[commitItem.commitId] = totalChangeCount;
    }

    return res;
  }
}

function getTotalChangeCount(
  changeCounts?: ChangeCountDictionary
): number | undefined {
  if (!changeCounts) {
    return undefined;
  }
  return (
    (changeCounts['Add'] ?? 0) +
    (changeCounts['Edit'] ?? 0) +
    (changeCounts['Delete'] ?? 0)
  );
}<|MERGE_RESOLUTION|>--- conflicted
+++ resolved
@@ -3,7 +3,7 @@
 import {Commit} from 'faros-airbyte-common/azure-devops';
 import {Utils} from 'faros-js-client';
 
-import {getOrganization} from '../common/azure-devops';
+import {getOrganizationFromUrl} from '../common/azure-devops';
 import {DestinationModel, DestinationRecord, StreamContext} from '../converter';
 import {AzureReposConverter, MAX_DESCRIPTION_LENGTH} from './common';
 
@@ -20,13 +20,8 @@
     const source = this.streamName.source;
     const commitItem = record.record.data as Commit;
     const res: DestinationRecord[] = [];
-<<<<<<< HEAD
-    const organizationName = getOrganization(commitItem.url);
-    const organization = {uid: organizationName, source};
-=======
     const organizationName = getOrganizationFromUrl(commitItem.url);
     const organization = this.getOrgKey(organizationName);
->>>>>>> aa7df0f6
 
     if (!commitItem.repository) {
       ctx.logger.error('No repository found for commit', commitItem.commitId);
