--- conflicted
+++ resolved
@@ -2,7 +2,7 @@
 import {AirbyteRecord} from 'faros-airbyte-cdk';
 import {Repository} from 'faros-airbyte-common/azure-devops';
 
-import {getOrganization} from '../common/azure-devops';
+import {getOrganizationFromUrl} from '../common/azure-devops';
 import {OrgTypeCategory} from '../common/vcs';
 import {DestinationModel, DestinationRecord} from '../converter';
 import {AzureReposConverter} from './common';
@@ -21,13 +21,8 @@
   ): Promise<ReadonlyArray<DestinationRecord>> {
     const repositoryItem = record.record.data as Repository;
     const res: DestinationRecord[] = [];
-<<<<<<< HEAD
-    const organizationName = getOrganization(repositoryItem.url);
-    const organization = {uid: organizationName, source};
-=======
     const organizationName = getOrganizationFromUrl(repositoryItem.url);
     const organization = this.getOrgKey(organizationName);
->>>>>>> aa7df0f6
     const repository = this.getProjectRepo(repositoryItem, organization);
 
     if (!this.seenOrganizations.has(organization.uid)) {
