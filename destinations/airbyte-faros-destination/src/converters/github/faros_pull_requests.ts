--- conflicted
+++ resolved
@@ -247,48 +247,25 @@
   ): {login: string; asCodeOwner: boolean}[] {
     const reviewers: Map<string, {login: string; asCodeOwner: boolean}> = new Map();
 
-<<<<<<< HEAD
-    reviewRequests.forEach((reviewRequest) => {
-      const {requestedReviewer, asCodeOwner = false} = reviewRequest;
-      if (!requestedReviewer) {
-        return;
-      }
-
-      if (
-        requestedReviewer.type === 'Team' &&
-        requestedReviewer.members?.nodes
-      ) {
-        requestedReviewer.members.nodes.forEach((member) =>
-          this.addReviewer(reviewers, member, asCodeOwner)
-        );
-      } else if (
-        requestedReviewer.type === 'User' ||
-        requestedReviewer.type === 'Mannequin'
-      ) {
-        this.addReviewer(reviewers, requestedReviewer, asCodeOwner);
-      }
-    });
-=======
     reviewRequests
       .filter((reviewRequest) => reviewRequest?.requestedReviewer?.type)
       .forEach((reviewRequest) => {
-        const {requestedReviewer} = reviewRequest;
+        const {requestedReviewer, asCodeOwner = false} = reviewRequest;
 
         if (
           requestedReviewer.type === 'Team' &&
           requestedReviewer.members?.nodes
         ) {
           requestedReviewer.members.nodes.forEach((member) =>
-            this.addReviewer(reviewers, member)
+            this.addReviewer(reviewers, member, asCodeOwner)
           );
         } else if (
           requestedReviewer.type === 'User' ||
           requestedReviewer.type === 'Mannequin'
         ) {
-          this.addReviewer(reviewers, requestedReviewer);
+          this.addReviewer(reviewers, requestedReviewer, asCodeOwner);
         }
       });
->>>>>>> dd4d5a06
 
     return Array.from(reviewers.values());
   }
