import {AirbyteRecord} from 'faros-airbyte-cdk';

import {DestinationModel, DestinationRecord, StreamContext} from '../converter';
import {GitHubCommon, GitHubConverter} from './common';

export class Workflows extends GitHubConverter {
  readonly destinationModels: ReadonlyArray<DestinationModel> = [
    'cicd_Organization',
    'cicd_Pipeline',
  ];

  private seenOrganizations = new Set<string>();

  async convert(
    record: AirbyteRecord,
    ctx: StreamContext
  ): Promise<ReadonlyArray<DestinationRecord>> {
    const source = this.streamName.source;
    const workflow = record.record.data;
    const repositoryKey = GitHubCommon.parseRepositoryKey(
      workflow.repository,
      source
    );

    if (!repositoryKey) return [];

    const res = [];
    const organization = repositoryKey.organization;

    if (!this.seenOrganizations.has(organization.uid)) {
      this.seenOrganizations.add(organization.uid);
      res.push({
        model: 'cicd_Organization',
        record: {
<<<<<<< HEAD
          uid: workflow.id.toString(),
          name: workflow.name,
          url: workflow.url,
          organization: repositoryKey.organization,
=======
          ...organization,
          name: organization.uid,
>>>>>>> 1027ba7a
        },
      });
    }

    res.push({
      model: 'cicd_Pipeline',
      record: {
        uid: workflow.id,
        name: workflow.name,
        url: workflow.url,
        organization,
      },
    });

    return res;
  }
}<|MERGE_RESOLUTION|>--- conflicted
+++ resolved
@@ -32,15 +32,8 @@
       res.push({
         model: 'cicd_Organization',
         record: {
-<<<<<<< HEAD
-          uid: workflow.id.toString(),
-          name: workflow.name,
-          url: workflow.url,
-          organization: repositoryKey.organization,
-=======
           ...organization,
           name: organization.uid,
->>>>>>> 1027ba7a
         },
       });
     }
@@ -48,7 +41,7 @@
     res.push({
       model: 'cicd_Pipeline',
       record: {
-        uid: workflow.id,
+        uid: workflow.id.toString(),
         name: workflow.name,
         url: workflow.url,
         organization,
