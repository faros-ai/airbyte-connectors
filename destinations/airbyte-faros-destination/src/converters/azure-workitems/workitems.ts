--- conflicted
+++ resolved
@@ -85,15 +85,6 @@
           statusChangedAt: WorkItem?.fields[
             'Microsoft.VSTS.Common.StateChangeDate'
           ]
-<<<<<<< HEAD
-            ? WorkItem?.item?.fields['Microsoft.VSTS.Common.StateChangeDate']
-            : null,
-          statusChangelog: statusChangelog,
-          updatedAt: WorkItem?.item?.fields[
-            'Microsoft.VSTS.Common.StateChangeDate'
-          ]
-            ? WorkItem?.item?.fields['Microsoft.VSTS.Common.StateChangeDate']
-=======
             ? new Date(
                 WorkItem?.fields['Microsoft.VSTS.Common.StateChangeDate']
               )
@@ -103,7 +94,6 @@
             ? new Date(
                 WorkItem?.fields['Microsoft.VSTS.Common.StateChangeDate']
               )
->>>>>>> c82da7f4
             : null,
           creator: {
             uid: WorkItem?.fields['System.CreatedBy']['uniqueName'],
