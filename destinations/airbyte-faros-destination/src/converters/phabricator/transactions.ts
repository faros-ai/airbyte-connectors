--- conflicted
+++ resolved
@@ -44,11 +44,7 @@
     if (!revision) return res;
 
     const repository = PhabricatorCommon.repositoryKey(
-<<<<<<< HEAD
-      transaction.repository,
-=======
       transaction?.repository,
->>>>>>> 9f5a4423
       source
     );
     if (!repository) return res;
