--- conflicted
+++ resolved
@@ -1,41 +1,5 @@
 import {User} from 'faros-airbyte-common/azure-devops';
-import {StreamContext} from '../converter';
 
-export function getOrganization(
-  url: string,
-  ctx?: StreamContext,
-  userEntity = false
-): string | undefined {
-  // Attempt to use the organization from the source config if available
-  const sourceOrg = ctx?.getSourceConfig()?.organization;
-  if (sourceOrg && url.includes(sourceOrg)) {
-    return sourceOrg;
-  }
-
-<<<<<<< HEAD
-  try {
-    const parsed = new URL(url);
-
-    // Handle Azure DevOps Services (Cloud) URLs
-    if (['dev.azure.com', 'vssps.dev.azure.com'].includes(parsed.hostname)) {
-      const parts = parsed.pathname.split('/');
-      return parts[1];
-    }
-
-    // Handle Azure DevOps Server URLs like:
-    // https://{instance}/{collection}/{project}/_apis/git/repositories/{repositoryId}
-    const parts = parsed.pathname.split('/');
-    // Remove empty segments
-    const nonEmptyParts = parts.filter(Boolean);
-
-    // Collection segment based on the entity type
-    const apisIndex = nonEmptyParts.indexOf('_apis');
-    if (apisIndex > 1) {
-      const lookBack = userEntity ? 1 : 2;
-      return nonEmptyParts[apisIndex - lookBack];
-    }
-
-=======
 export function getOrganizationFromUrl(
   url: string,
   lookBack: 1 | 2 = 2
@@ -56,7 +20,6 @@
       return pathNameParts[apisIndex - lookBack];
     }
 
->>>>>>> aa7df0f6
     return undefined;
   } catch (error) {
     return undefined;
