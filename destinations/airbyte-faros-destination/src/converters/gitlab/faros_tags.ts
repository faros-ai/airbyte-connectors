--- conflicted
+++ resolved
@@ -1,4 +1,5 @@
 import {AirbyteRecord} from 'faros-airbyte-cdk';
+import {FarosTagOutput} from 'faros-airbyte-common/gitlab';
 import {toLower} from 'lodash';
 
 import {DestinationModel, DestinationRecord} from '../converter';
@@ -8,11 +9,7 @@
   readonly destinationModels: ReadonlyArray<DestinationModel> = ['vcs_Tag'];
 
   id(record: AirbyteRecord): string {
-<<<<<<< HEAD
-    const tag = record?.record?.data;
-=======
     const tag = record?.record?.data as FarosTagOutput;
->>>>>>> b27c927e
     return `${tag?.project_path}_${tag?.name}`;
   }
 
