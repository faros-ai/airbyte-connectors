import {AirbyteRecord} from 'faros-airbyte-cdk';
import {FarosTagOutput} from 'faros-airbyte-common/gitlab';
import {toLower} from 'lodash';

import {DestinationModel, DestinationRecord} from '../converter';
import {GitlabConverter} from './common';

export class FarosTags extends GitlabConverter {
  readonly destinationModels: ReadonlyArray<DestinationModel> = ['vcs_Tag'];

<<<<<<< HEAD
  id(record: AirbyteRecord): string {
    const tag = record?.record?.data;
    return `${tag?.name}_${tag?.commit_id}`;
=======
  id(record: AirbyteRecord): any {
    const tag = record?.record?.data as FarosTagOutput;
    return `${tag?.project_path}_${tag?.name}`;
>>>>>>> aad690e6
  }

  async convert(
    record: AirbyteRecord,
  ): Promise<ReadonlyArray<DestinationRecord>> {
    const source = this.streamName.source;
    const tag = record.record.data as FarosTagOutput;

    // Build repository key from group_id and project_path
    const repository = {
      name: toLower(tag.project_path),
      uid: toLower(tag.project_path),
      organization: {
        uid: toLower(tag.group_id),
        source,
      },
    };

    return [
      {
        model: 'vcs_Tag',
        record: {
          name: tag.name,
          message: tag.title,
          commit: {sha: tag.commit_id, uid: tag.commit_id, repository},
          repository,
        },
      },
    ];
  }
}<|MERGE_RESOLUTION|>--- conflicted
+++ resolved
@@ -1,5 +1,4 @@
 import {AirbyteRecord} from 'faros-airbyte-cdk';
-import {FarosTagOutput} from 'faros-airbyte-common/gitlab';
 import {toLower} from 'lodash';
 
 import {DestinationModel, DestinationRecord} from '../converter';
@@ -8,22 +7,16 @@
 export class FarosTags extends GitlabConverter {
   readonly destinationModels: ReadonlyArray<DestinationModel> = ['vcs_Tag'];
 
-<<<<<<< HEAD
   id(record: AirbyteRecord): string {
     const tag = record?.record?.data;
-    return `${tag?.name}_${tag?.commit_id}`;
-=======
-  id(record: AirbyteRecord): any {
-    const tag = record?.record?.data as FarosTagOutput;
     return `${tag?.project_path}_${tag?.name}`;
->>>>>>> aad690e6
   }
 
   async convert(
     record: AirbyteRecord,
   ): Promise<ReadonlyArray<DestinationRecord>> {
     const source = this.streamName.source;
-    const tag = record.record.data as FarosTagOutput;
+    const tag = record.record.data;
 
     // Build repository key from group_id and project_path
     const repository = {
