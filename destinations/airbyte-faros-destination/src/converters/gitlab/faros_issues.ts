import {AirbyteRecord} from 'faros-airbyte-cdk';
import {
  FarosIssueOutput,
  IssueIterationEvent,
  IssueStateEvent,
} from 'faros-airbyte-common/gitlab';
import {Utils} from 'faros-js-client';
import {toLower} from 'lodash';

import {DestinationModel, DestinationRecord} from '../converter';
import {GitlabCommon, GitlabConverter} from './common';

export class FarosIssues extends GitlabConverter {
  readonly destinationModels: ReadonlyArray<DestinationModel> = [
    'tms_Label',
    'tms_SprintHistory',
    'tms_Task',
    'tms_TaskAssignment',
    'tms_TaskBoardRelationship',
    'tms_TaskProjectRelationship',
    'tms_TaskTag',
  ];

  id(record: AirbyteRecord): string {
    const issue = record?.record?.data as FarosIssueOutput;
    return String(issue?.id);
  }

  async convert(
    record: AirbyteRecord
  ): Promise<ReadonlyArray<DestinationRecord>> {
    const issue = record.record.data as FarosIssueOutput;
    const res: DestinationRecord[] = [];

    if (!issue?.id) {
      return [];
    }

    const uid = String(issue.id);
    const taskKey = {uid, source: this.streamName.source};

    const createdAt = Utils.toDate(issue.created_at);
    const closedAt = Utils.toDate(issue.closed_at);

    // Build status changelog from state events
    const statusChangelog = this.buildStatusChangelog(
      issue,
      issue.state_events || [],
      createdAt,
      closedAt
    );

    // Get the latest status change timestamp
    const statusChangedAt =
      statusChangelog.length > 0
        ? statusChangelog[statusChangelog.length - 1].changedAt
        : createdAt;

    // Handle assignees
    issue.assignee_usernames?.forEach((username: string) => {
      if (username) {
        res.push({
          model: 'tms_TaskAssignment',
          record: {
            task: taskKey,
            assignee: {uid: username, source: this.streamName.source},
          },
        });
      }
    });

    // Handle labels
    issue.labels?.forEach((label) => {
      // Labels can be either string or SimpleLabelSchema
      const labelName = typeof label === 'string' ? label : label.name;
      if (labelName) {
        res.push({model: 'tms_Label', record: {name: labelName}});

        res.push({
          model: 'tms_TaskTag',
          record: {
            task: taskKey,
            label: {name: labelName},
          },
        });
      }
    });

    // Create the task record
    const category = issue.state === 'opened' ? 'Todo' : 'Done';
    const type = this.mapIssueType(issue.issue_type as string | undefined);
    res.push({
      model: 'tms_Task',
      record: {
        uid,
        name: issue.title,
        description: Utils.cleanAndTruncate(
          issue.description,
          GitlabCommon.MAX_DESCRIPTION_LENGTH
        ),
        status: {category, detail: issue.state},
<<<<<<< HEAD
        statusChangelog,
        statusChangedAt,
        type,
        url: issue.web_url,
=======
        points: issue.weight ?? null,
>>>>>>> 4e15748c
        creator: issue.author_username
          ? {uid: issue.author_username, source: this.streamName.source}
          : null,
        createdAt,
        updatedAt: Utils.toDate(issue.updated_at),
        source: this.streamName.source,
        ...(issue.epic?.id && {
          epic: {uid: `${issue.epic.id}`, source: this.streamName.source},
        }),
        ...(issue.iteration?.id && {
          sprint: {
            uid: `${issue.iteration.id}`,
            source: this.streamName.source,
          },
        }),
      },
    });

    // Link task to project (at group level)
    res.push({
      model: 'tms_TaskProjectRelationship',
      record: {
        task: taskKey,
        project: {
          uid: `${toLower(issue.group_id)}`,
          source: this.streamName.source,
        },
      },
    });

    // Link task to board (at project level)
    res.push({
      model: 'tms_TaskBoardRelationship',
      record: {
        task: taskKey,
        board: {
          uid: `${toLower(issue.group_id)}/${toLower(issue.project_path)}`,
          source: this.streamName.source,
        },
      },
    });

    // Process sprint history from iteration events
    const sprintHistory = this.processSprintHistory(
      uid,
      issue.iteration_events || []
    );
    res.push(...sprintHistory);

    return res;
  }

  private mapIssueType(issueType?: string): {
    category: string;
    detail: string;
  } {
    switch (toLower(issueType)) {
      case 'issue':
        return {category: 'Story', detail: issueType};
      case 'task':
        return {category: 'Task', detail: issueType};
      case 'incident':
      case 'test_case':
      default:
        return {category: 'Custom', detail: issueType};
    }
  }

  private buildStatusChangelog(
    issue: FarosIssueOutput,
    stateEvents: IssueStateEvent[],
    createdAt: Date,
    closedAt: Date
  ): Array<{
    changedAt: Date;
    status: {category: string; detail: string};
  }> {
    const changelog: Array<{
      changedAt: Date;
      status: {category: string; detail: string};
    }> = [];

    // Always start with the creation event
    changelog.push({
      changedAt: createdAt,
      status: {category: 'Todo', detail: 'opened'},
    });

    // Process state events to capture reopened/closed transitions
    for (const event of stateEvents) {
      const eventDate = Utils.toDate(event.created_at);
      if (!eventDate) continue;

      if (event.state === 'closed') {
        changelog.push({
          changedAt: eventDate,
          status: {category: 'Done', detail: 'closed'},
        });
      } else if (event.state === 'reopened') {
        changelog.push({
          changedAt: eventDate,
          status: {category: 'Todo', detail: 'reopened'},
        });
      }
    }

    // If no state events captured the final closed state, add it
    if (
      issue.state === 'closed' &&
      closedAt &&
      changelog.at(-1).status.detail !== 'closed'
    ) {
      changelog.push({
        changedAt: closedAt,
        status: {category: 'Done', detail: 'closed'},
      });
    }

    // Sort by date to ensure chronological order
    return changelog.sort(
      (a, b) => a.changedAt.getTime() - b.changedAt.getTime()
    );
  }

  private processSprintHistory(
    taskUid: string,
    iterationEvents: IssueIterationEvent[]
  ): DestinationRecord[] {
    const res: DestinationRecord[] = [];

    // Group events by iteration ID
    const eventsByIteration = new Map<string, IssueIterationEvent[]>();

    for (const event of iterationEvents) {
      if (!event.iteration) continue;

      const sprintUid = `${event.iteration.id}`;
      if (!eventsByIteration.has(sprintUid)) {
        eventsByIteration.set(sprintUid, []);
      }
      eventsByIteration.get(sprintUid).push(event);
    }

    // Process each iteration's events
    for (const [sprintUid, events] of eventsByIteration) {
      // Sort events by timestamp to get chronological order
      const sortedEvents = events
        .filter((event) => Utils.toDate(event.created_at))
        .sort(
          (a, b) =>
            Utils.toDate(a.created_at).getTime() -
            Utils.toDate(b.created_at).getTime()
        );

      if (sortedEvents.length === 0) continue;

      let addedAt: Date | null = null;
      let removedAt: Date | null = null;

      // Process events chronologically to find final state
      for (const event of sortedEvents) {
        const eventDate = Utils.toDate(event.created_at);

        if (event.action === 'add') {
          addedAt = eventDate;
          removedAt = null; // Reset removal if re-added
        } else if (event.action === 'remove') {
          removedAt = eventDate;
        }
      }

      // Only write record if there was at least one add event
      if (addedAt) {
        res.push({
          model: 'tms_SprintHistory',
          record: {
            task: {uid: taskUid, source: this.streamName.source},
            sprint: {uid: sprintUid, source: this.streamName.source},
            addedAt,
            ...(removedAt && {removedAt}),
          },
        });
      }
    }

    return res;
  }
}<|MERGE_RESOLUTION|>--- conflicted
+++ resolved
@@ -99,14 +99,11 @@
           GitlabCommon.MAX_DESCRIPTION_LENGTH
         ),
         status: {category, detail: issue.state},
-<<<<<<< HEAD
         statusChangelog,
         statusChangedAt,
         type,
         url: issue.web_url,
-=======
         points: issue.weight ?? null,
->>>>>>> 4e15748c
         creator: issue.author_username
           ? {uid: issue.author_username, source: this.streamName.source}
           : null,
