--- conflicted
+++ resolved
@@ -12,17 +12,10 @@
     'vcs_UserEmail',
   ];
 
-<<<<<<< HEAD
   id(record: AirbyteRecord): string {
-    const user = record.record.data as FarosUserOutput;
-    return user.username;
-=======
-  id(record: AirbyteRecord): any {
     const user = record?.record?.data as FarosUserOutput;
     return `${user?.group_id}_${user?.username}`;
->>>>>>> aad690e6
   }
-
   async convert(
     record: AirbyteRecord,
   ): Promise<ReadonlyArray<DestinationRecord>> {
