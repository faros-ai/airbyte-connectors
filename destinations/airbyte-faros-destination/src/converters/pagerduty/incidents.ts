--- conflicted
+++ resolved
@@ -42,11 +42,7 @@
 
     let acknowledgedAt;
     if (incident.status === 'acknowledged') {
-<<<<<<< HEAD
-      if (!incident.acknowledgements?.length) {
-=======
       if (!incident?.acknowledgements?.length) {
->>>>>>> d57dc502
         ctx.logger.warn(
           `Incident ${incident.id} acknowledged, but acknowledger info missing`
         );
