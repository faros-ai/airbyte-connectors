{
  "title": "Workday",
  "type": "object",
  "oneOf": [
    {
      "type": "object",
      "title": "Configuration",
      "properties": {
        "source_type": {
          "type": "string",
          "const": "Workday",
          "order": 0
        },
        "orgs_to_keep": {
          "type": "array",
          "items": {
            "type": "string"
          },
          "title": "Orgs To Keep",
          "description": "Teams belonging to these orgs will be kept",
          "default": []
        },
        "orgs_to_ignore": {
          "type": "array",
          "items": {
            "type": "string"
          },
          "title": "Orgs To Ignore",
          "description": "The teams belonging to these orgs will be ignored.",
          "default": []
        },
        "fail_on_cycles": {
          "type": "boolean",
          "title": "Fail On Cycles",
          "description": "If true, the sync will fail if there are cycles in the org chart.",
          "default": false
        },
        "ignore_cycle_teams": {
          "type": "boolean",
          "title": "Ignore Cycle Teams",
          "description": "As default (false), they are saved with their parent team as root. If true they are ignored.",
          "default": false
        },
        "keep_terminated_employees": {
          "type": "boolean",
          "title": "Keep Terminated Employees",
          "description": "If true, terminated employees will be kept in the org chart under unassigned team.",
          "default": false
        },
        "resolve_locations": {
          "type": "boolean",
          "title": "Resolve Locations",
          "description": "If true, will resolve location information with Faros Geocoding API.",
          "default": false
        },
<<<<<<< HEAD
        "additional_team_info": {
          "title": "Additional Team Info",
          "type": "object",
          "properties": {
            "team_id_to_parent_id": {
              "type": "object",
              "title": "Team To Parent",
              "description": "A dictionary with team ids as keys and their parent team ids as values.",
              "additionalProperties": true,
              "default": {}
            },
            "team_id_to_name": {
              "type": "object",
              "title": "Team Id To Name",
              "description": "A dictionary with team ids as keys and their names as values.",
              "additionalProperties": true,
              "default": {}
            }
          },
          "default": {
            "team_id_to_parent_id": {},
            "team_id_to_name": {}
          }
=======
        "use_parent_team_id": {
          "type": "boolean",
          "title": "Use Parent Team ID",
          "description": "If true, the Parent_Team_ID field will be used to create org structure",
          "default": false
>>>>>>> 16cad3f0
        }
      }
    }
  ]
}<|MERGE_RESOLUTION|>--- conflicted
+++ resolved
@@ -53,7 +53,6 @@
           "description": "If true, will resolve location information with Faros Geocoding API.",
           "default": false
         },
-<<<<<<< HEAD
         "additional_team_info": {
           "title": "Additional Team Info",
           "type": "object",
@@ -77,13 +76,12 @@
             "team_id_to_parent_id": {},
             "team_id_to_name": {}
           }
-=======
+        },
         "use_parent_team_id": {
           "type": "boolean",
           "title": "Use Parent Team ID",
           "description": "If true, the Parent_Team_ID field will be used to create org structure",
           "default": false
->>>>>>> 16cad3f0
         }
       }
     }
