{
  "streams": [
    {
      "stream": {
        "name": "mytestsource__gitlab__faros_groups"
      },
      "destination_sync_mode": "overwrite"
    },
    {
      "stream": {
        "name": "mytestsource__gitlab__faros_projects"
      },
      "destination_sync_mode": "overwrite"
    },
    {
      "stream": {
        "name": "mytestsource__gitlab__faros_users"
      },
      "destination_sync_mode": "overwrite"
    },
    {
      "stream": {
        "name": "mytestsource__gitlab__faros_tags"
      },
      "destination_sync_mode": "overwrite"
    },
    {
      "stream": {
        "name": "mytestsource__gitlab__faros_commits"
      },
      "destination_sync_mode": "overwrite"
    },
    {
      "stream": {
<<<<<<< HEAD
        "name": "mytestsource__gitlab__faros_merge_requests"
=======
        "name": "mytestsource__gitlab__faros_issues"
>>>>>>> a30df029
      },
      "destination_sync_mode": "overwrite"
    }
  ]
}<|MERGE_RESOLUTION|>--- conflicted
+++ resolved
@@ -32,11 +32,13 @@
     },
     {
       "stream": {
-<<<<<<< HEAD
+        "name": "mytestsource__gitlab__faros_issues"
+      },
+      "destination_sync_mode": "overwrite"
+    },
+    {
+      "stream": {
         "name": "mytestsource__gitlab__faros_merge_requests"
-=======
-        "name": "mytestsource__gitlab__faros_issues"
->>>>>>> a30df029
       },
       "destination_sync_mode": "overwrite"
     }
