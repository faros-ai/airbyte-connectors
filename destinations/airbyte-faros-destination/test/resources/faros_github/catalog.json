{
  "streams": [
    {
      "stream": {
        "name": "mytestsource__github__faros_copilot_seats"
      },
      "destination_sync_mode": "append"
    },
    {
      "stream": {
        "name": "mytestsource__github__faros_copilot_usage"
      },
      "destination_sync_mode": "append"
    },
    {
      "stream": {
        "name": "mytestsource__github__faros_organizations"
      },
      "destination_sync_mode": "overwrite"
    },
    {
      "stream": {
<<<<<<< HEAD
        "name": "mytestsource__github__faros_users"
=======
        "name": "mytestsource__github__faros_teams"
>>>>>>> cf2eba0d
      },
      "destination_sync_mode": "append"
    }
  ]
}<|MERGE_RESOLUTION|>--- conflicted
+++ resolved
@@ -20,11 +20,13 @@
     },
     {
       "stream": {
-<<<<<<< HEAD
         "name": "mytestsource__github__faros_users"
-=======
+      },
+      "destination_sync_mode": "append"
+    },
+    {
+      "stream": {
         "name": "mytestsource__github__faros_teams"
->>>>>>> cf2eba0d
       },
       "destination_sync_mode": "append"
     }
