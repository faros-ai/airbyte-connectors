// Jest Snapshot v1, https://goo.gl/fbAQLP

exports[`faros_jira faros_issues 1`] = `
Array [
  "Processed 1 records",
  "Processed records by stream: {\\\\\\"mytestsource__jira__faros_issues\\\\\\":1}\\"},\\"type\\":\\"LOG\\"}",
  "Would write 20 records",
  "Would write records by model: {\\\\\\"tms_Epic\\\\\\":1,\\\\\\"tms_Label\\\\\\":2,\\\\\\"tms_SprintHistory\\\\\\":11,\\\\\\"tms_Task\\\\\\":1,\\\\\\"tms_TaskAssignment\\\\\\":1,\\\\\\"tms_TaskDependency\\\\\\":1,\\\\\\"tms_TaskProjectRelationship\\\\\\":1,\\\\\\"tms_TaskTag\\\\\\":2}\\"},\\"type\\":\\"LOG\\"}",
  "Skipped 0 records",
  "Errored 0 records",
]
`;

exports[`faros_jira faros_issues 2`] = `
Array [
  Object {
    "tms_Task": Object {
      "additionalFields": Array [
        Object {
          "name": "Components",
          "value": "[]",
        },
      ],
      "createdAt": "2021-10-07T20:00:08.396Z",
      "creator": Object {
        "source": "Jira",
        "uid": "6025c1954fb89e0070d00ae3",
      },
      "description": "PLAYG Epic 1 Description",
      "epic": Object {
        "source": "Jira",
        "uid": "PLAYG-6",
      },
      "name": "PLAYG Epic 1 Summary",
      "parent": null,
      "points": null,
      "priority": "Medium",
      "resolutionStatus": null,
      "resolvedAt": null,
      "source": "Jira",
      "sourceSystemId": "10596",
      "sprint": Object {
        "source": "Jira",
        "uid": "55",
      },
      "status": Object {
        "category": "Todo",
        "detail": "To Do",
      },
      "statusChangedAt": "2021-10-07T20:00:08.396Z",
      "statusChangelog": Array [
        Object {
          "changedAt": "2021-10-07T20:00:08.396Z",
          "status": Object {
            "category": "Todo",
            "detail": "To Do",
          },
        },
      ],
      "type": Object {
        "category": "Custom",
        "detail": "Epic",
      },
      "uid": "PLAYG-6",
      "updatedAt": "2024-01-24T14:56:25.365Z",
      "url": "https://faros-ai.atlassian.net/browse/PLAYG-6",
    },
  },
  Object {
    "tms_TaskProjectRelationship": Object {
      "project": Object {
        "source": "Jira",
        "uid": "PLAYG",
      },
      "source": "Jira",
      "task": Object {
        "source": "Jira",
        "uid": "PLAYG-6",
      },
    },
  },
  Object {
    "tms_Epic": Object {
      "createdAt": "2021-10-07T20:00:08.396Z",
      "description": "PLAYG Epic 1 Description",
      "name": "PLAYG Epic 1 Summary",
      "project": Object {
        "source": "Jira",
        "uid": "PLAYG",
      },
      "source": "Jira",
      "status": Object {
        "category": "Todo",
        "detail": "To Do",
      },
      "uid": "PLAYG-6",
      "updatedAt": "2024-01-24T14:56:25.365Z",
    },
  },
  Object {
    "tms_TaskAssignment": Object {
      "assignedAt": "2021-10-07T18:04:10.236Z",
      "assignee": Object {
        "source": "Jira",
        "uid": "6025c1954fb89e0070d00ae3",
      },
      "source": "Jira",
      "task": Object {
        "source": "Jira",
        "uid": "PLAYG-6",
      },
    },
  },
  Object {
    "tms_TaskDependency": Object {
      "blocking": true,
      "dependencyType": Object {
        "category": "BlockedBy",
        "detail": "is blocked by",
      },
      "dependentTask": Object {
        "source": "Jira",
        "uid": "PLAYG-6",
      },
      "fulfillingTask": Object {
        "source": "Jira",
        "uid": "PLAYG-1",
      },
      "fulfillingType": Object {
        "category": "Blocks",
        "detail": "blocks",
      },
      "source": "Jira",
    },
  },
  Object {
    "tms_Label": Object {
      "name": "l0",
      "source": "Jira",
    },
  },
  Object {
    "tms_TaskTag": Object {
      "label": Object {
        "name": "l0",
      },
      "source": "Jira",
      "task": Object {
        "source": "Jira",
        "uid": "PLAYG-6",
      },
    },
  },
  Object {
    "tms_Label": Object {
      "name": "l1",
      "source": "Jira",
    },
  },
  Object {
    "tms_TaskTag": Object {
      "label": Object {
        "name": "l1",
      },
      "source": "Jira",
      "task": Object {
        "source": "Jira",
        "uid": "PLAYG-6",
      },
    },
  },
  Object {
    "tms_SprintHistory": Object {
      "addedAt": "2021-09-16T22:42:42.308Z",
      "removedAt": "2021-09-16T22:45:30.905Z",
      "source": "Jira",
      "sprint": Object {
        "source": "Jira",
        "uid": "15",
      },
      "task": Object {
        "source": "Jira",
        "uid": "PLAYG-6",
      },
    },
  },
  Object {
    "tms_SprintHistory": Object {
      "addedAt": "2021-09-16T22:47:11.885Z",
      "removedAt": "2021-09-16T22:47:23.663Z",
      "source": "Jira",
      "sprint": Object {
        "source": "Jira",
        "uid": "16",
      },
      "task": Object {
        "source": "Jira",
        "uid": "PLAYG-6",
      },
    },
  },
  Object {
    "tms_SprintHistory": Object {
      "addedAt": "2021-09-17T06:36:26.329Z",
      "removedAt": "2021-09-17T06:37:15.206Z",
      "source": "Jira",
      "sprint": Object {
        "source": "Jira",
        "uid": "17",
      },
      "task": Object {
        "source": "Jira",
        "uid": "PLAYG-6",
      },
    },
  },
  Object {
    "tms_SprintHistory": Object {
      "addedAt": "2021-09-17T07:12:32.830Z",
      "removedAt": "2021-09-22T16:57:44.008Z",
      "source": "Jira",
      "sprint": Object {
        "source": "Jira",
        "uid": "18",
      },
      "task": Object {
        "source": "Jira",
        "uid": "PLAYG-6",
      },
    },
  },
  Object {
    "tms_SprintHistory": Object {
      "addedAt": "2021-09-22T16:57:44.008Z",
      "removedAt": "2021-09-22T20:38:03.327Z",
      "source": "Jira",
      "sprint": Object {
        "source": "Jira",
        "uid": "19",
      },
      "task": Object {
        "source": "Jira",
        "uid": "PLAYG-6",
      },
    },
  },
  Object {
    "tms_SprintHistory": Object {
      "addedAt": "2021-09-17T07:10:10.556Z",
      "removedAt": "2021-09-17T07:12:32.830Z",
      "source": "Jira",
      "sprint": Object {
        "source": "Jira",
        "uid": "20",
      },
      "task": Object {
        "source": "Jira",
        "uid": "PLAYG-6",
      },
    },
  },
  Object {
    "tms_SprintHistory": Object {
      "addedAt": "2021-09-22T20:38:03.327Z",
      "removedAt": "2021-10-01T22:16:08.307Z",
      "source": "Jira",
      "sprint": Object {
        "source": "Jira",
        "uid": "21",
      },
      "task": Object {
        "source": "Jira",
        "uid": "PLAYG-6",
      },
    },
  },
  Object {
    "tms_SprintHistory": Object {
      "addedAt": "2021-10-01T22:16:08.673Z",
      "removedAt": "2022-06-13T22:49:44.016Z",
      "source": "Jira",
      "sprint": Object {
        "source": "Jira",
        "uid": "23",
      },
      "task": Object {
        "source": "Jira",
        "uid": "PLAYG-6",
      },
    },
  },
  Object {
    "tms_SprintHistory": Object {
      "addedAt": "2022-06-16T15:34:47.608Z",
      "removedAt": "2022-06-16T20:50:28.697Z",
      "source": "Jira",
      "sprint": Object {
        "source": "Jira",
        "uid": "27",
      },
      "task": Object {
        "source": "Jira",
        "uid": "PLAYG-6",
      },
    },
  },
  Object {
    "tms_SprintHistory": Object {
      "addedAt": "2024-03-08T17:59:28.180Z",
      "removedAt": null,
      "source": "Jira",
      "sprint": Object {
        "source": "Jira",
        "uid": "55",
      },
      "task": Object {
        "source": "Jira",
        "uid": "PLAYG-6",
      },
    },
  },
  Object {
    "tms_SprintHistory": Object {
      "addedAt": "2024-03-08T17:30:59.921Z",
      "removedAt": "2024-03-08T17:59:28.180Z",
      "source": "Jira",
      "sprint": Object {
        "source": "Jira",
        "uid": "66",
      },
      "task": Object {
        "source": "Jira",
        "uid": "PLAYG-6",
      },
    },
  },
]
`;

exports[`faros_jira process records from all streams 1`] = `
Array [
<<<<<<< HEAD
  "Processed 14 records",
  "Processed records by stream: {\\\\\\"mytestsource__jira__faros_board_issues\\\\\\":1,\\\\\\"mytestsource__jira__faros_boards\\\\\\":2,\\\\\\"mytestsource__jira__faros_issue_additional_fields\\\\\\":1,\\\\\\"mytestsource__jira__faros_issue_pull_requests\\\\\\":1,\\\\\\"mytestsource__jira__faros_issues\\\\\\":1,\\\\\\"mytestsource__jira__faros_project_version_issues\\\\\\":1,\\\\\\"mytestsource__jira__faros_project_versions\\\\\\":1,\\\\\\"mytestsource__jira__faros_projects\\\\\\":1,\\\\\\"mytestsource__jira__faros_sprint_reports\\\\\\":2,\\\\\\"mytestsource__jira__faros_sprints\\\\\\":2,\\\\\\"mytestsource__jira__faros_users\\\\\\":1}\\"},\\"type\\":\\"LOG\\"}",
  "Would write 44 records",
  "Would write records by model: {\\\\\\"tms_Project\\\\\\":1,\\\\\\"tms_ProjectReleaseRelationship\\\\\\":1,\\\\\\"tms_Release\\\\\\":1,\\\\\\"tms_Sprint\\\\\\":2,\\\\\\"tms_SprintBoardRelationship\\\\\\":2,\\\\\\"tms_SprintHistory\\\\\\":25,\\\\\\"tms_Task\\\\\\":1,\\\\\\"tms_TaskAssignment\\\\\\":1,\\\\\\"tms_TaskBoard\\\\\\":2,\\\\\\"tms_TaskBoardProjectRelationship\\\\\\":2,\\\\\\"tms_TaskBoardRelationship\\\\\\":1,\\\\\\"tms_TaskProjectRelationship\\\\\\":1,\\\\\\"tms_TaskPullRequestAssociation\\\\\\":1,\\\\\\"tms_TaskReleaseRelationship\\\\\\":1,\\\\\\"tms_Task__Update\\\\\\":1,\\\\\\"tms_User\\\\\\":1}\\"},\\"type\\":\\"LOG\\"}",
=======
  "Processed 16 records",
  "Processed records by stream: {\\\\\\"mytestsource__jira__faros_board_issues\\\\\\":1,\\\\\\"mytestsource__jira__faros_boards\\\\\\":2,\\\\\\"mytestsource__jira__faros_issue_pull_requests\\\\\\":1,\\\\\\"mytestsource__jira__faros_issues\\\\\\":1,\\\\\\"mytestsource__jira__faros_project_version_issues\\\\\\":1,\\\\\\"mytestsource__jira__faros_project_versions\\\\\\":1,\\\\\\"mytestsource__jira__faros_projects\\\\\\":1,\\\\\\"mytestsource__jira__faros_sprint_reports\\\\\\":2,\\\\\\"mytestsource__jira__faros_sprints\\\\\\":2,\\\\\\"mytestsource__jira__faros_team_memberships\\\\\\":2,\\\\\\"mytestsource__jira__faros_teams\\\\\\":1,\\\\\\"mytestsource__jira__faros_users\\\\\\":1}\\"},\\"type\\":\\"LOG\\"}",
  "Would write 46 records",
  "Would write records by model: {\\\\\\"tms_Project\\\\\\":1,\\\\\\"tms_ProjectReleaseRelationship\\\\\\":1,\\\\\\"tms_Release\\\\\\":1,\\\\\\"tms_Sprint\\\\\\":2,\\\\\\"tms_SprintBoardRelationship\\\\\\":2,\\\\\\"tms_SprintHistory\\\\\\":25,\\\\\\"tms_Task\\\\\\":1,\\\\\\"tms_TaskAssignment\\\\\\":1,\\\\\\"tms_TaskBoard\\\\\\":2,\\\\\\"tms_TaskBoardProjectRelationship\\\\\\":2,\\\\\\"tms_TaskBoardRelationship\\\\\\":1,\\\\\\"tms_TaskProjectRelationship\\\\\\":1,\\\\\\"tms_TaskPullRequestAssociation\\\\\\":1,\\\\\\"tms_TaskReleaseRelationship\\\\\\":1,\\\\\\"tms_Team\\\\\\":1,\\\\\\"tms_TeamMembership\\\\\\":2,\\\\\\"tms_User\\\\\\":1}\\"},\\"type\\":\\"LOG\\"}",
>>>>>>> ce36833b
  "Skipped 0 records",
  "Errored 0 records",
]
`;

exports[`faros_jira process records from all streams 2`] = `
Array [
  Object {
    "tms_TaskBoardRelationship": Object {
      "board": Object {
        "source": "Jira",
        "uid": "48",
      },
      "source": "Jira",
      "task": Object {
        "source": "Jira",
        "uid": "PLAYG-185",
      },
    },
  },
  Object {
    "tms_TaskBoard": Object {
      "name": "Tasks without a board in project PLAYG",
      "source": "Jira",
      "uid": "faros-tasks-with-no-board-PLAYG",
    },
  },
  Object {
    "tms_TaskBoardProjectRelationship": Object {
      "board": Object {
        "source": "Jira",
        "uid": "faros-tasks-with-no-board-PLAYG",
      },
      "project": Object {
        "source": "Jira",
        "uid": "PLAYG",
      },
      "source": "Jira",
    },
  },
  Object {
    "tms_TaskBoard": Object {
      "name": "PLAYG board",
      "source": "Jira",
      "uid": "21",
    },
  },
  Object {
    "tms_TaskBoardProjectRelationship": Object {
      "board": Object {
        "source": "Jira",
        "uid": "21",
      },
      "project": Object {
        "source": "Jira",
        "uid": "PLAYG",
      },
      "source": "Jira",
    },
  },
  Object {
    "tms_TaskPullRequestAssociation": Object {
      "pullRequest": Object {
        "number": 2069,
        "repository": Object {
          "name": "airbyte-connectors",
          "organization": Object {
            "source": "GitHub",
            "uid": "faros-ai",
          },
        },
      },
      "source": "Jira",
      "task": Object {
        "source": "Jira",
        "uid": "PLAYG-153",
      },
    },
  },
  Object {
    "tms_Task": Object {
      "additionalFields": Array [
        Object {
          "name": "Components",
          "value": "[]",
        },
      ],
      "createdAt": "2021-09-16T22:42:13.869Z",
      "creator": Object {
        "source": "Jira",
        "uid": "60d6b0c0c90cb2006892d7fb",
      },
      "description": null,
      "epic": null,
      "name": "task 1",
      "parent": null,
      "points": 1,
      "priority": "Medium",
      "resolutionStatus": null,
      "resolvedAt": null,
      "source": "Jira",
      "sourceSystemId": "10456",
      "sprint": Object {
        "source": "Jira",
        "uid": "55",
      },
      "status": Object {
        "category": "Todo",
        "detail": "To Do",
      },
      "statusChangedAt": "2024-03-08T17:52:41.851Z",
      "statusChangelog": Array [
        Object {
          "changedAt": "2021-09-16T22:42:13.869Z",
          "status": Object {
            "category": "Todo",
            "detail": "To Do",
          },
        },
        Object {
          "changedAt": "2021-09-16T22:43:43.077Z",
          "status": Object {
            "category": "InProgress",
            "detail": "In Progress",
          },
        },
        Object {
          "changedAt": "2022-03-15T07:19:03.653Z",
          "status": Object {
            "category": "InProgress",
            "detail": "QA",
          },
        },
        Object {
          "changedAt": "2024-03-08T17:52:41.851Z",
          "status": Object {
            "category": "Todo",
            "detail": "To Do",
          },
        },
      ],
      "type": Object {
        "category": "Story",
        "detail": "Story",
      },
      "uid": "PLAYG-1",
      "updatedAt": "2024-03-08T17:59:28.167Z",
      "url": "https://faros-ai.atlassian.net/browse/PLAYG-1",
    },
  },
  Object {
    "tms_TaskProjectRelationship": Object {
      "project": Object {
        "source": "Jira",
        "uid": "PLAYG",
      },
      "source": "Jira",
      "task": Object {
        "source": "Jira",
        "uid": "PLAYG-1",
      },
    },
  },
  Object {
    "tms_TaskAssignment": Object {
      "assignedAt": "2021-10-07T18:04:10.236Z",
      "assignee": Object {
        "source": "Jira",
        "uid": "6025c1954fb89e0070d00ae3",
      },
      "source": "Jira",
      "task": Object {
        "source": "Jira",
        "uid": "PLAYG-1",
      },
    },
  },
  Object {
    "tms_SprintHistory": Object {
      "addedAt": "2021-09-16T22:42:42.308Z",
      "removedAt": "2021-09-16T22:45:30.905Z",
      "source": "Jira",
      "sprint": Object {
        "source": "Jira",
        "uid": "15",
      },
      "task": Object {
        "source": "Jira",
        "uid": "PLAYG-1",
      },
    },
  },
  Object {
    "tms_SprintHistory": Object {
      "addedAt": "2021-09-16T22:47:11.885Z",
      "removedAt": "2021-09-16T22:47:23.663Z",
      "source": "Jira",
      "sprint": Object {
        "source": "Jira",
        "uid": "16",
      },
      "task": Object {
        "source": "Jira",
        "uid": "PLAYG-1",
      },
    },
  },
  Object {
    "tms_SprintHistory": Object {
      "addedAt": "2021-09-17T06:36:26.329Z",
      "removedAt": "2021-09-17T06:37:15.206Z",
      "source": "Jira",
      "sprint": Object {
        "source": "Jira",
        "uid": "17",
      },
      "task": Object {
        "source": "Jira",
        "uid": "PLAYG-1",
      },
    },
  },
  Object {
    "tms_SprintHistory": Object {
      "addedAt": "2021-09-17T07:12:32.830Z",
      "removedAt": "2021-09-22T16:57:44.008Z",
      "source": "Jira",
      "sprint": Object {
        "source": "Jira",
        "uid": "18",
      },
      "task": Object {
        "source": "Jira",
        "uid": "PLAYG-1",
      },
    },
  },
  Object {
    "tms_SprintHistory": Object {
      "addedAt": "2021-09-22T16:57:44.008Z",
      "removedAt": "2021-09-22T20:38:03.327Z",
      "source": "Jira",
      "sprint": Object {
        "source": "Jira",
        "uid": "19",
      },
      "task": Object {
        "source": "Jira",
        "uid": "PLAYG-1",
      },
    },
  },
  Object {
    "tms_SprintHistory": Object {
      "addedAt": "2021-09-17T07:10:10.556Z",
      "removedAt": "2021-09-17T07:12:32.830Z",
      "source": "Jira",
      "sprint": Object {
        "source": "Jira",
        "uid": "20",
      },
      "task": Object {
        "source": "Jira",
        "uid": "PLAYG-1",
      },
    },
  },
  Object {
    "tms_SprintHistory": Object {
      "addedAt": "2021-09-22T20:38:03.327Z",
      "removedAt": "2021-10-01T22:16:08.307Z",
      "source": "Jira",
      "sprint": Object {
        "source": "Jira",
        "uid": "21",
      },
      "task": Object {
        "source": "Jira",
        "uid": "PLAYG-1",
      },
    },
  },
  Object {
    "tms_SprintHistory": Object {
      "addedAt": "2021-10-01T22:16:08.673Z",
      "removedAt": "2022-06-13T22:49:44.016Z",
      "source": "Jira",
      "sprint": Object {
        "source": "Jira",
        "uid": "23",
      },
      "task": Object {
        "source": "Jira",
        "uid": "PLAYG-1",
      },
    },
  },
  Object {
    "tms_SprintHistory": Object {
      "addedAt": "2022-06-16T15:34:47.608Z",
      "removedAt": "2022-06-16T20:50:28.697Z",
      "source": "Jira",
      "sprint": Object {
        "source": "Jira",
        "uid": "27",
      },
      "task": Object {
        "source": "Jira",
        "uid": "PLAYG-1",
      },
    },
  },
  Object {
    "tms_SprintHistory": Object {
      "addedAt": "2024-03-08T17:59:28.180Z",
      "removedAt": null,
      "source": "Jira",
      "sprint": Object {
        "source": "Jira",
        "uid": "55",
      },
      "task": Object {
        "source": "Jira",
        "uid": "PLAYG-1",
      },
    },
  },
  Object {
    "tms_SprintHistory": Object {
      "addedAt": "2024-03-08T17:30:59.921Z",
      "removedAt": "2024-03-08T17:59:28.180Z",
      "source": "Jira",
      "sprint": Object {
        "source": "Jira",
        "uid": "66",
      },
      "task": Object {
        "source": "Jira",
        "uid": "PLAYG-1",
      },
    },
  },
  Object {
    "tms_SprintHistory": Object {
      "addedDuringSprint": null,
      "points": null,
      "source": "Jira",
      "sprint": Object {
        "source": "Jira",
        "uid": "39",
      },
      "status": Object {
        "category": "Completed",
      },
      "task": Object {
        "source": "Jira",
        "uid": "PLAYG-44",
      },
    },
  },
  Object {
    "tms_SprintHistory": Object {
      "addedDuringSprint": null,
      "points": null,
      "source": "Jira",
      "sprint": Object {
        "source": "Jira",
        "uid": "39",
      },
      "status": Object {
        "category": "Completed",
      },
      "task": Object {
        "source": "Jira",
        "uid": "PLAYG-45",
      },
    },
  },
  Object {
    "tms_SprintHistory": Object {
      "addedDuringSprint": null,
      "points": null,
      "source": "Jira",
      "sprint": Object {
        "source": "Jira",
        "uid": "39",
      },
      "status": Object {
        "category": "CompletedOutsideSprint",
      },
      "task": Object {
        "source": "Jira",
        "uid": "PLAYG-3",
      },
    },
  },
  Object {
    "tms_SprintHistory": Object {
      "addedDuringSprint": null,
      "points": null,
      "source": "Jira",
      "sprint": Object {
        "source": "Jira",
        "uid": "39",
      },
      "status": Object {
        "category": "CompletedOutsideSprint",
      },
      "task": Object {
        "source": "Jira",
        "uid": "PLAYG-26",
      },
    },
  },
  Object {
    "tms_SprintHistory": Object {
      "addedDuringSprint": null,
      "points": null,
      "source": "Jira",
      "sprint": Object {
        "source": "Jira",
        "uid": "39",
      },
      "status": Object {
        "category": "NotCompleted",
      },
      "task": Object {
        "source": "Jira",
        "uid": "PLAYG-9",
      },
    },
  },
  Object {
    "tms_SprintHistory": Object {
      "addedDuringSprint": null,
      "points": null,
      "source": "Jira",
      "sprint": Object {
        "source": "Jira",
        "uid": "39",
      },
      "status": Object {
        "category": "NotCompleted",
      },
      "task": Object {
        "source": "Jira",
        "uid": "PLAYG-15",
      },
    },
  },
  Object {
    "tms_SprintHistory": Object {
      "addedDuringSprint": null,
      "points": null,
      "source": "Jira",
      "sprint": Object {
        "source": "Jira",
        "uid": "39",
      },
      "status": Object {
        "category": "NotCompleted",
      },
      "task": Object {
        "source": "Jira",
        "uid": "PLAYG-22",
      },
    },
  },
  Object {
    "tms_SprintHistory": Object {
      "addedDuringSprint": null,
      "points": null,
      "source": "Jira",
      "sprint": Object {
        "source": "Jira",
        "uid": "51",
      },
      "status": Object {
        "category": "NotCompleted",
      },
      "task": Object {
        "source": "Jira",
        "uid": "PLAYG-4",
      },
    },
  },
  Object {
    "tms_SprintHistory": Object {
      "addedDuringSprint": null,
      "points": null,
      "source": "Jira",
      "sprint": Object {
        "source": "Jira",
        "uid": "51",
      },
      "status": Object {
        "category": "NotCompleted",
      },
      "task": Object {
        "source": "Jira",
        "uid": "PLAYG-20",
      },
    },
  },
  Object {
    "tms_SprintHistory": Object {
      "addedDuringSprint": null,
      "points": 9,
      "source": "Jira",
      "sprint": Object {
        "source": "Jira",
        "uid": "51",
      },
      "status": Object {
        "category": "NotCompleted",
      },
      "task": Object {
        "source": "Jira",
        "uid": "PLAYG-24",
      },
    },
  },
  Object {
    "tms_SprintHistory": Object {
      "addedDuringSprint": null,
      "points": null,
      "source": "Jira",
      "sprint": Object {
        "source": "Jira",
        "uid": "51",
      },
      "status": Object {
        "category": "NotCompleted",
      },
      "task": Object {
        "source": "Jira",
        "uid": "PLAYG-29",
      },
    },
  },
  Object {
    "tms_SprintHistory": Object {
      "addedDuringSprint": null,
      "points": null,
      "source": "Jira",
      "sprint": Object {
        "source": "Jira",
        "uid": "51",
      },
      "status": Object {
        "category": "NotCompleted",
      },
      "task": Object {
        "source": "Jira",
        "uid": "PLAYG-38",
      },
    },
  },
  Object {
    "tms_SprintHistory": Object {
      "addedDuringSprint": true,
      "points": null,
      "source": "Jira",
      "sprint": Object {
        "source": "Jira",
        "uid": "51",
      },
      "status": Object {
        "category": "NotCompleted",
      },
      "task": Object {
        "source": "Jira",
        "uid": "PLAYG-40",
      },
    },
  },
  Object {
    "tms_SprintHistory": Object {
      "addedDuringSprint": null,
      "points": null,
      "source": "Jira",
      "sprint": Object {
        "source": "Jira",
        "uid": "51",
      },
      "status": Object {
        "category": "Removed",
      },
      "task": Object {
        "source": "Jira",
        "uid": "PLAYG-11",
      },
    },
  },
  Object {
    "tms_Sprint": Object {
      "closedAt": "2024-05-13T07:10:11.135Z",
      "endedAt": "2024-05-19T22:39:39.000Z",
      "name": "Another Sprint",
      "openedAt": null,
      "source": "Jira",
      "startedAt": "2024-05-13T07:09:41.502Z",
      "state": "Closed",
      "uid": "75",
    },
  },
  Object {
    "tms_SprintBoardRelationship": Object {
      "board": Object {
        "source": "Jira",
        "uid": "49",
      },
      "source": "Jira",
      "sprint": Object {
        "source": "Jira",
        "uid": "75",
      },
    },
  },
  Object {
    "tms_Sprint": Object {
      "closedAt": null,
      "endedAt": null,
      "name": "PLAYG Sprint 20",
      "openedAt": null,
      "source": "Jira",
      "startedAt": null,
      "state": "Future",
      "uid": "55",
    },
  },
  Object {
    "tms_SprintBoardRelationship": Object {
      "board": Object {
        "source": "Jira",
        "uid": "49",
      },
      "source": "Jira",
      "sprint": Object {
        "source": "Jira",
        "uid": "55",
      },
    },
  },
  Object {
    "tms_Project": Object {
      "description": "Playground project description",
      "name": "Playground",
      "source": "Jira",
      "sourceSystemId": "10011",
      "uid": "PLAYG",
    },
  },
  Object {
    "tms_User": Object {
      "emailAddress": "john.doe@example.com",
      "inactive": false,
      "name": "John Doe",
      "source": "Jira",
      "uid": "61f99bc0acd4cb0069cfd675",
    },
  },
  Object {
    "tms_TaskReleaseRelationship": Object {
      "release": Object {
        "source": "Jira",
        "uid": "10006",
      },
      "source": "Jira",
      "task": Object {
        "source": "Jira",
        "uid": "PLAYG-4",
      },
    },
  },
  Object {
    "tms_Release": Object {
      "description": null,
      "name": "Test Release",
      "releasedAt": "2021-11-19T00:00:00.000Z",
      "source": "Jira",
      "startedAt": "2021-11-15T00:00:00.000Z",
      "uid": "10006",
    },
  },
  Object {
    "tms_ProjectReleaseRelationship": Object {
      "project": Object {
        "source": "Jira",
        "uid": "PLAYG",
      },
      "release": Object {
        "source": "Jira",
        "uid": "10006",
      },
      "source": "Jira",
    },
  },
  Object {
<<<<<<< HEAD
    "tms_Task__Update": Object {
      "mask": Array [
        "additionalFields",
      ],
      "patch": Object {
        "additionalFields": Array [
          Object {
            "name": "Custom String Field",
            "value": "Custom",
          },
          Object {
            "name": "Custom Number Field",
            "value": "1",
          },
        ],
      },
      "source": "Jira",
      "where": Object {
        "source": "Jira",
        "uid": "PLAYG-1",
=======
    "tms_Team": Object {
      "name": "Test",
      "parentTeam": Object {
        "uid": "all_teams",
      },
      "source": "Jira",
      "teamChain": Array [
        "123ad121-1122-45c5-8d0b-0681b9233ea9",
        "all_teams",
      ],
      "uid": "123ad121-1122-45c5-8d0b-0681b9233ea9",
    },
  },
  Object {
    "tms_TeamMembership": Object {
      "member": Object {
        "source": "Jira",
        "uid": "12334c037692da100700011",
      },
      "source": "Jira",
      "team": Object {
        "source": "Jira",
        "uid": "123ad121-1122-45c5-8d0b-0681b9233ea9",
      },
    },
  },
  Object {
    "tms_TeamMembership": Object {
      "member": Object {
        "source": "Jira",
        "uid": "3214dfa413fc70069d12323",
      },
      "source": "Jira",
      "team": Object {
        "source": "Jira",
        "uid": "123ad121-1122-45c5-8d0b-0681b9233ea9",
>>>>>>> ce36833b
      },
    },
  },
]
`;<|MERGE_RESOLUTION|>--- conflicted
+++ resolved
@@ -339,17 +339,10 @@
 
 exports[`faros_jira process records from all streams 1`] = `
 Array [
-<<<<<<< HEAD
-  "Processed 14 records",
-  "Processed records by stream: {\\\\\\"mytestsource__jira__faros_board_issues\\\\\\":1,\\\\\\"mytestsource__jira__faros_boards\\\\\\":2,\\\\\\"mytestsource__jira__faros_issue_additional_fields\\\\\\":1,\\\\\\"mytestsource__jira__faros_issue_pull_requests\\\\\\":1,\\\\\\"mytestsource__jira__faros_issues\\\\\\":1,\\\\\\"mytestsource__jira__faros_project_version_issues\\\\\\":1,\\\\\\"mytestsource__jira__faros_project_versions\\\\\\":1,\\\\\\"mytestsource__jira__faros_projects\\\\\\":1,\\\\\\"mytestsource__jira__faros_sprint_reports\\\\\\":2,\\\\\\"mytestsource__jira__faros_sprints\\\\\\":2,\\\\\\"mytestsource__jira__faros_users\\\\\\":1}\\"},\\"type\\":\\"LOG\\"}",
-  "Would write 44 records",
-  "Would write records by model: {\\\\\\"tms_Project\\\\\\":1,\\\\\\"tms_ProjectReleaseRelationship\\\\\\":1,\\\\\\"tms_Release\\\\\\":1,\\\\\\"tms_Sprint\\\\\\":2,\\\\\\"tms_SprintBoardRelationship\\\\\\":2,\\\\\\"tms_SprintHistory\\\\\\":25,\\\\\\"tms_Task\\\\\\":1,\\\\\\"tms_TaskAssignment\\\\\\":1,\\\\\\"tms_TaskBoard\\\\\\":2,\\\\\\"tms_TaskBoardProjectRelationship\\\\\\":2,\\\\\\"tms_TaskBoardRelationship\\\\\\":1,\\\\\\"tms_TaskProjectRelationship\\\\\\":1,\\\\\\"tms_TaskPullRequestAssociation\\\\\\":1,\\\\\\"tms_TaskReleaseRelationship\\\\\\":1,\\\\\\"tms_Task__Update\\\\\\":1,\\\\\\"tms_User\\\\\\":1}\\"},\\"type\\":\\"LOG\\"}",
-=======
-  "Processed 16 records",
+  "Processed 17 records",
   "Processed records by stream: {\\\\\\"mytestsource__jira__faros_board_issues\\\\\\":1,\\\\\\"mytestsource__jira__faros_boards\\\\\\":2,\\\\\\"mytestsource__jira__faros_issue_pull_requests\\\\\\":1,\\\\\\"mytestsource__jira__faros_issues\\\\\\":1,\\\\\\"mytestsource__jira__faros_project_version_issues\\\\\\":1,\\\\\\"mytestsource__jira__faros_project_versions\\\\\\":1,\\\\\\"mytestsource__jira__faros_projects\\\\\\":1,\\\\\\"mytestsource__jira__faros_sprint_reports\\\\\\":2,\\\\\\"mytestsource__jira__faros_sprints\\\\\\":2,\\\\\\"mytestsource__jira__faros_team_memberships\\\\\\":2,\\\\\\"mytestsource__jira__faros_teams\\\\\\":1,\\\\\\"mytestsource__jira__faros_users\\\\\\":1}\\"},\\"type\\":\\"LOG\\"}",
-  "Would write 46 records",
+  "Would write 47 records",
   "Would write records by model: {\\\\\\"tms_Project\\\\\\":1,\\\\\\"tms_ProjectReleaseRelationship\\\\\\":1,\\\\\\"tms_Release\\\\\\":1,\\\\\\"tms_Sprint\\\\\\":2,\\\\\\"tms_SprintBoardRelationship\\\\\\":2,\\\\\\"tms_SprintHistory\\\\\\":25,\\\\\\"tms_Task\\\\\\":1,\\\\\\"tms_TaskAssignment\\\\\\":1,\\\\\\"tms_TaskBoard\\\\\\":2,\\\\\\"tms_TaskBoardProjectRelationship\\\\\\":2,\\\\\\"tms_TaskBoardRelationship\\\\\\":1,\\\\\\"tms_TaskProjectRelationship\\\\\\":1,\\\\\\"tms_TaskPullRequestAssociation\\\\\\":1,\\\\\\"tms_TaskReleaseRelationship\\\\\\":1,\\\\\\"tms_Team\\\\\\":1,\\\\\\"tms_TeamMembership\\\\\\":2,\\\\\\"tms_User\\\\\\":1}\\"},\\"type\\":\\"LOG\\"}",
->>>>>>> ce36833b
   "Skipped 0 records",
   "Errored 0 records",
 ]
@@ -1049,7 +1042,46 @@
     },
   },
   Object {
-<<<<<<< HEAD
+    "tms_Team": Object {
+      "name": "Test",
+      "parentTeam": Object {
+        "uid": "all_teams",
+      },
+      "source": "Jira",
+      "teamChain": Array [
+        "123ad121-1122-45c5-8d0b-0681b9233ea9",
+        "all_teams",
+      ],
+      "uid": "123ad121-1122-45c5-8d0b-0681b9233ea9",
+    },
+  },
+  Object {
+    "tms_TeamMembership": Object {
+      "member": Object {
+        "source": "Jira",
+        "uid": "12334c037692da100700011",
+      },
+      "source": "Jira",
+      "team": Object {
+        "source": "Jira",
+        "uid": "123ad121-1122-45c5-8d0b-0681b9233ea9",
+      },
+    },
+  },
+  Object {
+    "tms_TeamMembership": Object {
+      "member": Object {
+        "source": "Jira",
+        "uid": "3214dfa413fc70069d12323",
+      },
+      "source": "Jira",
+      "team": Object {
+        "source": "Jira",
+        "uid": "123ad121-1122-45c5-8d0b-0681b9233ea9",
+      },
+    },
+  },
+  Object {
     "tms_Task__Update": Object {
       "mask": Array [
         "additionalFields",
@@ -1070,44 +1102,6 @@
       "where": Object {
         "source": "Jira",
         "uid": "PLAYG-1",
-=======
-    "tms_Team": Object {
-      "name": "Test",
-      "parentTeam": Object {
-        "uid": "all_teams",
-      },
-      "source": "Jira",
-      "teamChain": Array [
-        "123ad121-1122-45c5-8d0b-0681b9233ea9",
-        "all_teams",
-      ],
-      "uid": "123ad121-1122-45c5-8d0b-0681b9233ea9",
-    },
-  },
-  Object {
-    "tms_TeamMembership": Object {
-      "member": Object {
-        "source": "Jira",
-        "uid": "12334c037692da100700011",
-      },
-      "source": "Jira",
-      "team": Object {
-        "source": "Jira",
-        "uid": "123ad121-1122-45c5-8d0b-0681b9233ea9",
-      },
-    },
-  },
-  Object {
-    "tms_TeamMembership": Object {
-      "member": Object {
-        "source": "Jira",
-        "uid": "3214dfa413fc70069d12323",
-      },
-      "source": "Jira",
-      "team": Object {
-        "source": "Jira",
-        "uid": "123ad121-1122-45c5-8d0b-0681b9233ea9",
->>>>>>> ce36833b
       },
     },
   },
