// Jest Snapshot v1, https://goo.gl/fbAQLP

exports[`faros_github process records from all streams 1`] = `
Array [
  "Processed 61 records",
  "Processed records by stream: {\\\\\\"mytestsource__github__faros_artifacts\\\\\\":1,\\\\\\"mytestsource__github__faros_code_scanning_alerts\\\\\\":2,\\\\\\"mytestsource__github__faros_commits\\\\\\":2,\\\\\\"mytestsource__github__faros_copilot_seats\\\\\\":3,\\\\\\"mytestsource__github__faros_copilot_usage\\\\\\":4,\\\\\\"mytestsource__github__faros_dependabot_alerts\\\\\\":2,\\\\\\"mytestsource__github__faros_enterprise_copilot_seats\\\\\\":3,\\\\\\"mytestsource__github__faros_enterprise_copilot_usage\\\\\\":2,\\\\\\"mytestsource__github__faros_enterprise_copilot_user_engagement\\\\\\":2,\\\\\\"mytestsource__github__faros_enterprise_team_memberships\\\\\\":1,\\\\\\"mytestsource__github__faros_enterprise_teams\\\\\\":1,\\\\\\"mytestsource__github__faros_enterprises\\\\\\":1,\\\\\\"mytestsource__github__faros_issue_comments\\\\\\":2,\\\\\\"mytestsource__github__faros_issues\\\\\\":2,\\\\\\"mytestsource__github__faros_labels\\\\\\":3,\\\\\\"mytestsource__github__faros_organizations\\\\\\":1,\\\\\\"mytestsource__github__faros_outside_collaborators\\\\\\":2,\\\\\\"mytestsource__github__faros_projects\\\\\\":3,\\\\\\"mytestsource__github__faros_pull_request_comments\\\\\\":3,\\\\\\"mytestsource__github__faros_pull_requests\\\\\\":3,\\\\\\"mytestsource__github__faros_releases\\\\\\":2,\\\\\\"mytestsource__github__faros_repositories\\\\\\":2,\\\\\\"mytestsource__github__faros_saml_sso_users\\\\\\":2,\\\\\\"mytestsource__github__faros_secret_scanning_alerts\\\\\\":2,\\\\\\"mytestsource__github__faros_tags\\\\\\":3,\\\\\\"mytestsource__github__faros_team_memberships\\\\\\":1,\\\\\\"mytestsource__github__faros_teams\\\\\\":1,\\\\\\"mytestsource__github__faros_users\\\\\\":2,\\\\\\"mytestsource__github__faros_workflow_jobs\\\\\\":1,\\\\\\"mytestsource__github__faros_workflow_runs\\\\\\":1,\\\\\\"mytestsource__github__faros_workflows\\\\\\":1}\\"},\\"type\\":\\"LOG\\"}",
  "Would write 330 records",
  "Would write records by model: {\\\\\\"__Flush\\\\\\":1,\\\\\\"cicd_Artifact\\\\\\":1,\\\\\\"cicd_Build\\\\\\":1,\\\\\\"cicd_BuildCommitAssociation\\\\\\":1,\\\\\\"cicd_BuildStep\\\\\\":1,\\\\\\"cicd_Organization\\\\\\":1,\\\\\\"cicd_Pipeline\\\\\\":1,\\\\\\"cicd_Release\\\\\\":2,\\\\\\"cicd_ReleaseTagAssociation\\\\\\":2,\\\\\\"cicd_Repository\\\\\\":1,\\\\\\"faros_Tag\\\\\\":1,\\\\\\"faros_TmsTaskBoardOptions\\\\\\":1,\\\\\\"faros_VcsRepositoryOptions\\\\\\":1,\\\\\\"qa_CodeQuality\\\\\\":1,\\\\\\"sec_Vulnerability\\\\\\":6,\\\\\\"sec_VulnerabilityIdentifier\\\\\\":4,\\\\\\"sec_VulnerabilityIdentifierRelationship\\\\\\":4,\\\\\\"tms_Label\\\\\\":4,\\\\\\"tms_Project\\\\\\":4,\\\\\\"tms_Task\\\\\\":2,\\\\\\"tms_TaskAssignment\\\\\\":2,\\\\\\"tms_TaskAssignment__Deletion\\\\\\":1,\\\\\\"tms_TaskBoard\\\\\\":4,\\\\\\"tms_TaskBoardProjectRelationship\\\\\\":4,\\\\\\"tms_TaskBoardRelationship\\\\\\":2,\\\\\\"tms_TaskProjectRelationship\\\\\\":2,\\\\\\"tms_TaskTag\\\\\\":4,\\\\\\"tms_User\\\\\\":2,\\\\\\"vcs_AssistantMetric\\\\\\":151,\\\\\\"vcs_Branch\\\\\\":4,\\\\\\"vcs_BranchCommitAssociation\\\\\\":2,\\\\\\"vcs_Commit\\\\\\":2,\\\\\\"vcs_File\\\\\\":3,\\\\\\"vcs_Label\\\\\\":5,\\\\\\"vcs_Membership\\\\\\":6,\\\\\\"vcs_Organization\\\\\\":2,\\\\\\"vcs_OrganizationTool\\\\\\":4,\\\\\\"vcs_PullRequest\\\\\\":3,\\\\\\"vcs_PullRequestComment\\\\\\":5,\\\\\\"vcs_PullRequestFile\\\\\\":6,\\\\\\"vcs_PullRequestFile__Deletion\\\\\\":3,\\\\\\"vcs_PullRequestLabel\\\\\\":3,\\\\\\"vcs_PullRequestReview\\\\\\":2,\\\\\\"vcs_PullRequestReviewRequest\\\\\\":3,\\\\\\"vcs_Repository\\\\\\":2,\\\\\\"vcs_RepositoryTag\\\\\\":1,\\\\\\"vcs_RepositoryVulnerability\\\\\\":6,\\\\\\"vcs_Tag\\\\\\":3,\\\\\\"vcs_Team\\\\\\":2,\\\\\\"vcs_TeamMembership\\\\\\":2,\\\\\\"vcs_User\\\\\\":24,\\\\\\"vcs_UserEmail\\\\\\":5,\\\\\\"vcs_UserTool\\\\\\":8,\\\\\\"vcs_UserToolLicense\\\\\\":8,\\\\\\"vcs_UserToolUsage\\\\\\":4}\\"},\\"type\\":\\"LOG\\"}",
  "Skipped 0 records",
  "Errored 0 records",
]
`;

exports[`faros_github process records from all streams 2`] = `
Array [
  Object {
    "vcs_UserTool": Object {
      "endedAt": null,
      "inactive": false,
      "organization": Object {
        "source": "GitHub",
        "uid": "github",
      },
      "source": "GitHub",
      "startedAt": "2021-08-04T00:00:00.000Z",
      "tool": Object {
        "category": "GitHubCopilot",
      },
      "user": Object {
        "source": "GitHub",
        "uid": "octocat",
      },
    },
  },
  Object {
    "vcs_UserToolLicense": Object {
      "endedAt": null,
      "source": "GitHub",
      "startedAt": "2021-08-04T00:00:00.000Z",
      "type": "enterprise",
      "userTool": Object {
        "organization": Object {
          "source": "GitHub",
          "uid": "github",
        },
        "tool": Object {
          "category": "GitHubCopilot",
        },
        "user": Object {
          "source": "GitHub",
          "uid": "octocat",
        },
      },
    },
  },
  Object {
    "vcs_UserToolUsage": Object {
      "recordedAt": "2024-06-20T09:54:42.836Z",
      "source": "GitHub",
      "usedAt": "2021-10-14T06:53:32.000Z",
      "userTool": Object {
        "organization": Object {
          "source": "GitHub",
          "uid": "github",
        },
        "tool": Object {
          "category": "GitHubCopilot",
        },
        "user": Object {
          "source": "GitHub",
          "uid": "octocat",
        },
      },
    },
  },
  Object {
    "vcs_AssistantMetric": Object {
      "endedAt": "2024-06-20T09:54:42.836Z",
      "organization": Object {
        "source": "GitHub",
        "uid": "github",
      },
      "source": "GitHub",
      "startedAt": "2024-06-20T09:54:42.836Z",
      "tool": Object {
        "category": "GitHubCopilot",
      },
      "type": Object {
        "category": "LastActivity",
      },
      "uid": "241e60b7c19d9c15ef16ff8cda62fd6cb7b627e1e580703f377f3cd2bfb524de",
      "user": Object {
        "source": "GitHub",
        "uid": "octocat",
      },
      "value": "2021-10-14T06:53:32.000Z",
      "valueType": "Timestamp",
    },
  },
  Object {
    "vcs_UserTool": Object {
      "endedAt": "2021-11-01T00:00:00.000Z",
      "inactive": false,
      "organization": Object {
        "source": "GitHub",
        "uid": "github",
      },
      "source": "GitHub",
      "startedAt": "2021-09-24T00:00:00.000Z",
      "tool": Object {
        "category": "GitHubCopilot",
      },
      "user": Object {
        "source": "GitHub",
        "uid": "octokitten",
      },
    },
  },
  Object {
    "vcs_UserToolLicense": Object {
      "endedAt": "2021-11-01T00:00:00.000Z",
      "source": "GitHub",
      "startedAt": "2021-09-24T00:00:00.000Z",
      "type": "enterprise",
      "userTool": Object {
        "organization": Object {
          "source": "GitHub",
          "uid": "github",
        },
        "tool": Object {
          "category": "GitHubCopilot",
        },
        "user": Object {
          "source": "GitHub",
          "uid": "octokitten",
        },
      },
    },
  },
  Object {
    "vcs_UserToolUsage": Object {
      "recordedAt": "2024-06-20T09:54:42.837Z",
      "source": "GitHub",
      "usedAt": "2021-10-13T06:53:32.000Z",
      "userTool": Object {
        "organization": Object {
          "source": "GitHub",
          "uid": "github",
        },
        "tool": Object {
          "category": "GitHubCopilot",
        },
        "user": Object {
          "source": "GitHub",
          "uid": "octokitten",
        },
      },
    },
  },
  Object {
    "vcs_AssistantMetric": Object {
      "endedAt": "2024-06-20T09:54:42.837Z",
      "organization": Object {
        "source": "GitHub",
        "uid": "github",
      },
      "source": "GitHub",
      "startedAt": "2024-06-20T09:54:42.837Z",
      "tool": Object {
        "category": "GitHubCopilot",
      },
      "type": Object {
        "category": "LastActivity",
      },
      "uid": "0819c73334322631edcd76b94f194a579af8badd86368980b17dbc0f4af43b66",
      "user": Object {
        "source": "GitHub",
        "uid": "octokitten",
      },
      "value": "2021-10-13T06:53:32.000Z",
      "valueType": "Timestamp",
    },
  },
  Object {
    "vcs_AssistantMetric": Object {
      "editor": null,
      "endedAt": "2023-10-16T00:00:00.000Z",
      "language": null,
      "model": null,
      "organization": Object {
        "source": "GitHub",
        "uid": "github",
      },
      "source": "GitHub",
      "startedAt": "2023-10-15T00:00:00.000Z",
      "tool": Object {
        "category": "GitHubCopilot",
      },
      "type": Object {
        "category": "SuggestionsDiscarded",
      },
      "uid": "e07f2600225c761b915965b2adbe00c162498514ee2b89799471d33344b5aa15",
      "value": "200",
      "valueType": "Int",
    },
  },
  Object {
    "vcs_AssistantMetric": Object {
      "editor": "vscode",
      "endedAt": "2023-10-16T00:00:00.000Z",
      "language": "python",
      "model": null,
      "organization": Object {
        "source": "GitHub",
        "uid": "github",
      },
      "source": "GitHub",
      "startedAt": "2023-10-15T00:00:00.000Z",
      "tool": Object {
        "category": "GitHubCopilot",
      },
      "type": Object {
        "category": "SuggestionsDiscarded",
      },
      "uid": "734d840c6f8b8397582d9ffaea714958379c05925f8a63bde34475a2e905fa39",
      "value": "50",
      "valueType": "Int",
    },
  },
  Object {
    "vcs_AssistantMetric": Object {
      "editor": "jetbrains",
      "endedAt": "2023-10-16T00:00:00.000Z",
      "language": "python",
      "model": null,
      "organization": Object {
        "source": "GitHub",
        "uid": "github",
      },
      "source": "GitHub",
      "startedAt": "2023-10-15T00:00:00.000Z",
      "tool": Object {
        "category": "GitHubCopilot",
      },
      "type": Object {
        "category": "SuggestionsDiscarded",
      },
      "uid": "a46935f0b5a63d2f53b6cdc1622c049fc5d18d379ea8c16706722f5984547ddf",
      "value": "100",
      "valueType": "Int",
    },
  },
  Object {
    "vcs_AssistantMetric": Object {
      "editor": "vscode",
      "endedAt": "2023-10-16T00:00:00.000Z",
      "language": "ruby",
      "model": null,
      "organization": Object {
        "source": "GitHub",
        "uid": "github",
      },
      "source": "GitHub",
      "startedAt": "2023-10-15T00:00:00.000Z",
      "tool": Object {
        "category": "GitHubCopilot",
      },
      "type": Object {
        "category": "SuggestionsDiscarded",
      },
      "uid": "bea49a0cadc8227ff61f3def00a1ff6b65fe688f82d965e30cb27012c8c8bd48",
      "value": "50",
      "valueType": "Int",
    },
  },
  Object {
    "vcs_AssistantMetric": Object {
      "editor": null,
      "endedAt": "2023-10-16T00:00:00.000Z",
      "language": null,
      "model": null,
      "organization": Object {
        "source": "GitHub",
        "uid": "github",
      },
      "source": "GitHub",
      "startedAt": "2023-10-15T00:00:00.000Z",
      "tool": Object {
        "category": "GitHubCopilot",
      },
      "type": Object {
        "category": "SuggestionsAccepted",
      },
      "uid": "ff313eb1df64316bb868fc5ec2562345b245cf58aa6ca186ef834213d9aeb780",
      "value": "800",
      "valueType": "Int",
    },
  },
  Object {
    "vcs_AssistantMetric": Object {
      "editor": "vscode",
      "endedAt": "2023-10-16T00:00:00.000Z",
      "language": "python",
      "model": null,
      "organization": Object {
        "source": "GitHub",
        "uid": "github",
      },
      "source": "GitHub",
      "startedAt": "2023-10-15T00:00:00.000Z",
      "tool": Object {
        "category": "GitHubCopilot",
      },
      "type": Object {
        "category": "SuggestionsAccepted",
      },
      "uid": "7d6e7435bba86c88d998b449047c39a0719f28ebd9c372a53f871007d92ad463",
      "value": "250",
      "valueType": "Int",
    },
  },
  Object {
    "vcs_AssistantMetric": Object {
      "editor": "jetbrains",
      "endedAt": "2023-10-16T00:00:00.000Z",
      "language": "python",
      "model": null,
      "organization": Object {
        "source": "GitHub",
        "uid": "github",
      },
      "source": "GitHub",
      "startedAt": "2023-10-15T00:00:00.000Z",
      "tool": Object {
        "category": "GitHubCopilot",
      },
      "type": Object {
        "category": "SuggestionsAccepted",
      },
      "uid": "d5faa0cceef8e29c7c3f03cc45230bec756814843d240b4a2d7a30d5c09cae6b",
      "value": "200",
      "valueType": "Int",
    },
  },
  Object {
    "vcs_AssistantMetric": Object {
      "editor": "vscode",
      "endedAt": "2023-10-16T00:00:00.000Z",
      "language": "ruby",
      "model": null,
      "organization": Object {
        "source": "GitHub",
        "uid": "github",
      },
      "source": "GitHub",
      "startedAt": "2023-10-15T00:00:00.000Z",
      "tool": Object {
        "category": "GitHubCopilot",
      },
      "type": Object {
        "category": "SuggestionsAccepted",
      },
      "uid": "553ab7c1425a3374224a878683dd2ffbf2f5bd9f2f370568019a69b12d6a701e",
      "value": "350",
      "valueType": "Int",
    },
  },
  Object {
    "vcs_AssistantMetric": Object {
      "editor": null,
      "endedAt": "2023-10-16T00:00:00.000Z",
      "language": null,
      "model": null,
      "organization": Object {
        "source": "GitHub",
        "uid": "github",
      },
      "source": "GitHub",
      "startedAt": "2023-10-15T00:00:00.000Z",
      "tool": Object {
        "category": "GitHubCopilot",
      },
      "type": Object {
        "category": "LinesDiscarded",
      },
      "uid": "16254b6c94f26c64687545c4dcf06062b767f91f238ce9a0e3fd131434ae3aea",
      "value": "600",
      "valueType": "Int",
    },
  },
  Object {
    "vcs_AssistantMetric": Object {
      "editor": "vscode",
      "endedAt": "2023-10-16T00:00:00.000Z",
      "language": "python",
      "model": null,
      "organization": Object {
        "source": "GitHub",
        "uid": "github",
      },
      "source": "GitHub",
      "startedAt": "2023-10-15T00:00:00.000Z",
      "tool": Object {
        "category": "GitHubCopilot",
      },
      "type": Object {
        "category": "LinesDiscarded",
      },
      "uid": "aad5d3f0bd036852a7814554a9c2a5c7b76bb68318fd5f202deab0105e37c94f",
      "value": "200",
      "valueType": "Int",
    },
  },
  Object {
    "vcs_AssistantMetric": Object {
      "editor": "jetbrains",
      "endedAt": "2023-10-16T00:00:00.000Z",
      "language": "python",
      "model": null,
      "organization": Object {
        "source": "GitHub",
        "uid": "github",
      },
      "source": "GitHub",
      "startedAt": "2023-10-15T00:00:00.000Z",
      "tool": Object {
        "category": "GitHubCopilot",
      },
      "type": Object {
        "category": "LinesDiscarded",
      },
      "uid": "dec894f79a8f26e3970df699763297c28881c5e6f1dcca1612aeb8c7577b692c",
      "value": "100",
      "valueType": "Int",
    },
  },
  Object {
    "vcs_AssistantMetric": Object {
      "editor": "vscode",
      "endedAt": "2023-10-16T00:00:00.000Z",
      "language": "ruby",
      "model": null,
      "organization": Object {
        "source": "GitHub",
        "uid": "github",
      },
      "source": "GitHub",
      "startedAt": "2023-10-15T00:00:00.000Z",
      "tool": Object {
        "category": "GitHubCopilot",
      },
      "type": Object {
        "category": "LinesDiscarded",
      },
      "uid": "c1d9e6cbc26da0e848f5ebf7e61fbbf362c61980b97a8a7ce38c8c79d5610369",
      "value": "300",
      "valueType": "Int",
    },
  },
  Object {
    "vcs_AssistantMetric": Object {
      "editor": null,
      "endedAt": "2023-10-16T00:00:00.000Z",
      "language": null,
      "model": null,
      "organization": Object {
        "source": "GitHub",
        "uid": "github",
      },
      "source": "GitHub",
      "startedAt": "2023-10-15T00:00:00.000Z",
      "tool": Object {
        "category": "GitHubCopilot",
      },
      "type": Object {
        "category": "LinesAccepted",
      },
      "uid": "2bdb8b7062e1d12a3db226201fe26bf4e4972794d59555018c2f2ed308d82a8f",
      "value": "1200",
      "valueType": "Int",
    },
  },
  Object {
    "vcs_AssistantMetric": Object {
      "editor": "vscode",
      "endedAt": "2023-10-16T00:00:00.000Z",
      "language": "python",
      "model": null,
      "organization": Object {
        "source": "GitHub",
        "uid": "github",
      },
      "source": "GitHub",
      "startedAt": "2023-10-15T00:00:00.000Z",
      "tool": Object {
        "category": "GitHubCopilot",
      },
      "type": Object {
        "category": "LinesAccepted",
      },
      "uid": "64986e7c849b2f73bcd5e032eaa2e5596f36e280dda1f536006a7dd2f809ee52",
      "value": "700",
      "valueType": "Int",
    },
  },
  Object {
    "vcs_AssistantMetric": Object {
      "editor": "jetbrains",
      "endedAt": "2023-10-16T00:00:00.000Z",
      "language": "python",
      "model": null,
      "organization": Object {
        "source": "GitHub",
        "uid": "github",
      },
      "source": "GitHub",
      "startedAt": "2023-10-15T00:00:00.000Z",
      "tool": Object {
        "category": "GitHubCopilot",
      },
      "type": Object {
        "category": "LinesAccepted",
      },
      "uid": "9c7ad8f5f841eb3a2e8d0b3f15dee4c02ef302940f3d50717ff0af8a3c5c9927",
      "value": "300",
      "valueType": "Int",
    },
  },
  Object {
    "vcs_AssistantMetric": Object {
      "editor": "vscode",
      "endedAt": "2023-10-16T00:00:00.000Z",
      "language": "ruby",
      "model": null,
      "organization": Object {
        "source": "GitHub",
        "uid": "github",
      },
      "source": "GitHub",
      "startedAt": "2023-10-15T00:00:00.000Z",
      "tool": Object {
        "category": "GitHubCopilot",
      },
      "type": Object {
        "category": "LinesAccepted",
      },
      "uid": "bafcb7a0a2dac2bb5f7de76393f302b7b6d614a57b448a5a9da6c4e4830815fb",
      "value": "200",
      "valueType": "Int",
    },
  },
  Object {
    "vcs_AssistantMetric": Object {
      "editor": null,
      "endedAt": "2023-10-16T00:00:00.000Z",
      "language": null,
      "model": null,
      "organization": Object {
        "source": "GitHub",
        "uid": "github",
      },
      "source": "GitHub",
      "startedAt": "2023-10-15T00:00:00.000Z",
      "tool": Object {
        "category": "GitHubCopilot",
      },
      "type": Object {
        "category": "ActiveUsers",
      },
      "uid": "cfdb582174179849b516014902dd5d397f8727c0f9440cb179f7137410e1fd8b",
      "value": "10",
      "valueType": "Int",
    },
  },
  Object {
    "vcs_AssistantMetric": Object {
      "editor": "vscode",
      "endedAt": "2023-10-16T00:00:00.000Z",
      "language": "python",
      "model": null,
      "organization": Object {
        "source": "GitHub",
        "uid": "github",
      },
      "source": "GitHub",
      "startedAt": "2023-10-15T00:00:00.000Z",
      "tool": Object {
        "category": "GitHubCopilot",
      },
      "type": Object {
        "category": "ActiveUsers",
      },
      "uid": "ec24dc391b4034cd3312fdf4100cf162df1070722ed6251d1e2ef5b6513f4ee8",
      "value": "5",
      "valueType": "Int",
    },
  },
  Object {
    "vcs_AssistantMetric": Object {
      "editor": "jetbrains",
      "endedAt": "2023-10-16T00:00:00.000Z",
      "language": "python",
      "model": null,
      "organization": Object {
        "source": "GitHub",
        "uid": "github",
      },
      "source": "GitHub",
      "startedAt": "2023-10-15T00:00:00.000Z",
      "tool": Object {
        "category": "GitHubCopilot",
      },
      "type": Object {
        "category": "ActiveUsers",
      },
      "uid": "e7b44506603dcb26b6036f55c60a69838b400955cb8fbd52e85d7b02a89302c2",
      "value": "2",
      "valueType": "Int",
    },
  },
  Object {
    "vcs_AssistantMetric": Object {
      "editor": "vscode",
      "endedAt": "2023-10-16T00:00:00.000Z",
      "language": "ruby",
      "model": null,
      "organization": Object {
        "source": "GitHub",
        "uid": "github",
      },
      "source": "GitHub",
      "startedAt": "2023-10-15T00:00:00.000Z",
      "tool": Object {
        "category": "GitHubCopilot",
      },
      "type": Object {
        "category": "ActiveUsers",
      },
      "uid": "65c768a52185917f7d03b48b5cc56df9c26887e182fc637d07eab8058b2fd500",
      "value": "3",
      "valueType": "Int",
    },
  },
  Object {
    "vcs_AssistantMetric": Object {
      "editor": null,
      "endedAt": "2023-10-16T00:00:00.000Z",
      "language": null,
      "model": null,
      "organization": Object {
        "source": "GitHub",
        "uid": "github",
      },
      "source": "GitHub",
      "startedAt": "2023-10-15T00:00:00.000Z",
      "tool": Object {
        "category": "GitHubCopilot",
      },
      "type": Object {
        "category": "ChatActiveUsers",
      },
      "uid": "6d11a7051eb75424f0f2ae9211ecb57453cdfcf174178be13cbaa32048160e71",
      "value": "4",
      "valueType": "Int",
    },
  },
  Object {
    "vcs_AssistantMetric": Object {
      "editor": null,
      "endedAt": "2023-10-17T00:00:00.000Z",
      "language": null,
      "model": null,
      "organization": Object {
        "source": "GitHub",
        "uid": "github",
      },
      "source": "GitHub",
      "startedAt": "2023-10-16T00:00:00.000Z",
      "tool": Object {
        "category": "GitHubCopilot",
      },
      "type": Object {
        "category": "SuggestionsDiscarded",
      },
      "uid": "90f574dfd8b9340792bb3b46aa64461b0cfbb2b1da30eb249f615c6bf2af9a5c",
      "value": "200",
      "valueType": "Int",
    },
  },
  Object {
    "vcs_AssistantMetric": Object {
      "editor": "vscode",
      "endedAt": "2023-10-17T00:00:00.000Z",
      "language": "python",
      "model": "model-1",
      "organization": Object {
        "source": "GitHub",
        "uid": "github",
      },
      "source": "GitHub",
      "startedAt": "2023-10-16T00:00:00.000Z",
      "tool": Object {
        "category": "GitHubCopilot",
      },
      "type": Object {
        "category": "SuggestionsDiscarded",
      },
      "uid": "a59239053d8e1996c3d131dcd65661585387a16eb35e8724748890cee49dd44a",
      "value": "50",
      "valueType": "Int",
    },
  },
  Object {
    "vcs_AssistantMetric": Object {
      "editor": "vscode",
      "endedAt": "2023-10-17T00:00:00.000Z",
      "language": "python",
      "model": "model-2",
      "organization": Object {
        "source": "GitHub",
        "uid": "github",
      },
      "source": "GitHub",
      "startedAt": "2023-10-16T00:00:00.000Z",
      "tool": Object {
        "category": "GitHubCopilot",
      },
      "type": Object {
        "category": "SuggestionsDiscarded",
      },
      "uid": "60a08c7c702232260c8d9b6809c838f4295589a20f5be7dbb3e392a826cfdba6",
      "value": "50",
      "valueType": "Int",
    },
  },
  Object {
    "vcs_AssistantMetric": Object {
      "editor": "jetbrains",
      "endedAt": "2023-10-17T00:00:00.000Z",
      "language": "python",
      "model": null,
      "organization": Object {
        "source": "GitHub",
        "uid": "github",
      },
      "source": "GitHub",
      "startedAt": "2023-10-16T00:00:00.000Z",
      "tool": Object {
        "category": "GitHubCopilot",
      },
      "type": Object {
        "category": "SuggestionsDiscarded",
      },
      "uid": "08409df83e04bb0f0e9dedca204ebfdaa9bc3344d6705e1beaa7b3aa5bc2ede2",
      "value": "150",
      "valueType": "Int",
    },
  },
  Object {
    "vcs_AssistantMetric": Object {
      "editor": "vscode",
      "endedAt": "2023-10-17T00:00:00.000Z",
      "language": "ruby",
      "model": null,
      "organization": Object {
        "source": "GitHub",
        "uid": "github",
      },
      "source": "GitHub",
      "startedAt": "2023-10-16T00:00:00.000Z",
      "tool": Object {
        "category": "GitHubCopilot",
      },
      "type": Object {
        "category": "SuggestionsDiscarded",
      },
      "uid": "d9015d13d18d51b80f13629b3e587482b9a6db3136e0fdd571905eb4b121cd1f",
      "value": "50",
      "valueType": "Int",
    },
  },
  Object {
    "vcs_AssistantMetric": Object {
      "editor": null,
      "endedAt": "2023-10-17T00:00:00.000Z",
      "language": null,
      "model": null,
      "organization": Object {
        "source": "GitHub",
        "uid": "github",
      },
      "source": "GitHub",
      "startedAt": "2023-10-16T00:00:00.000Z",
      "tool": Object {
        "category": "GitHubCopilot",
      },
      "type": Object {
        "category": "SuggestionsAccepted",
      },
      "uid": "5de4f143f193a47dc388577e3f76e0cd7fd40da6e90be285ce9807367a4cb2f6",
      "value": "600",
      "valueType": "Int",
    },
  },
  Object {
    "vcs_AssistantMetric": Object {
      "editor": "vscode",
      "endedAt": "2023-10-17T00:00:00.000Z",
      "language": "python",
      "model": "model-1",
      "organization": Object {
        "source": "GitHub",
        "uid": "github",
      },
      "source": "GitHub",
      "startedAt": "2023-10-16T00:00:00.000Z",
      "tool": Object {
        "category": "GitHubCopilot",
      },
      "type": Object {
        "category": "SuggestionsAccepted",
      },
      "uid": "709013f434887b09de463a73661f565467afdefa329ecdc4bb1368300cc779c3",
      "value": "100",
      "valueType": "Int",
    },
  },
  Object {
    "vcs_AssistantMetric": Object {
      "editor": "vscode",
      "endedAt": "2023-10-17T00:00:00.000Z",
      "language": "python",
      "model": "model-2",
      "organization": Object {
        "source": "GitHub",
        "uid": "github",
      },
      "source": "GitHub",
      "startedAt": "2023-10-16T00:00:00.000Z",
      "tool": Object {
        "category": "GitHubCopilot",
      },
      "type": Object {
        "category": "SuggestionsAccepted",
      },
      "uid": "6c9f669b68e8c33fce2da3188476d63edf986ff557f1c061d0e2d410fcb0bee9",
      "value": "100",
      "valueType": "Int",
    },
  },
  Object {
    "vcs_AssistantMetric": Object {
      "editor": "jetbrains",
      "endedAt": "2023-10-17T00:00:00.000Z",
      "language": "python",
      "model": null,
      "organization": Object {
        "source": "GitHub",
        "uid": "github",
      },
      "source": "GitHub",
      "startedAt": "2023-10-16T00:00:00.000Z",
      "tool": Object {
        "category": "GitHubCopilot",
      },
      "type": Object {
        "category": "SuggestionsAccepted",
      },
      "uid": "fc8409f9db62f377063dca23bfd4f348dd154117d7cce162848c98d72961520f",
      "value": "150",
      "valueType": "Int",
    },
  },
  Object {
    "vcs_AssistantMetric": Object {
      "editor": "vscode",
      "endedAt": "2023-10-17T00:00:00.000Z",
      "language": "ruby",
      "model": null,
      "organization": Object {
        "source": "GitHub",
        "uid": "github",
      },
      "source": "GitHub",
      "startedAt": "2023-10-16T00:00:00.000Z",
      "tool": Object {
        "category": "GitHubCopilot",
      },
      "type": Object {
        "category": "SuggestionsAccepted",
      },
      "uid": "07f7c2b154b4e280880baa2cc1675375d17b389ff4b096eb0e75b82c8c95457f",
      "value": "150",
      "valueType": "Int",
    },
  },
  Object {
    "vcs_AssistantMetric": Object {
      "editor": null,
      "endedAt": "2023-10-17T00:00:00.000Z",
      "language": null,
      "model": null,
      "organization": Object {
        "source": "GitHub",
        "uid": "github",
      },
      "source": "GitHub",
      "startedAt": "2023-10-16T00:00:00.000Z",
      "tool": Object {
        "category": "GitHubCopilot",
      },
      "type": Object {
        "category": "LinesDiscarded",
      },
      "uid": "e051b1bae8a45799a69bd605fe9030d4bb9690fb16de52a455dfc3ae0ae02103",
      "value": "400",
      "valueType": "Int",
    },
  },
  Object {
    "vcs_AssistantMetric": Object {
      "editor": "vscode",
      "endedAt": "2023-10-17T00:00:00.000Z",
      "language": "python",
      "model": "model-1",
      "organization": Object {
        "source": "GitHub",
        "uid": "github",
      },
      "source": "GitHub",
      "startedAt": "2023-10-16T00:00:00.000Z",
      "tool": Object {
        "category": "GitHubCopilot",
      },
      "type": Object {
        "category": "LinesDiscarded",
      },
      "uid": "fb575c96e39a69fe0ed3a03309dcf871e85fc706bc6a12a4817c5b330dfcaa16",
      "value": "150",
      "valueType": "Int",
    },
  },
  Object {
    "vcs_AssistantMetric": Object {
      "editor": "vscode",
      "endedAt": "2023-10-17T00:00:00.000Z",
      "language": "python",
      "model": "model-2",
      "organization": Object {
        "source": "GitHub",
        "uid": "github",
      },
      "source": "GitHub",
      "startedAt": "2023-10-16T00:00:00.000Z",
      "tool": Object {
        "category": "GitHubCopilot",
      },
      "type": Object {
        "category": "LinesDiscarded",
      },
      "uid": "008d7dd4c1b06ebd661a97d3b111ff2716ab95ed0b7d8a4eea60c5f58d40cd1b",
      "value": "150",
      "valueType": "Int",
    },
  },
  Object {
    "vcs_AssistantMetric": Object {
      "editor": "jetbrains",
      "endedAt": "2023-10-17T00:00:00.000Z",
      "language": "python",
      "model": null,
      "organization": Object {
        "source": "GitHub",
        "uid": "github",
      },
      "source": "GitHub",
      "startedAt": "2023-10-16T00:00:00.000Z",
      "tool": Object {
        "category": "GitHubCopilot",
      },
      "type": Object {
        "category": "LinesDiscarded",
      },
      "uid": "37f5b05fe437ae515f71e616bf76f00622fea586454a53f98e493d988a763545",
      "value": "50",
      "valueType": "Int",
    },
  },
  Object {
    "vcs_AssistantMetric": Object {
      "editor": "vscode",
      "endedAt": "2023-10-17T00:00:00.000Z",
      "language": "ruby",
      "model": null,
      "organization": Object {
        "source": "GitHub",
        "uid": "github",
      },
      "source": "GitHub",
      "startedAt": "2023-10-16T00:00:00.000Z",
      "tool": Object {
        "category": "GitHubCopilot",
      },
      "type": Object {
        "category": "LinesDiscarded",
      },
      "uid": "ccc9e93f50606c0031afec64c96f612d8975c4ba037bf9c3e4f23477ca5b4b25",
      "value": "50",
      "valueType": "Int",
    },
  },
  Object {
    "vcs_AssistantMetric": Object {
      "editor": null,
      "endedAt": "2023-10-17T00:00:00.000Z",
      "language": null,
      "model": null,
      "organization": Object {
        "source": "GitHub",
        "uid": "github",
      },
      "source": "GitHub",
      "startedAt": "2023-10-16T00:00:00.000Z",
      "tool": Object {
        "category": "GitHubCopilot",
      },
      "type": Object {
        "category": "LinesAccepted",
      },
      "uid": "ad77755239a277cb0b81260a2bf5717ab82b73856bcf9415000b2b85e64c0abe",
      "value": "700",
      "valueType": "Int",
    },
  },
  Object {
    "vcs_AssistantMetric": Object {
      "editor": "vscode",
      "endedAt": "2023-10-17T00:00:00.000Z",
      "language": "python",
      "model": "model-1",
      "organization": Object {
        "source": "GitHub",
        "uid": "github",
      },
      "source": "GitHub",
      "startedAt": "2023-10-16T00:00:00.000Z",
      "tool": Object {
        "category": "GitHubCopilot",
      },
      "type": Object {
        "category": "LinesAccepted",
      },
      "uid": "4bf2305a00dd56afbf2efa38254ddb57549d300d6d2a3c047440b598ea5fc10f",
      "value": "150",
      "valueType": "Int",
    },
  },
  Object {
    "vcs_AssistantMetric": Object {
      "editor": "vscode",
      "endedAt": "2023-10-17T00:00:00.000Z",
      "language": "python",
      "model": "model-2",
      "organization": Object {
        "source": "GitHub",
        "uid": "github",
      },
      "source": "GitHub",
      "startedAt": "2023-10-16T00:00:00.000Z",
      "tool": Object {
        "category": "GitHubCopilot",
      },
      "type": Object {
        "category": "LinesAccepted",
      },
      "uid": "da0ff63a46d20599c08802cb0128ca231605a824c4f8aa3403c2d2beb62cf634",
      "value": "150",
      "valueType": "Int",
    },
  },
  Object {
    "vcs_AssistantMetric": Object {
      "editor": "jetbrains",
      "endedAt": "2023-10-17T00:00:00.000Z",
      "language": "python",
      "model": null,
      "organization": Object {
        "source": "GitHub",
        "uid": "github",
      },
      "source": "GitHub",
      "startedAt": "2023-10-16T00:00:00.000Z",
      "tool": Object {
        "category": "GitHubCopilot",
      },
      "type": Object {
        "category": "LinesAccepted",
      },
      "uid": "a8c86b59ea5bc07504c13b487ee5b3e7eb180d77507c4d864c3ad7ea80c5dead",
      "value": "250",
      "valueType": "Int",
    },
  },
  Object {
    "vcs_AssistantMetric": Object {
      "editor": "vscode",
      "endedAt": "2023-10-17T00:00:00.000Z",
      "language": "ruby",
      "model": null,
      "organization": Object {
        "source": "GitHub",
        "uid": "github",
      },
      "source": "GitHub",
      "startedAt": "2023-10-16T00:00:00.000Z",
      "tool": Object {
        "category": "GitHubCopilot",
      },
      "type": Object {
        "category": "LinesAccepted",
      },
      "uid": "65264f71741f964bc9430157799dab7e005476f4350d0027e14e6029fd4fd0a9",
      "value": "150",
      "valueType": "Int",
    },
  },
  Object {
    "vcs_AssistantMetric": Object {
      "editor": null,
      "endedAt": "2023-10-17T00:00:00.000Z",
      "language": null,
      "model": null,
      "organization": Object {
        "source": "GitHub",
        "uid": "github",
      },
      "source": "GitHub",
      "startedAt": "2023-10-16T00:00:00.000Z",
      "tool": Object {
        "category": "GitHubCopilot",
      },
      "type": Object {
        "category": "ActiveUsers",
      },
      "uid": "2276c561012c0a744a20ef4fe2e6ac27e8684d16ad4bafcb46867feeac752940",
      "value": "12",
      "valueType": "Int",
    },
  },
  Object {
    "vcs_AssistantMetric": Object {
      "editor": "vscode",
      "endedAt": "2023-10-17T00:00:00.000Z",
      "language": "python",
      "model": "model-1",
      "organization": Object {
        "source": "GitHub",
        "uid": "github",
      },
      "source": "GitHub",
      "startedAt": "2023-10-16T00:00:00.000Z",
      "tool": Object {
        "category": "GitHubCopilot",
      },
      "type": Object {
        "category": "ActiveUsers",
      },
      "uid": "6a5858a4b9523f69348a0d62aa332aad9bb16e8d32686a38d26d972b353a33f3",
      "value": "1",
      "valueType": "Int",
    },
  },
  Object {
    "vcs_AssistantMetric": Object {
      "editor": "vscode",
      "endedAt": "2023-10-17T00:00:00.000Z",
      "language": "python",
      "model": "model-2",
      "organization": Object {
        "source": "GitHub",
        "uid": "github",
      },
      "source": "GitHub",
      "startedAt": "2023-10-16T00:00:00.000Z",
      "tool": Object {
        "category": "GitHubCopilot",
      },
      "type": Object {
        "category": "ActiveUsers",
      },
      "uid": "c8966f03493e10bc4d7bd50a2525b7952214bf3dce7257546ed571d4c667bf97",
      "value": "1",
      "valueType": "Int",
    },
  },
  Object {
    "vcs_AssistantMetric": Object {
      "editor": "jetbrains",
      "endedAt": "2023-10-17T00:00:00.000Z",
      "language": "python",
      "model": null,
      "organization": Object {
        "source": "GitHub",
        "uid": "github",
      },
      "source": "GitHub",
      "startedAt": "2023-10-16T00:00:00.000Z",
      "tool": Object {
        "category": "GitHubCopilot",
      },
      "type": Object {
        "category": "ActiveUsers",
      },
      "uid": "a5cb3c2a4e66523f80d6a8f4b46460b595dcdbec99f5cfc15d7c97f9032f19c3",
      "value": "6",
      "valueType": "Int",
    },
  },
  Object {
    "vcs_AssistantMetric": Object {
      "editor": "vscode",
      "endedAt": "2023-10-17T00:00:00.000Z",
      "language": "ruby",
      "model": null,
      "organization": Object {
        "source": "GitHub",
        "uid": "github",
      },
      "source": "GitHub",
      "startedAt": "2023-10-16T00:00:00.000Z",
      "tool": Object {
        "category": "GitHubCopilot",
      },
      "type": Object {
        "category": "ActiveUsers",
      },
      "uid": "e36b55368bd355f8840383408cb270db9fbc026797ba2630b98ae33de78b05e4",
      "value": "3",
      "valueType": "Int",
    },
  },
  Object {
    "vcs_AssistantMetric": Object {
      "editor": null,
      "endedAt": "2023-10-17T00:00:00.000Z",
      "language": null,
      "model": null,
      "organization": Object {
        "source": "GitHub",
        "uid": "github",
      },
      "source": "GitHub",
      "startedAt": "2023-10-16T00:00:00.000Z",
      "tool": Object {
        "category": "GitHubCopilot",
      },
      "type": Object {
        "category": "ChatActiveUsers",
      },
      "uid": "c9882afddeecb2c20ae646f84cf508ad90034de5eb174e5dd8d054879b509806",
      "value": "8",
      "valueType": "Int",
    },
  },
  Object {
    "vcs_AssistantMetric": Object {
      "editor": null,
      "endedAt": "2023-10-17T00:00:00.000Z",
      "language": null,
      "model": null,
      "organization": Object {
        "source": "GitHub",
        "uid": "github",
      },
      "source": "GitHub",
      "startedAt": "2023-10-16T00:00:00.000Z",
      "tool": Object {
        "category": "GitHubCopilot",
      },
      "type": Object {
        "category": "ChatConversations",
      },
      "uid": "75f8d311898dd6c243ccfa665e3215fc9fa615795a91ccb026515b67f2ca3cba",
      "value": "100",
      "valueType": "Int",
    },
  },
  Object {
    "vcs_AssistantMetric": Object {
      "editor": null,
      "endedAt": "2023-10-17T00:00:00.000Z",
      "language": null,
      "model": null,
      "organization": Object {
        "source": "GitHub",
        "uid": "github",
      },
      "source": "GitHub",
      "startedAt": "2023-10-16T00:00:00.000Z",
      "tool": Object {
        "category": "GitHubCopilot",
      },
      "type": Object {
        "category": "ChatInsertionEvents",
      },
      "uid": "b14b4d19aef018766d5cc18619f5dca6cc1221d46ca14eaed963dfff5b8cc0f3",
      "value": "101",
      "valueType": "Int",
    },
  },
  Object {
    "vcs_AssistantMetric": Object {
      "editor": null,
      "endedAt": "2023-10-17T00:00:00.000Z",
      "language": null,
      "model": null,
      "organization": Object {
        "source": "GitHub",
        "uid": "github",
      },
      "source": "GitHub",
      "startedAt": "2023-10-16T00:00:00.000Z",
      "tool": Object {
        "category": "GitHubCopilot",
      },
      "type": Object {
        "category": "ChatCopyEvents",
      },
      "uid": "1fb74ae1263fbb2281eb49e902c16d05da781497d83ef49ff3c7abe7355fe8ad",
      "value": "102",
      "valueType": "Int",
    },
  },
  Object {
    "vcs_AssistantMetric": Object {
      "editor": "vscode",
      "endedAt": "2023-10-17T00:00:00.000Z",
      "language": null,
      "model": "model-1",
      "organization": Object {
        "source": "GitHub",
        "uid": "github",
      },
      "source": "GitHub",
      "startedAt": "2023-10-16T00:00:00.000Z",
      "tool": Object {
        "category": "GitHubCopilot",
      },
      "type": Object {
        "category": "ChatActiveUsers",
      },
      "uid": "9368a824c46c1311ea5702c8d1079a4a04a7dde92625cd408105813ab336a6a5",
      "value": "5",
      "valueType": "Int",
    },
  },
  Object {
    "vcs_AssistantMetric": Object {
      "editor": "vscode",
      "endedAt": "2023-10-17T00:00:00.000Z",
      "language": null,
      "model": "model-2",
      "organization": Object {
        "source": "GitHub",
        "uid": "github",
      },
      "source": "GitHub",
      "startedAt": "2023-10-16T00:00:00.000Z",
      "tool": Object {
        "category": "GitHubCopilot",
      },
      "type": Object {
        "category": "ChatActiveUsers",
      },
      "uid": "c12062a96186d52d457644e60931c5b9caf1490ece684990c0a28346265ba525",
      "value": "3",
      "valueType": "Int",
    },
  },
  Object {
    "vcs_AssistantMetric": Object {
      "editor": "vscode",
      "endedAt": "2023-10-17T00:00:00.000Z",
      "language": null,
      "model": "model-1",
      "organization": Object {
        "source": "GitHub",
        "uid": "github",
      },
      "source": "GitHub",
      "startedAt": "2023-10-16T00:00:00.000Z",
      "tool": Object {
        "category": "GitHubCopilot",
      },
      "type": Object {
        "category": "ChatConversations",
      },
      "uid": "b8209f65c073aad34e585dfde4d8cc5d43c3f0fa889a62661775245202cf5a75",
      "value": "60",
      "valueType": "Int",
    },
  },
  Object {
    "vcs_AssistantMetric": Object {
      "editor": "vscode",
      "endedAt": "2023-10-17T00:00:00.000Z",
      "language": null,
      "model": "model-2",
      "organization": Object {
        "source": "GitHub",
        "uid": "github",
      },
      "source": "GitHub",
      "startedAt": "2023-10-16T00:00:00.000Z",
      "tool": Object {
        "category": "GitHubCopilot",
      },
      "type": Object {
        "category": "ChatConversations",
      },
      "uid": "8a3a15584351f6d01dec3a28c7bb745b13eca41bca0143d75fbcd52abe09e954",
      "value": "40",
      "valueType": "Int",
    },
  },
  Object {
    "vcs_AssistantMetric": Object {
      "editor": "vscode",
      "endedAt": "2023-10-17T00:00:00.000Z",
      "language": null,
      "model": "model-1",
      "organization": Object {
        "source": "GitHub",
        "uid": "github",
      },
      "source": "GitHub",
      "startedAt": "2023-10-16T00:00:00.000Z",
      "tool": Object {
        "category": "GitHubCopilot",
      },
      "type": Object {
        "category": "ChatInsertionEvents",
      },
      "uid": "777c112f8a06f9e8aed80f45b8a324dbaa9e5ac39d36630fae939bc27d3e4777",
      "value": "60",
      "valueType": "Int",
    },
  },
  Object {
    "vcs_AssistantMetric": Object {
      "editor": "vscode",
      "endedAt": "2023-10-17T00:00:00.000Z",
      "language": null,
      "model": "model-2",
      "organization": Object {
        "source": "GitHub",
        "uid": "github",
      },
      "source": "GitHub",
      "startedAt": "2023-10-16T00:00:00.000Z",
      "tool": Object {
        "category": "GitHubCopilot",
      },
      "type": Object {
        "category": "ChatInsertionEvents",
      },
      "uid": "03724fbf18af3a9d349f3f40aceacfe6a439f270818ee815a20dba94c9ba2cc4",
      "value": "41",
      "valueType": "Int",
    },
  },
  Object {
    "vcs_AssistantMetric": Object {
      "editor": "vscode",
      "endedAt": "2023-10-17T00:00:00.000Z",
      "language": null,
      "model": "model-1",
      "organization": Object {
        "source": "GitHub",
        "uid": "github",
      },
      "source": "GitHub",
      "startedAt": "2023-10-16T00:00:00.000Z",
      "tool": Object {
        "category": "GitHubCopilot",
      },
      "type": Object {
        "category": "ChatCopyEvents",
      },
      "uid": "dac524e4e19555fb8df867ea0ee3f5263ef0ac6321ec950c051bf9f76fbaea80",
      "value": "70",
      "valueType": "Int",
    },
  },
  Object {
    "vcs_AssistantMetric": Object {
      "editor": "vscode",
      "endedAt": "2023-10-17T00:00:00.000Z",
      "language": null,
      "model": "model-2",
      "organization": Object {
        "source": "GitHub",
        "uid": "github",
      },
      "source": "GitHub",
      "startedAt": "2023-10-16T00:00:00.000Z",
      "tool": Object {
        "category": "GitHubCopilot",
      },
      "type": Object {
        "category": "ChatCopyEvents",
      },
      "uid": "57123f6df046bcc7a1b241273f4597710c791135544c7a86076e218e1da2a3c0",
      "value": "32",
      "valueType": "Int",
    },
  },
  Object {
    "vcs_AssistantMetric": Object {
      "editor": null,
      "endedAt": "2023-10-16T00:00:00.000Z",
      "language": null,
      "model": null,
      "organization": Object {
        "source": "GitHub",
        "uid": "github",
      },
      "source": "GitHub",
      "startedAt": "2023-10-15T00:00:00.000Z",
      "team": Object {
        "uid": "justice-league",
      },
      "tool": Object {
        "category": "GitHubCopilot",
      },
      "type": Object {
        "category": "SuggestionsDiscarded",
      },
      "uid": "411ae52b25ef30f784e8a61468d1a1dcfd76fc0b5baa4ca20e1b85bab70e5814",
      "value": "200",
      "valueType": "Int",
    },
  },
  Object {
    "vcs_AssistantMetric": Object {
      "editor": "vscode",
      "endedAt": "2023-10-16T00:00:00.000Z",
      "language": "python",
      "model": null,
      "organization": Object {
        "source": "GitHub",
        "uid": "github",
      },
      "source": "GitHub",
      "startedAt": "2023-10-15T00:00:00.000Z",
      "team": Object {
        "uid": "justice-league",
      },
      "tool": Object {
        "category": "GitHubCopilot",
      },
      "type": Object {
        "category": "SuggestionsDiscarded",
      },
      "uid": "496b0c5b87522e98b8b18096374c0ac5149fbec743c2a00efa72e88c5419b09a",
      "value": "50",
      "valueType": "Int",
    },
  },
  Object {
    "vcs_AssistantMetric": Object {
      "editor": "jetbrains",
      "endedAt": "2023-10-16T00:00:00.000Z",
      "language": "python",
      "model": null,
      "organization": Object {
        "source": "GitHub",
        "uid": "github",
      },
      "source": "GitHub",
      "startedAt": "2023-10-15T00:00:00.000Z",
      "team": Object {
        "uid": "justice-league",
      },
      "tool": Object {
        "category": "GitHubCopilot",
      },
      "type": Object {
        "category": "SuggestionsDiscarded",
      },
      "uid": "be4564b44a17118992d7acbdc19766b30b8e1d9e133b4de60ea64ff7e99e5889",
      "value": "100",
      "valueType": "Int",
    },
  },
  Object {
    "vcs_AssistantMetric": Object {
      "editor": "vscode",
      "endedAt": "2023-10-16T00:00:00.000Z",
      "language": "ruby",
      "model": null,
      "organization": Object {
        "source": "GitHub",
        "uid": "github",
      },
      "source": "GitHub",
      "startedAt": "2023-10-15T00:00:00.000Z",
      "team": Object {
        "uid": "justice-league",
      },
      "tool": Object {
        "category": "GitHubCopilot",
      },
      "type": Object {
        "category": "SuggestionsDiscarded",
      },
      "uid": "66a17798a9a00338a6ebd30f30c0d3f6dcedb2de4c541786eeb6b9b0e1a8e999",
      "value": "50",
      "valueType": "Int",
    },
  },
  Object {
    "vcs_AssistantMetric": Object {
      "editor": null,
      "endedAt": "2023-10-16T00:00:00.000Z",
      "language": null,
      "model": null,
      "organization": Object {
        "source": "GitHub",
        "uid": "github",
      },
      "source": "GitHub",
      "startedAt": "2023-10-15T00:00:00.000Z",
      "team": Object {
        "uid": "justice-league",
      },
      "tool": Object {
        "category": "GitHubCopilot",
      },
      "type": Object {
        "category": "SuggestionsAccepted",
      },
      "uid": "848857193c4be22c5709cb08548a311f49de72e942f76acc17d6b0b5f26295d0",
      "value": "800",
      "valueType": "Int",
    },
  },
  Object {
    "vcs_AssistantMetric": Object {
      "editor": "vscode",
      "endedAt": "2023-10-16T00:00:00.000Z",
      "language": "python",
      "model": null,
      "organization": Object {
        "source": "GitHub",
        "uid": "github",
      },
      "source": "GitHub",
      "startedAt": "2023-10-15T00:00:00.000Z",
      "team": Object {
        "uid": "justice-league",
      },
      "tool": Object {
        "category": "GitHubCopilot",
      },
      "type": Object {
        "category": "SuggestionsAccepted",
      },
      "uid": "7709e5a394ace14a5c7fdd4577e6dbf22e828bbc17b0b616f6ccfc04c96e92fe",
      "value": "250",
      "valueType": "Int",
    },
  },
  Object {
    "vcs_AssistantMetric": Object {
      "editor": "jetbrains",
      "endedAt": "2023-10-16T00:00:00.000Z",
      "language": "python",
      "model": null,
      "organization": Object {
        "source": "GitHub",
        "uid": "github",
      },
      "source": "GitHub",
      "startedAt": "2023-10-15T00:00:00.000Z",
      "team": Object {
        "uid": "justice-league",
      },
      "tool": Object {
        "category": "GitHubCopilot",
      },
      "type": Object {
        "category": "SuggestionsAccepted",
      },
      "uid": "c6a5c6f53e1923bdd030de378bfa52d0c573c593e1b4e60441fd183b1973893a",
      "value": "200",
      "valueType": "Int",
    },
  },
  Object {
    "vcs_AssistantMetric": Object {
      "editor": "vscode",
      "endedAt": "2023-10-16T00:00:00.000Z",
      "language": "ruby",
      "model": null,
      "organization": Object {
        "source": "GitHub",
        "uid": "github",
      },
      "source": "GitHub",
      "startedAt": "2023-10-15T00:00:00.000Z",
      "team": Object {
        "uid": "justice-league",
      },
      "tool": Object {
        "category": "GitHubCopilot",
      },
      "type": Object {
        "category": "SuggestionsAccepted",
      },
      "uid": "32c4b651e8838057d772d920dd643e365561c4f58d793c981ec67541bd40ea35",
      "value": "350",
      "valueType": "Int",
    },
  },
  Object {
    "vcs_AssistantMetric": Object {
      "editor": null,
      "endedAt": "2023-10-16T00:00:00.000Z",
      "language": null,
      "model": null,
      "organization": Object {
        "source": "GitHub",
        "uid": "github",
      },
      "source": "GitHub",
      "startedAt": "2023-10-15T00:00:00.000Z",
      "team": Object {
        "uid": "justice-league",
      },
      "tool": Object {
        "category": "GitHubCopilot",
      },
      "type": Object {
        "category": "LinesDiscarded",
      },
      "uid": "7b909aec9a8b3b1dad230c420f5e096583adf21115a4902fd104632e10d2efb0",
      "value": "600",
      "valueType": "Int",
    },
  },
  Object {
    "vcs_AssistantMetric": Object {
      "editor": "vscode",
      "endedAt": "2023-10-16T00:00:00.000Z",
      "language": "python",
      "model": null,
      "organization": Object {
        "source": "GitHub",
        "uid": "github",
      },
      "source": "GitHub",
      "startedAt": "2023-10-15T00:00:00.000Z",
      "team": Object {
        "uid": "justice-league",
      },
      "tool": Object {
        "category": "GitHubCopilot",
      },
      "type": Object {
        "category": "LinesDiscarded",
      },
      "uid": "aa58502a13e3821fbdd247dbf448c0608d6b48276167a8cec459237b52639be0",
      "value": "200",
      "valueType": "Int",
    },
  },
  Object {
    "vcs_AssistantMetric": Object {
      "editor": "jetbrains",
      "endedAt": "2023-10-16T00:00:00.000Z",
      "language": "python",
      "model": null,
      "organization": Object {
        "source": "GitHub",
        "uid": "github",
      },
      "source": "GitHub",
      "startedAt": "2023-10-15T00:00:00.000Z",
      "team": Object {
        "uid": "justice-league",
      },
      "tool": Object {
        "category": "GitHubCopilot",
      },
      "type": Object {
        "category": "LinesDiscarded",
      },
      "uid": "97cc8df49d83d31d714ef8ac755801d3161f077c7d4ca2c7021246f6a72def0b",
      "value": "100",
      "valueType": "Int",
    },
  },
  Object {
    "vcs_AssistantMetric": Object {
      "editor": "vscode",
      "endedAt": "2023-10-16T00:00:00.000Z",
      "language": "ruby",
      "model": null,
      "organization": Object {
        "source": "GitHub",
        "uid": "github",
      },
      "source": "GitHub",
      "startedAt": "2023-10-15T00:00:00.000Z",
      "team": Object {
        "uid": "justice-league",
      },
      "tool": Object {
        "category": "GitHubCopilot",
      },
      "type": Object {
        "category": "LinesDiscarded",
      },
      "uid": "1958fa64ef3d0e0adc9ccd73a6594966879385030a17aa1511f36fc6c0f782ec",
      "value": "300",
      "valueType": "Int",
    },
  },
  Object {
    "vcs_AssistantMetric": Object {
      "editor": null,
      "endedAt": "2023-10-16T00:00:00.000Z",
      "language": null,
      "model": null,
      "organization": Object {
        "source": "GitHub",
        "uid": "github",
      },
      "source": "GitHub",
      "startedAt": "2023-10-15T00:00:00.000Z",
      "team": Object {
        "uid": "justice-league",
      },
      "tool": Object {
        "category": "GitHubCopilot",
      },
      "type": Object {
        "category": "LinesAccepted",
      },
      "uid": "c8ba774fc9d293d49eddaca3d78612e196475bd414f9fe11fcabba7bd10eb80f",
      "value": "1200",
      "valueType": "Int",
    },
  },
  Object {
    "vcs_AssistantMetric": Object {
      "editor": "vscode",
      "endedAt": "2023-10-16T00:00:00.000Z",
      "language": "python",
      "model": null,
      "organization": Object {
        "source": "GitHub",
        "uid": "github",
      },
      "source": "GitHub",
      "startedAt": "2023-10-15T00:00:00.000Z",
      "team": Object {
        "uid": "justice-league",
      },
      "tool": Object {
        "category": "GitHubCopilot",
      },
      "type": Object {
        "category": "LinesAccepted",
      },
      "uid": "9cd88c4980a30dda76f56958b60e6d885098cf003251ca60de29ab686a11e3b1",
      "value": "700",
      "valueType": "Int",
    },
  },
  Object {
    "vcs_AssistantMetric": Object {
      "editor": "jetbrains",
      "endedAt": "2023-10-16T00:00:00.000Z",
      "language": "python",
      "model": null,
      "organization": Object {
        "source": "GitHub",
        "uid": "github",
      },
      "source": "GitHub",
      "startedAt": "2023-10-15T00:00:00.000Z",
      "team": Object {
        "uid": "justice-league",
      },
      "tool": Object {
        "category": "GitHubCopilot",
      },
      "type": Object {
        "category": "LinesAccepted",
      },
      "uid": "9eb9bb576d7bc3c9c93e1714a29baf60ffabbebf9f13d6248de82b15630f73b1",
      "value": "300",
      "valueType": "Int",
    },
  },
  Object {
    "vcs_AssistantMetric": Object {
      "editor": "vscode",
      "endedAt": "2023-10-16T00:00:00.000Z",
      "language": "ruby",
      "model": null,
      "organization": Object {
        "source": "GitHub",
        "uid": "github",
      },
      "source": "GitHub",
      "startedAt": "2023-10-15T00:00:00.000Z",
      "team": Object {
        "uid": "justice-league",
      },
      "tool": Object {
        "category": "GitHubCopilot",
      },
      "type": Object {
        "category": "LinesAccepted",
      },
      "uid": "5953e7719540dff20f6a33be3e2b288a3263fd3c909089b26443b295a1c0b853",
      "value": "200",
      "valueType": "Int",
    },
  },
  Object {
    "vcs_AssistantMetric": Object {
      "editor": null,
      "endedAt": "2023-10-16T00:00:00.000Z",
      "language": null,
      "model": null,
      "organization": Object {
        "source": "GitHub",
        "uid": "github",
      },
      "source": "GitHub",
      "startedAt": "2023-10-15T00:00:00.000Z",
      "team": Object {
        "uid": "justice-league",
      },
      "tool": Object {
        "category": "GitHubCopilot",
      },
      "type": Object {
        "category": "ActiveUsers",
      },
      "uid": "9d380746fe563e6c18d2544e70e16445b2ee4127e1ac67b8a06e98d0057883aa",
      "value": "10",
      "valueType": "Int",
    },
  },
  Object {
    "vcs_AssistantMetric": Object {
      "editor": "vscode",
      "endedAt": "2023-10-16T00:00:00.000Z",
      "language": "python",
      "model": null,
      "organization": Object {
        "source": "GitHub",
        "uid": "github",
      },
      "source": "GitHub",
      "startedAt": "2023-10-15T00:00:00.000Z",
      "team": Object {
        "uid": "justice-league",
      },
      "tool": Object {
        "category": "GitHubCopilot",
      },
      "type": Object {
        "category": "ActiveUsers",
      },
      "uid": "95f9b282dc891de3e38734a478c88b8fba9aebfb81896a7d1035845d63700007",
      "value": "5",
      "valueType": "Int",
    },
  },
  Object {
    "vcs_AssistantMetric": Object {
      "editor": "jetbrains",
      "endedAt": "2023-10-16T00:00:00.000Z",
      "language": "python",
      "model": null,
      "organization": Object {
        "source": "GitHub",
        "uid": "github",
      },
      "source": "GitHub",
      "startedAt": "2023-10-15T00:00:00.000Z",
      "team": Object {
        "uid": "justice-league",
      },
      "tool": Object {
        "category": "GitHubCopilot",
      },
      "type": Object {
        "category": "ActiveUsers",
      },
      "uid": "8f7c3eea0137cfcad90123103b731db36add490bf2be622a5f32eb0ad5adc0a0",
      "value": "2",
      "valueType": "Int",
    },
  },
  Object {
    "vcs_AssistantMetric": Object {
      "editor": "vscode",
      "endedAt": "2023-10-16T00:00:00.000Z",
      "language": "ruby",
      "model": null,
      "organization": Object {
        "source": "GitHub",
        "uid": "github",
      },
      "source": "GitHub",
      "startedAt": "2023-10-15T00:00:00.000Z",
      "team": Object {
        "uid": "justice-league",
      },
      "tool": Object {
        "category": "GitHubCopilot",
      },
      "type": Object {
        "category": "ActiveUsers",
      },
      "uid": "29168c82d95b4ca6ee817479be4d3f212bbb6f6090d71b37e0ffdd909db55863",
      "value": "3",
      "valueType": "Int",
    },
  },
  Object {
    "vcs_AssistantMetric": Object {
      "editor": null,
      "endedAt": "2023-10-16T00:00:00.000Z",
      "language": null,
      "model": null,
      "organization": Object {
        "source": "GitHub",
        "uid": "github",
      },
      "source": "GitHub",
      "startedAt": "2023-10-15T00:00:00.000Z",
      "team": Object {
        "uid": "justice-league",
      },
      "tool": Object {
        "category": "GitHubCopilot",
      },
      "type": Object {
        "category": "ChatActiveUsers",
      },
      "uid": "e73b342bb0d91a00d59edf9b2ce366b02a0b3c1fd16be2ee03c25f745d07214b",
      "value": "4",
      "valueType": "Int",
    },
  },
  Object {
    "vcs_AssistantMetric": Object {
      "editor": null,
      "endedAt": "2023-10-17T00:00:00.000Z",
      "language": null,
      "model": null,
      "organization": Object {
        "source": "GitHub",
        "uid": "github",
      },
      "source": "GitHub",
      "startedAt": "2023-10-16T00:00:00.000Z",
      "team": Object {
        "uid": "justice-league",
      },
      "tool": Object {
        "category": "GitHubCopilot",
      },
      "type": Object {
        "category": "SuggestionsDiscarded",
      },
      "uid": "38b38aa4506dc8efd2e8ad4d80939788d66f438d7ea022240f3f7d8115c507f7",
      "value": "200",
      "valueType": "Int",
    },
  },
  Object {
    "vcs_AssistantMetric": Object {
      "editor": "vscode",
      "endedAt": "2023-10-17T00:00:00.000Z",
      "language": "python",
      "model": null,
      "organization": Object {
        "source": "GitHub",
        "uid": "github",
      },
      "source": "GitHub",
      "startedAt": "2023-10-16T00:00:00.000Z",
      "team": Object {
        "uid": "justice-league",
      },
      "tool": Object {
        "category": "GitHubCopilot",
      },
      "type": Object {
        "category": "SuggestionsDiscarded",
      },
      "uid": "94d63a2c712b5e977726d80b632b58cfef6dac342dbc297c056452891486fef5",
      "value": "100",
      "valueType": "Int",
    },
  },
  Object {
    "vcs_AssistantMetric": Object {
      "editor": "jetbrains",
      "endedAt": "2023-10-17T00:00:00.000Z",
      "language": "python",
      "model": null,
      "organization": Object {
        "source": "GitHub",
        "uid": "github",
      },
      "source": "GitHub",
      "startedAt": "2023-10-16T00:00:00.000Z",
      "team": Object {
        "uid": "justice-league",
      },
      "tool": Object {
        "category": "GitHubCopilot",
      },
      "type": Object {
        "category": "SuggestionsDiscarded",
      },
      "uid": "9cfcad53c684f7c9aa57d2157a0c1d112c26bb73733fa7ce7d9e2ab9b042f16f",
      "value": "150",
      "valueType": "Int",
    },
  },
  Object {
    "vcs_AssistantMetric": Object {
      "editor": "vscode",
      "endedAt": "2023-10-17T00:00:00.000Z",
      "language": "ruby",
      "model": null,
      "organization": Object {
        "source": "GitHub",
        "uid": "github",
      },
      "source": "GitHub",
      "startedAt": "2023-10-16T00:00:00.000Z",
      "team": Object {
        "uid": "justice-league",
      },
      "tool": Object {
        "category": "GitHubCopilot",
      },
      "type": Object {
        "category": "SuggestionsDiscarded",
      },
      "uid": "872ebac03b0c14b1e982357d5db7f7c7dd91a01b4459aacf95a6248885da1369",
      "value": "50",
      "valueType": "Int",
    },
  },
  Object {
    "vcs_AssistantMetric": Object {
      "editor": null,
      "endedAt": "2023-10-17T00:00:00.000Z",
      "language": null,
      "model": null,
      "organization": Object {
        "source": "GitHub",
        "uid": "github",
      },
      "source": "GitHub",
      "startedAt": "2023-10-16T00:00:00.000Z",
      "team": Object {
        "uid": "justice-league",
      },
      "tool": Object {
        "category": "GitHubCopilot",
      },
      "type": Object {
        "category": "SuggestionsAccepted",
      },
      "uid": "606f634461c3089e4e5611dbc2cee93cf2c45e67eca8051f6b1bd38df6e39d33",
      "value": "600",
      "valueType": "Int",
    },
  },
  Object {
    "vcs_AssistantMetric": Object {
      "editor": "vscode",
      "endedAt": "2023-10-17T00:00:00.000Z",
      "language": "python",
      "model": null,
      "organization": Object {
        "source": "GitHub",
        "uid": "github",
      },
      "source": "GitHub",
      "startedAt": "2023-10-16T00:00:00.000Z",
      "team": Object {
        "uid": "justice-league",
      },
      "tool": Object {
        "category": "GitHubCopilot",
      },
      "type": Object {
        "category": "SuggestionsAccepted",
      },
      "uid": "49b2e598d98d23e388b2e4b888d54ac564167de55b0fbcdd0bb510786ce4bd38",
      "value": "200",
      "valueType": "Int",
    },
  },
  Object {
    "vcs_AssistantMetric": Object {
      "editor": "jetbrains",
      "endedAt": "2023-10-17T00:00:00.000Z",
      "language": "python",
      "model": null,
      "organization": Object {
        "source": "GitHub",
        "uid": "github",
      },
      "source": "GitHub",
      "startedAt": "2023-10-16T00:00:00.000Z",
      "team": Object {
        "uid": "justice-league",
      },
      "tool": Object {
        "category": "GitHubCopilot",
      },
      "type": Object {
        "category": "SuggestionsAccepted",
      },
      "uid": "96c9ae8708e8527c37a599f4fc7cdb4a76a63fbf8a07edc4408a367ddaa9a6f8",
      "value": "150",
      "valueType": "Int",
    },
  },
  Object {
    "vcs_AssistantMetric": Object {
      "editor": "vscode",
      "endedAt": "2023-10-17T00:00:00.000Z",
      "language": "ruby",
      "model": null,
      "organization": Object {
        "source": "GitHub",
        "uid": "github",
      },
      "source": "GitHub",
      "startedAt": "2023-10-16T00:00:00.000Z",
      "team": Object {
        "uid": "justice-league",
      },
      "tool": Object {
        "category": "GitHubCopilot",
      },
      "type": Object {
        "category": "SuggestionsAccepted",
      },
      "uid": "2f7ac567cff260f64eb7e79989f08ff6013f1a3298e8b2a70389655763ea4158",
      "value": "150",
      "valueType": "Int",
    },
  },
  Object {
    "vcs_AssistantMetric": Object {
      "editor": null,
      "endedAt": "2023-10-17T00:00:00.000Z",
      "language": null,
      "model": null,
      "organization": Object {
        "source": "GitHub",
        "uid": "github",
      },
      "source": "GitHub",
      "startedAt": "2023-10-16T00:00:00.000Z",
      "team": Object {
        "uid": "justice-league",
      },
      "tool": Object {
        "category": "GitHubCopilot",
      },
      "type": Object {
        "category": "LinesDiscarded",
      },
      "uid": "7e85704eb9121d43643c42a4da88b7674195967e0857c378bcdd0220de4808e0",
      "value": "400",
      "valueType": "Int",
    },
  },
  Object {
    "vcs_AssistantMetric": Object {
      "editor": "vscode",
      "endedAt": "2023-10-17T00:00:00.000Z",
      "language": "python",
      "model": null,
      "organization": Object {
        "source": "GitHub",
        "uid": "github",
      },
      "source": "GitHub",
      "startedAt": "2023-10-16T00:00:00.000Z",
      "team": Object {
        "uid": "justice-league",
      },
      "tool": Object {
        "category": "GitHubCopilot",
      },
      "type": Object {
        "category": "LinesDiscarded",
      },
      "uid": "6d434bdf110fcedffc9a0711a2107a188f9d78ea5cd3a43535ff9da6d11d00c8",
      "value": "300",
      "valueType": "Int",
    },
  },
  Object {
    "vcs_AssistantMetric": Object {
      "editor": "jetbrains",
      "endedAt": "2023-10-17T00:00:00.000Z",
      "language": "python",
      "model": null,
      "organization": Object {
        "source": "GitHub",
        "uid": "github",
      },
      "source": "GitHub",
      "startedAt": "2023-10-16T00:00:00.000Z",
      "team": Object {
        "uid": "justice-league",
      },
      "tool": Object {
        "category": "GitHubCopilot",
      },
      "type": Object {
        "category": "LinesDiscarded",
      },
      "uid": "b6523231f057ec278fac98c9eaa14a55f98ebc17447595e9811e30441445f621",
      "value": "50",
      "valueType": "Int",
    },
  },
  Object {
    "vcs_AssistantMetric": Object {
      "editor": "vscode",
      "endedAt": "2023-10-17T00:00:00.000Z",
      "language": "ruby",
      "model": null,
      "organization": Object {
        "source": "GitHub",
        "uid": "github",
      },
      "source": "GitHub",
      "startedAt": "2023-10-16T00:00:00.000Z",
      "team": Object {
        "uid": "justice-league",
      },
      "tool": Object {
        "category": "GitHubCopilot",
      },
      "type": Object {
        "category": "LinesDiscarded",
      },
      "uid": "0d5ddcd8ff8fd2cb766a6545c804f1f8b7122bab5532a3502b530eace52b4814",
      "value": "50",
      "valueType": "Int",
    },
  },
  Object {
    "vcs_AssistantMetric": Object {
      "editor": null,
      "endedAt": "2023-10-17T00:00:00.000Z",
      "language": null,
      "model": null,
      "organization": Object {
        "source": "GitHub",
        "uid": "github",
      },
      "source": "GitHub",
      "startedAt": "2023-10-16T00:00:00.000Z",
      "team": Object {
        "uid": "justice-league",
      },
      "tool": Object {
        "category": "GitHubCopilot",
      },
      "type": Object {
        "category": "LinesAccepted",
      },
      "uid": "344c8b75f0382bfc4bbd886578665771da3089177e4829ecb08b48e3bac40714",
      "value": "700",
      "valueType": "Int",
    },
  },
  Object {
    "vcs_AssistantMetric": Object {
      "editor": "vscode",
      "endedAt": "2023-10-17T00:00:00.000Z",
      "language": "python",
      "model": null,
      "organization": Object {
        "source": "GitHub",
        "uid": "github",
      },
      "source": "GitHub",
      "startedAt": "2023-10-16T00:00:00.000Z",
      "team": Object {
        "uid": "justice-league",
      },
      "tool": Object {
        "category": "GitHubCopilot",
      },
      "type": Object {
        "category": "LinesAccepted",
      },
      "uid": "a1201fb9e9762801031e293212f1fc8a61a388a60f20f6be10810b578e5562df",
      "value": "300",
      "valueType": "Int",
    },
  },
  Object {
    "vcs_AssistantMetric": Object {
      "editor": "jetbrains",
      "endedAt": "2023-10-17T00:00:00.000Z",
      "language": "python",
      "model": null,
      "organization": Object {
        "source": "GitHub",
        "uid": "github",
      },
      "source": "GitHub",
      "startedAt": "2023-10-16T00:00:00.000Z",
      "team": Object {
        "uid": "justice-league",
      },
      "tool": Object {
        "category": "GitHubCopilot",
      },
      "type": Object {
        "category": "LinesAccepted",
      },
      "uid": "fb2da83fdfb68a1369debeeb85135bc63ce9b318c5c1d5163f34706679cb3d8d",
      "value": "250",
      "valueType": "Int",
    },
  },
  Object {
    "vcs_AssistantMetric": Object {
      "editor": "vscode",
      "endedAt": "2023-10-17T00:00:00.000Z",
      "language": "ruby",
      "model": null,
      "organization": Object {
        "source": "GitHub",
        "uid": "github",
      },
      "source": "GitHub",
      "startedAt": "2023-10-16T00:00:00.000Z",
      "team": Object {
        "uid": "justice-league",
      },
      "tool": Object {
        "category": "GitHubCopilot",
      },
      "type": Object {
        "category": "LinesAccepted",
      },
      "uid": "d594cddf4624d4584e89b4897dbc7a9d4dcafd0f82ead3156c1dae17bf1999d0",
      "value": "150",
      "valueType": "Int",
    },
  },
  Object {
    "vcs_AssistantMetric": Object {
      "editor": null,
      "endedAt": "2023-10-17T00:00:00.000Z",
      "language": null,
      "model": null,
      "organization": Object {
        "source": "GitHub",
        "uid": "github",
      },
      "source": "GitHub",
      "startedAt": "2023-10-16T00:00:00.000Z",
      "team": Object {
        "uid": "justice-league",
      },
      "tool": Object {
        "category": "GitHubCopilot",
      },
      "type": Object {
        "category": "ActiveUsers",
      },
      "uid": "35003d7e733c0e046f509f32817c84100527f85c2c9d3ceda670023103fb911c",
      "value": "12",
      "valueType": "Int",
    },
  },
  Object {
    "vcs_AssistantMetric": Object {
      "editor": "vscode",
      "endedAt": "2023-10-17T00:00:00.000Z",
      "language": "python",
      "model": null,
      "organization": Object {
        "source": "GitHub",
        "uid": "github",
      },
      "source": "GitHub",
      "startedAt": "2023-10-16T00:00:00.000Z",
      "team": Object {
        "uid": "justice-league",
      },
      "tool": Object {
        "category": "GitHubCopilot",
      },
      "type": Object {
        "category": "ActiveUsers",
      },
      "uid": "7ca7b8b178809676a2cabc858f2ae14785a91095d3d488c6f496264d761fcb93",
      "value": "2",
      "valueType": "Int",
    },
  },
  Object {
    "vcs_AssistantMetric": Object {
      "editor": "jetbrains",
      "endedAt": "2023-10-17T00:00:00.000Z",
      "language": "python",
      "model": null,
      "organization": Object {
        "source": "GitHub",
        "uid": "github",
      },
      "source": "GitHub",
      "startedAt": "2023-10-16T00:00:00.000Z",
      "team": Object {
        "uid": "justice-league",
      },
      "tool": Object {
        "category": "GitHubCopilot",
      },
      "type": Object {
        "category": "ActiveUsers",
      },
      "uid": "a81712756a31e8d7ba7ea2506abeb0f4e2ba7d7535152b45d0ea39cbc90bd874",
      "value": "6",
      "valueType": "Int",
    },
  },
  Object {
    "vcs_AssistantMetric": Object {
      "editor": "vscode",
      "endedAt": "2023-10-17T00:00:00.000Z",
      "language": "ruby",
      "model": null,
      "organization": Object {
        "source": "GitHub",
        "uid": "github",
      },
      "source": "GitHub",
      "startedAt": "2023-10-16T00:00:00.000Z",
      "team": Object {
        "uid": "justice-league",
      },
      "tool": Object {
        "category": "GitHubCopilot",
      },
      "type": Object {
        "category": "ActiveUsers",
      },
      "uid": "7c3cf8dd7940666ecf3e5e4d551b3c29f29d6932bf2d2d95f20bd17ad972c91c",
      "value": "3",
      "valueType": "Int",
    },
  },
  Object {
    "vcs_AssistantMetric": Object {
      "editor": null,
      "endedAt": "2023-10-17T00:00:00.000Z",
      "language": null,
      "model": null,
      "organization": Object {
        "source": "GitHub",
        "uid": "github",
      },
      "source": "GitHub",
      "startedAt": "2023-10-16T00:00:00.000Z",
      "team": Object {
        "uid": "justice-league",
      },
      "tool": Object {
        "category": "GitHubCopilot",
      },
      "type": Object {
        "category": "ChatActiveUsers",
      },
      "uid": "ebfe632491b774dc91e6e6abaf259769c6bf46c3e68556d5f532d1126f3a7fd6",
      "value": "8",
      "valueType": "Int",
    },
  },
  Object {
    "vcs_AssistantMetric": Object {
      "editor": null,
      "endedAt": "2023-10-17T00:00:00.000Z",
      "language": null,
      "model": null,
      "organization": Object {
        "source": "GitHub",
        "uid": "github",
      },
      "source": "GitHub",
      "startedAt": "2023-10-16T00:00:00.000Z",
      "team": Object {
        "uid": "justice-league",
      },
      "tool": Object {
        "category": "GitHubCopilot",
      },
      "type": Object {
        "category": "ChatConversations",
      },
      "uid": "0e5e28b699ecb2303c4bd930313f8ba790405600e69f8da18e2adf550859c663",
      "value": "100",
      "valueType": "Int",
    },
  },
  Object {
    "vcs_AssistantMetric": Object {
      "editor": null,
      "endedAt": "2023-10-17T00:00:00.000Z",
      "language": null,
      "model": null,
      "organization": Object {
        "source": "GitHub",
        "uid": "github",
      },
      "source": "GitHub",
      "startedAt": "2023-10-16T00:00:00.000Z",
      "team": Object {
        "uid": "justice-league",
      },
      "tool": Object {
        "category": "GitHubCopilot",
      },
      "type": Object {
        "category": "ChatInsertionEvents",
      },
      "uid": "f6ce0b71e51693ef23d3ada5ac0e17e5a27ec1ee555721a901b2f6d3894d95a0",
      "value": "101",
      "valueType": "Int",
    },
  },
  Object {
    "vcs_AssistantMetric": Object {
      "editor": null,
      "endedAt": "2023-10-17T00:00:00.000Z",
      "language": null,
      "model": null,
      "organization": Object {
        "source": "GitHub",
        "uid": "github",
      },
      "source": "GitHub",
      "startedAt": "2023-10-16T00:00:00.000Z",
      "team": Object {
        "uid": "justice-league",
      },
      "tool": Object {
        "category": "GitHubCopilot",
      },
      "type": Object {
        "category": "ChatCopyEvents",
      },
      "uid": "f3fb198eae252837d26dad6ba1e386ed10bd27e95f6eb5b2363e93b99ee20286",
      "value": "102",
      "valueType": "Int",
    },
  },
  Object {
    "vcs_Organization": Object {
      "createdAt": "2008-01-14T04:33:35.000Z",
      "htmlUrl": "https://github.com/octocat",
      "name": "github",
      "source": "GitHub",
      "type": Object {
        "category": "Organization",
        "detail": "Organization",
      },
      "uid": "github",
    },
  },
  Object {
    "vcs_Team": Object {
      "description": "A great team.",
      "lead": null,
      "name": "Justice League",
      "parentTeam": Object {
        "uid": "all_teams",
      },
      "source": "GitHub",
      "uid": "justice-league",
    },
  },
  Object {
    "vcs_TeamMembership": Object {
      "member": Object {
        "source": "GitHub",
        "uid": "octocat",
      },
      "source": "GitHub",
      "team": Object {
        "uid": "justice-league",
      },
    },
  },
  Object {
    "vcs_Repository": Object {
      "archived": false,
      "createdAt": "2011-01-26T19:01:12.000Z",
      "description": "This your first repo!",
      "fullName": "octocat/Hello-World",
      "htmlUrl": "https://github.com/octocat/Hello-World",
      "language": null,
      "mainBranch": "master",
      "name": "hello-world",
      "organization": Object {
        "source": "GitHub",
        "uid": "github",
      },
      "private": false,
      "pushedAt": "2011-01-26T19:14:43.000Z",
      "size": 108,
      "source": "GitHub",
      "topics": Array [
        "octocat",
        "atom",
        "electron",
        "api",
      ],
      "uid": "hello-world",
      "updatedAt": "2011-01-26T19:14:43.000Z",
    },
  },
  Object {
    "faros_Tag": Object {
      "key": "Language__JavaScript",
      "source": "GitHub",
      "uid": "githubLanguageBytes__github__Hello-World__JavaScript",
      "value": "1024",
    },
  },
  Object {
    "vcs_RepositoryTag": Object {
      "repository": Object {
        "name": "hello-world",
        "organization": Object {
          "source": "GitHub",
          "uid": "github",
        },
        "uid": "hello-world",
      },
      "source": "GitHub",
      "tag": Object {
        "uid": "githubLanguageBytes__github__Hello-World__JavaScript",
      },
    },
  },
  Object {
    "tms_Project": Object {
      "createdAt": "2011-01-26T19:01:12.000Z",
      "description": "This your first repo!",
      "name": "github/hello-world",
      "source": "GitHub",
      "uid": "github/hello-world",
      "updatedAt": "2011-01-26T19:14:43.000Z",
    },
  },
  Object {
    "tms_TaskBoard": Object {
      "name": "github/hello-world",
      "source": "GitHub",
      "uid": "github/hello-world",
    },
  },
  Object {
    "tms_TaskBoardProjectRelationship": Object {
      "board": Object {
        "source": "GitHub",
        "uid": "github/hello-world",
      },
      "project": Object {
        "source": "GitHub",
        "uid": "github/hello-world",
      },
      "source": "GitHub",
    },
  },
  Object {
    "faros_TmsTaskBoardOptions": Object {
      "board": Object {
        "source": "GitHub",
        "uid": "github/hello-world",
      },
      "inclusion": Object {
        "category": "Included",
      },
      "source": "GitHub",
    },
  },
  Object {
    "faros_VcsRepositoryOptions": Object {
      "inclusion": Object {
        "category": "Included",
      },
      "repository": Object {
        "name": "hello-world",
        "organization": Object {
          "source": "GitHub",
          "uid": "github",
        },
        "uid": "hello-world",
      },
      "source": "GitHub",
    },
  },
  Object {
    "vcs_Repository": Object {
      "archived": false,
      "createdAt": "2011-01-26T19:01:12.000Z",
      "description": "This your first repo!",
      "fullName": "octocat/Hello-World-2",
      "htmlUrl": "https://github.com/octocat/Hello-World-2",
      "language": null,
      "mainBranch": "master",
      "name": "hello-world-2",
      "organization": Object {
        "source": "GitHub",
        "uid": "github",
      },
      "private": false,
      "pushedAt": "2011-01-26T19:14:43.000Z",
      "size": 108,
      "source": "GitHub",
      "topics": Array [
        "octocat",
        "atom",
        "electron",
        "api",
      ],
      "uid": "hello-world-2",
      "updatedAt": "2011-01-26T19:14:43.000Z",
    },
  },
  Object {
    "vcs_PullRequest": Object {
      "author": Object {
        "source": "GitHub",
        "uid": "dolos",
      },
      "commentCount": 5,
      "commitCount": 13,
      "createdAt": "2021-02-12T05:35:19.000Z",
      "description": "**Related issues**
https://github.com/faros-ai/tickets/issues/120

**Describe the proposed solution**
Optional \`employee\` param changes DORA app behavior to return metrics rolled-up by owner.

**Describe alternatives you've considered**
A clear and concise description of any alternative solutions or features you've considered.

**Additional context**
Add any other context about the changes here.
",
      "diffStats": Object {
        "filesChanged": 21,
        "linesAdded": 1077,
        "linesDeleted": 763,
      },
      "htmlUrl": "https://github.com/faros-ai/faros-apps/pull/48",
      "mergeCommit": Object {
        "repository": Object {
          "name": "hello-world",
          "organization": Object {
            "source": "GitHub",
            "uid": "github",
          },
          "uid": "hello-world",
        },
        "sha": "b4c35c299ad22fe858569482a7696597ca038651",
        "uid": "b4c35c299ad22fe858569482a7696597ca038651",
      },
      "mergedAt": "2021-02-16T17:15:27.000Z",
      "number": 48,
      "readyForReviewAt": "2021-02-12T05:35:19.000Z",
      "repository": Object {
        "name": "hello-world",
        "organization": Object {
          "source": "GitHub",
          "uid": "github",
        },
        "uid": "hello-world",
      },
      "source": "GitHub",
      "sourceBranch": Object {
        "name": "dora-employee-param",
        "repository": Object {
          "name": "faros-apps",
          "organization": Object {
            "source": "GitHub",
            "uid": "faros-ai",
          },
          "uid": "faros-apps",
        },
        "uid": "dora-employee-param",
      },
      "sourceBranchName": "dora-employee-param",
      "state": Object {
        "category": "Merged",
        "detail": "MERGED",
      },
      "targetBranch": Object {
        "name": "main",
        "repository": Object {
          "name": "faros-apps",
          "organization": Object {
            "source": "GitHub",
            "uid": "faros-ai",
          },
          "uid": "faros-apps",
        },
        "uid": "main",
      },
      "targetBranchName": "main",
      "title": "DORA apps take optional employee uid param",
      "uid": "48",
      "updatedAt": "2021-02-16T17:15:29.000Z",
    },
  },
  Object {
    "vcs_PullRequestLabel": Object {
      "label": Object {
        "name": "dependencies",
      },
      "pullRequest": Object {
        "number": 48,
        "repository": Object {
          "name": "hello-world",
          "organization": Object {
            "source": "GitHub",
            "uid": "github",
          },
          "uid": "hello-world",
        },
        "uid": "48",
      },
      "source": "GitHub",
    },
  },
  Object {
    "vcs_PullRequestLabel": Object {
      "label": Object {
        "name": "typescript",
      },
      "pullRequest": Object {
        "number": 48,
        "repository": Object {
          "name": "hello-world",
          "organization": Object {
            "source": "GitHub",
            "uid": "github",
          },
          "uid": "hello-world",
        },
        "uid": "48",
      },
      "source": "GitHub",
    },
  },
  Object {
    "vcs_PullRequestReview": Object {
      "htmlUrl": "https://github.com/test/dolos/pull/1234#pullrequestreview-2192199611",
      "number": 2192199611,
      "pullRequest": Object {
        "number": 48,
        "repository": Object {
          "name": "hello-world",
          "organization": Object {
            "source": "GitHub",
            "uid": "github",
          },
          "uid": "hello-world",
        },
        "uid": "48",
      },
      "reviewer": Object {
        "source": "GitHub",
        "uid": "janedoe",
      },
      "source": "GitHub",
      "state": Object {
        "category": "Commented",
        "detail": "COMMENTED",
      },
      "submittedAt": "2021-02-04T21:53:09.000Z",
      "uid": "2192199611",
    },
  },
  Object {
    "vcs_PullRequestReview": Object {
      "htmlUrl": "https://github.com/test/dolos/pull/1234#pullrequestreview-2192199612",
      "number": 2192199612,
      "pullRequest": Object {
        "number": 48,
        "repository": Object {
          "name": "hello-world",
          "organization": Object {
            "source": "GitHub",
            "uid": "github",
          },
          "uid": "hello-world",
        },
        "uid": "48",
      },
      "reviewer": Object {
        "source": "GitHub",
        "uid": "nehanda",
      },
      "source": "GitHub",
      "state": Object {
        "category": "Approved",
        "detail": "APPROVED",
      },
      "submittedAt": "2021-03-04T21:53:09.000Z",
      "uid": "2192199612",
    },
  },
  Object {
    "vcs_PullRequestReviewRequest": Object {
      "asCodeOwner": true,
      "pullRequest": Object {
        "number": 48,
        "repository": Object {
          "name": "hello-world",
          "organization": Object {
            "source": "GitHub",
            "uid": "github",
          },
          "uid": "hello-world",
        },
        "uid": "48",
      },
      "requestedReviewer": Object {
        "source": "GitHub",
        "uid": "user1",
      },
      "source": "GitHub",
    },
  },
  Object {
    "vcs_PullRequestReviewRequest": Object {
      "asCodeOwner": false,
      "pullRequest": Object {
        "number": 48,
        "repository": Object {
          "name": "hello-world",
          "organization": Object {
            "source": "GitHub",
            "uid": "github",
          },
          "uid": "hello-world",
        },
        "uid": "48",
      },
      "requestedReviewer": Object {
        "source": "GitHub",
        "uid": "user2",
      },
      "source": "GitHub",
    },
  },
  Object {
<<<<<<< HEAD
=======
    "faros_MetricValue": Object {
      "computedAt": "2023-10-15T00:00:00.000Z",
      "definition": Object {
        "uid": "DailySuggestionReferenceCount_Discard",
      },
      "source": "GitHub",
      "uid": "copilotTeam__github/justice-league-DailySuggestionReferenceCount_Discard-ruby-vscode-2023-10-15",
      "value": "50",
    },
  },
  Object {
    "vcs_AssistantMetric": Object {
      "editor": "vscode",
      "endedAt": "2023-10-16T00:00:00.000Z",
      "language": "ruby",
      "model": null,
      "organization": Object {
        "source": "GitHub",
        "uid": "github",
      },
      "source": "GitHub",
      "startedAt": "2023-10-15T00:00:00.000Z",
      "team": Object {
        "uid": "justice-league",
      },
      "tool": Object {
        "category": "GitHubCopilot",
      },
      "type": Object {
        "category": "SuggestionsDiscarded",
      },
      "uid": "66a17798a9a00338a6ebd30f30c0d3f6dcedb2de4c541786eeb6b9b0e1a8e999",
      "value": "50",
      "valueType": "Int",
    },
  },
  Object {
    "faros_MetricValueTag": Object {
      "source": "GitHub",
      "tag": Object {
        "uid": "copilotLanguage__ruby",
      },
      "value": Object {
        "definition": Object {
          "uid": "DailySuggestionReferenceCount_Discard",
        },
        "uid": "copilotTeam__github/justice-league-DailySuggestionReferenceCount_Discard-ruby-vscode-2023-10-15",
      },
    },
  },
  Object {
    "faros_MetricValueTag": Object {
      "source": "GitHub",
      "tag": Object {
        "uid": "copilotEditor__vscode",
      },
      "value": Object {
        "definition": Object {
          "uid": "DailySuggestionReferenceCount_Discard",
        },
        "uid": "copilotTeam__github/justice-league-DailySuggestionReferenceCount_Discard-ruby-vscode-2023-10-15",
      },
    },
  },
  Object {
    "faros_MetricValueTag": Object {
      "source": "GitHub",
      "tag": Object {
        "uid": "copilotOrg__github",
      },
      "value": Object {
        "definition": Object {
          "uid": "DailySuggestionReferenceCount_Discard",
        },
        "uid": "copilotTeam__github/justice-league-DailySuggestionReferenceCount_Discard-ruby-vscode-2023-10-15",
      },
    },
  },
  Object {
    "faros_MetricValueTag": Object {
      "source": "GitHub",
      "tag": Object {
        "uid": "copilotTeam__github/justice-league",
      },
      "value": Object {
        "definition": Object {
          "uid": "DailySuggestionReferenceCount_Discard",
        },
        "uid": "copilotTeam__github/justice-league-DailySuggestionReferenceCount_Discard-ruby-vscode-2023-10-15",
      },
    },
  },
  Object {
    "compute_ApplicationMetric": Object {
      "application": Object {
        "name": "copilot",
        "platform": "",
        "uid": "copilot",
      },
      "source": "GitHub",
      "value": Object {
        "definition": Object {
          "uid": "DailySuggestionReferenceCount_Discard",
        },
        "uid": "copilotTeam__github/justice-league-DailySuggestionReferenceCount_Discard-ruby-vscode-2023-10-15",
      },
    },
  },
  Object {
    "faros_MetricValue": Object {
      "computedAt": "2023-10-15T00:00:00.000Z",
      "definition": Object {
        "uid": "DailySuggestionReferenceCount_Accept",
      },
      "source": "GitHub",
      "uid": "copilotTeam__github/justice-league-DailySuggestionReferenceCount_Accept-2023-10-15",
      "value": "800",
    },
  },
  Object {
    "vcs_AssistantMetric": Object {
      "editor": null,
      "endedAt": "2023-10-16T00:00:00.000Z",
      "language": null,
      "model": null,
      "organization": Object {
        "source": "GitHub",
        "uid": "github",
      },
      "source": "GitHub",
      "startedAt": "2023-10-15T00:00:00.000Z",
      "team": Object {
        "uid": "justice-league",
      },
      "tool": Object {
        "category": "GitHubCopilot",
      },
      "type": Object {
        "category": "SuggestionsAccepted",
      },
      "uid": "848857193c4be22c5709cb08548a311f49de72e942f76acc17d6b0b5f26295d0",
      "value": "800",
      "valueType": "Int",
    },
  },
  Object {
    "faros_MetricValueTag": Object {
      "source": "GitHub",
      "tag": Object {
        "uid": "copilotOrg__github",
      },
      "value": Object {
        "definition": Object {
          "uid": "DailySuggestionReferenceCount_Accept",
        },
        "uid": "copilotTeam__github/justice-league-DailySuggestionReferenceCount_Accept-2023-10-15",
      },
    },
  },
  Object {
    "faros_MetricValueTag": Object {
      "source": "GitHub",
      "tag": Object {
        "uid": "copilotTeam__github/justice-league",
      },
      "value": Object {
        "definition": Object {
          "uid": "DailySuggestionReferenceCount_Accept",
        },
        "uid": "copilotTeam__github/justice-league-DailySuggestionReferenceCount_Accept-2023-10-15",
      },
    },
  },
  Object {
    "compute_ApplicationMetric": Object {
      "application": Object {
        "name": "copilot",
        "platform": "",
        "uid": "copilot",
      },
      "source": "GitHub",
      "value": Object {
        "definition": Object {
          "uid": "DailySuggestionReferenceCount_Accept",
        },
        "uid": "copilotTeam__github/justice-league-DailySuggestionReferenceCount_Accept-2023-10-15",
      },
    },
  },
  Object {
    "faros_MetricValue": Object {
      "computedAt": "2023-10-15T00:00:00.000Z",
      "definition": Object {
        "uid": "DailySuggestionReferenceCount_Accept",
      },
      "source": "GitHub",
      "uid": "copilotTeam__github/justice-league-DailySuggestionReferenceCount_Accept-python-vscode-2023-10-15",
      "value": "250",
    },
  },
  Object {
    "vcs_AssistantMetric": Object {
      "editor": "vscode",
      "endedAt": "2023-10-16T00:00:00.000Z",
      "language": "python",
      "model": null,
      "organization": Object {
        "source": "GitHub",
        "uid": "github",
      },
      "source": "GitHub",
      "startedAt": "2023-10-15T00:00:00.000Z",
      "team": Object {
        "uid": "justice-league",
      },
      "tool": Object {
        "category": "GitHubCopilot",
      },
      "type": Object {
        "category": "SuggestionsAccepted",
      },
      "uid": "7709e5a394ace14a5c7fdd4577e6dbf22e828bbc17b0b616f6ccfc04c96e92fe",
      "value": "250",
      "valueType": "Int",
    },
  },
  Object {
    "faros_MetricValueTag": Object {
      "source": "GitHub",
      "tag": Object {
        "uid": "copilotLanguage__python",
      },
      "value": Object {
        "definition": Object {
          "uid": "DailySuggestionReferenceCount_Accept",
        },
        "uid": "copilotTeam__github/justice-league-DailySuggestionReferenceCount_Accept-python-vscode-2023-10-15",
      },
    },
  },
  Object {
    "faros_MetricValueTag": Object {
      "source": "GitHub",
      "tag": Object {
        "uid": "copilotEditor__vscode",
      },
      "value": Object {
        "definition": Object {
          "uid": "DailySuggestionReferenceCount_Accept",
        },
        "uid": "copilotTeam__github/justice-league-DailySuggestionReferenceCount_Accept-python-vscode-2023-10-15",
      },
    },
  },
  Object {
    "faros_MetricValueTag": Object {
      "source": "GitHub",
      "tag": Object {
        "uid": "copilotOrg__github",
      },
      "value": Object {
        "definition": Object {
          "uid": "DailySuggestionReferenceCount_Accept",
        },
        "uid": "copilotTeam__github/justice-league-DailySuggestionReferenceCount_Accept-python-vscode-2023-10-15",
      },
    },
  },
  Object {
    "faros_MetricValueTag": Object {
      "source": "GitHub",
      "tag": Object {
        "uid": "copilotTeam__github/justice-league",
      },
      "value": Object {
        "definition": Object {
          "uid": "DailySuggestionReferenceCount_Accept",
        },
        "uid": "copilotTeam__github/justice-league-DailySuggestionReferenceCount_Accept-python-vscode-2023-10-15",
      },
    },
  },
  Object {
    "compute_ApplicationMetric": Object {
      "application": Object {
        "name": "copilot",
        "platform": "",
        "uid": "copilot",
      },
      "source": "GitHub",
      "value": Object {
        "definition": Object {
          "uid": "DailySuggestionReferenceCount_Accept",
        },
        "uid": "copilotTeam__github/justice-league-DailySuggestionReferenceCount_Accept-python-vscode-2023-10-15",
      },
    },
  },
  Object {
    "faros_MetricValue": Object {
      "computedAt": "2023-10-15T00:00:00.000Z",
      "definition": Object {
        "uid": "DailySuggestionReferenceCount_Accept",
      },
      "source": "GitHub",
      "uid": "copilotTeam__github/justice-league-DailySuggestionReferenceCount_Accept-python-jetbrains-2023-10-15",
      "value": "200",
    },
  },
  Object {
    "vcs_AssistantMetric": Object {
      "editor": "jetbrains",
      "endedAt": "2023-10-16T00:00:00.000Z",
      "language": "python",
      "model": null,
      "organization": Object {
        "source": "GitHub",
        "uid": "github",
      },
      "source": "GitHub",
      "startedAt": "2023-10-15T00:00:00.000Z",
      "team": Object {
        "uid": "justice-league",
      },
      "tool": Object {
        "category": "GitHubCopilot",
      },
      "type": Object {
        "category": "SuggestionsAccepted",
      },
      "uid": "c6a5c6f53e1923bdd030de378bfa52d0c573c593e1b4e60441fd183b1973893a",
      "value": "200",
      "valueType": "Int",
    },
  },
  Object {
    "faros_MetricValueTag": Object {
      "source": "GitHub",
      "tag": Object {
        "uid": "copilotLanguage__python",
      },
      "value": Object {
        "definition": Object {
          "uid": "DailySuggestionReferenceCount_Accept",
        },
        "uid": "copilotTeam__github/justice-league-DailySuggestionReferenceCount_Accept-python-jetbrains-2023-10-15",
      },
    },
  },
  Object {
    "faros_MetricValueTag": Object {
      "source": "GitHub",
      "tag": Object {
        "uid": "copilotEditor__jetbrains",
      },
      "value": Object {
        "definition": Object {
          "uid": "DailySuggestionReferenceCount_Accept",
        },
        "uid": "copilotTeam__github/justice-league-DailySuggestionReferenceCount_Accept-python-jetbrains-2023-10-15",
      },
    },
  },
  Object {
    "faros_MetricValueTag": Object {
      "source": "GitHub",
      "tag": Object {
        "uid": "copilotOrg__github",
      },
      "value": Object {
        "definition": Object {
          "uid": "DailySuggestionReferenceCount_Accept",
        },
        "uid": "copilotTeam__github/justice-league-DailySuggestionReferenceCount_Accept-python-jetbrains-2023-10-15",
      },
    },
  },
  Object {
    "faros_MetricValueTag": Object {
      "source": "GitHub",
      "tag": Object {
        "uid": "copilotTeam__github/justice-league",
      },
      "value": Object {
        "definition": Object {
          "uid": "DailySuggestionReferenceCount_Accept",
        },
        "uid": "copilotTeam__github/justice-league-DailySuggestionReferenceCount_Accept-python-jetbrains-2023-10-15",
      },
    },
  },
  Object {
    "compute_ApplicationMetric": Object {
      "application": Object {
        "name": "copilot",
        "platform": "",
        "uid": "copilot",
      },
      "source": "GitHub",
      "value": Object {
        "definition": Object {
          "uid": "DailySuggestionReferenceCount_Accept",
        },
        "uid": "copilotTeam__github/justice-league-DailySuggestionReferenceCount_Accept-python-jetbrains-2023-10-15",
      },
    },
  },
  Object {
    "faros_MetricValue": Object {
      "computedAt": "2023-10-15T00:00:00.000Z",
      "definition": Object {
        "uid": "DailySuggestionReferenceCount_Accept",
      },
      "source": "GitHub",
      "uid": "copilotTeam__github/justice-league-DailySuggestionReferenceCount_Accept-ruby-vscode-2023-10-15",
      "value": "350",
    },
  },
  Object {
    "vcs_AssistantMetric": Object {
      "editor": "vscode",
      "endedAt": "2023-10-16T00:00:00.000Z",
      "language": "ruby",
      "model": null,
      "organization": Object {
        "source": "GitHub",
        "uid": "github",
      },
      "source": "GitHub",
      "startedAt": "2023-10-15T00:00:00.000Z",
      "team": Object {
        "uid": "justice-league",
      },
      "tool": Object {
        "category": "GitHubCopilot",
      },
      "type": Object {
        "category": "SuggestionsAccepted",
      },
      "uid": "32c4b651e8838057d772d920dd643e365561c4f58d793c981ec67541bd40ea35",
      "value": "350",
      "valueType": "Int",
    },
  },
  Object {
    "faros_MetricValueTag": Object {
      "source": "GitHub",
      "tag": Object {
        "uid": "copilotLanguage__ruby",
      },
      "value": Object {
        "definition": Object {
          "uid": "DailySuggestionReferenceCount_Accept",
        },
        "uid": "copilotTeam__github/justice-league-DailySuggestionReferenceCount_Accept-ruby-vscode-2023-10-15",
      },
    },
  },
  Object {
    "faros_MetricValueTag": Object {
      "source": "GitHub",
      "tag": Object {
        "uid": "copilotEditor__vscode",
      },
      "value": Object {
        "definition": Object {
          "uid": "DailySuggestionReferenceCount_Accept",
        },
        "uid": "copilotTeam__github/justice-league-DailySuggestionReferenceCount_Accept-ruby-vscode-2023-10-15",
      },
    },
  },
  Object {
    "faros_MetricValueTag": Object {
      "source": "GitHub",
      "tag": Object {
        "uid": "copilotOrg__github",
      },
      "value": Object {
        "definition": Object {
          "uid": "DailySuggestionReferenceCount_Accept",
        },
        "uid": "copilotTeam__github/justice-league-DailySuggestionReferenceCount_Accept-ruby-vscode-2023-10-15",
      },
    },
  },
  Object {
    "faros_MetricValueTag": Object {
      "source": "GitHub",
      "tag": Object {
        "uid": "copilotTeam__github/justice-league",
      },
      "value": Object {
        "definition": Object {
          "uid": "DailySuggestionReferenceCount_Accept",
        },
        "uid": "copilotTeam__github/justice-league-DailySuggestionReferenceCount_Accept-ruby-vscode-2023-10-15",
      },
    },
  },
  Object {
    "compute_ApplicationMetric": Object {
      "application": Object {
        "name": "copilot",
        "platform": "",
        "uid": "copilot",
      },
      "source": "GitHub",
      "value": Object {
        "definition": Object {
          "uid": "DailySuggestionReferenceCount_Accept",
        },
        "uid": "copilotTeam__github/justice-league-DailySuggestionReferenceCount_Accept-ruby-vscode-2023-10-15",
      },
    },
  },
  Object {
    "faros_MetricValue": Object {
      "computedAt": "2023-10-15T00:00:00.000Z",
      "definition": Object {
        "uid": "DailyGeneratedLineCount_Discard",
      },
      "source": "GitHub",
      "uid": "copilotTeam__github/justice-league-DailyGeneratedLineCount_Discard-2023-10-15",
      "value": "600",
    },
  },
  Object {
    "vcs_AssistantMetric": Object {
      "editor": null,
      "endedAt": "2023-10-16T00:00:00.000Z",
      "language": null,
      "model": null,
      "organization": Object {
        "source": "GitHub",
        "uid": "github",
      },
      "source": "GitHub",
      "startedAt": "2023-10-15T00:00:00.000Z",
      "team": Object {
        "uid": "justice-league",
      },
      "tool": Object {
        "category": "GitHubCopilot",
      },
      "type": Object {
        "category": "LinesDiscarded",
      },
      "uid": "7b909aec9a8b3b1dad230c420f5e096583adf21115a4902fd104632e10d2efb0",
      "value": "600",
      "valueType": "Int",
    },
  },
  Object {
    "faros_MetricValueTag": Object {
      "source": "GitHub",
      "tag": Object {
        "uid": "copilotOrg__github",
      },
      "value": Object {
        "definition": Object {
          "uid": "DailyGeneratedLineCount_Discard",
        },
        "uid": "copilotTeam__github/justice-league-DailyGeneratedLineCount_Discard-2023-10-15",
      },
    },
  },
  Object {
    "faros_MetricValueTag": Object {
      "source": "GitHub",
      "tag": Object {
        "uid": "copilotTeam__github/justice-league",
      },
      "value": Object {
        "definition": Object {
          "uid": "DailyGeneratedLineCount_Discard",
        },
        "uid": "copilotTeam__github/justice-league-DailyGeneratedLineCount_Discard-2023-10-15",
      },
    },
  },
  Object {
    "compute_ApplicationMetric": Object {
      "application": Object {
        "name": "copilot",
        "platform": "",
        "uid": "copilot",
      },
      "source": "GitHub",
      "value": Object {
        "definition": Object {
          "uid": "DailyGeneratedLineCount_Discard",
        },
        "uid": "copilotTeam__github/justice-league-DailyGeneratedLineCount_Discard-2023-10-15",
      },
    },
  },
  Object {
    "faros_MetricValue": Object {
      "computedAt": "2023-10-15T00:00:00.000Z",
      "definition": Object {
        "uid": "DailyGeneratedLineCount_Discard",
      },
      "source": "GitHub",
      "uid": "copilotTeam__github/justice-league-DailyGeneratedLineCount_Discard-python-vscode-2023-10-15",
      "value": "200",
    },
  },
  Object {
    "vcs_AssistantMetric": Object {
      "editor": "vscode",
      "endedAt": "2023-10-16T00:00:00.000Z",
      "language": "python",
      "model": null,
      "organization": Object {
        "source": "GitHub",
        "uid": "github",
      },
      "source": "GitHub",
      "startedAt": "2023-10-15T00:00:00.000Z",
      "team": Object {
        "uid": "justice-league",
      },
      "tool": Object {
        "category": "GitHubCopilot",
      },
      "type": Object {
        "category": "LinesDiscarded",
      },
      "uid": "aa58502a13e3821fbdd247dbf448c0608d6b48276167a8cec459237b52639be0",
      "value": "200",
      "valueType": "Int",
    },
  },
  Object {
    "faros_MetricValueTag": Object {
      "source": "GitHub",
      "tag": Object {
        "uid": "copilotLanguage__python",
      },
      "value": Object {
        "definition": Object {
          "uid": "DailyGeneratedLineCount_Discard",
        },
        "uid": "copilotTeam__github/justice-league-DailyGeneratedLineCount_Discard-python-vscode-2023-10-15",
      },
    },
  },
  Object {
    "faros_MetricValueTag": Object {
      "source": "GitHub",
      "tag": Object {
        "uid": "copilotEditor__vscode",
      },
      "value": Object {
        "definition": Object {
          "uid": "DailyGeneratedLineCount_Discard",
        },
        "uid": "copilotTeam__github/justice-league-DailyGeneratedLineCount_Discard-python-vscode-2023-10-15",
      },
    },
  },
  Object {
    "faros_MetricValueTag": Object {
      "source": "GitHub",
      "tag": Object {
        "uid": "copilotOrg__github",
      },
      "value": Object {
        "definition": Object {
          "uid": "DailyGeneratedLineCount_Discard",
        },
        "uid": "copilotTeam__github/justice-league-DailyGeneratedLineCount_Discard-python-vscode-2023-10-15",
      },
    },
  },
  Object {
    "faros_MetricValueTag": Object {
      "source": "GitHub",
      "tag": Object {
        "uid": "copilotTeam__github/justice-league",
      },
      "value": Object {
        "definition": Object {
          "uid": "DailyGeneratedLineCount_Discard",
        },
        "uid": "copilotTeam__github/justice-league-DailyGeneratedLineCount_Discard-python-vscode-2023-10-15",
      },
    },
  },
  Object {
    "compute_ApplicationMetric": Object {
      "application": Object {
        "name": "copilot",
        "platform": "",
        "uid": "copilot",
      },
      "source": "GitHub",
      "value": Object {
        "definition": Object {
          "uid": "DailyGeneratedLineCount_Discard",
        },
        "uid": "copilotTeam__github/justice-league-DailyGeneratedLineCount_Discard-python-vscode-2023-10-15",
      },
    },
  },
  Object {
    "faros_MetricValue": Object {
      "computedAt": "2023-10-15T00:00:00.000Z",
      "definition": Object {
        "uid": "DailyGeneratedLineCount_Discard",
      },
      "source": "GitHub",
      "uid": "copilotTeam__github/justice-league-DailyGeneratedLineCount_Discard-python-jetbrains-2023-10-15",
      "value": "100",
    },
  },
  Object {
    "vcs_AssistantMetric": Object {
      "editor": "jetbrains",
      "endedAt": "2023-10-16T00:00:00.000Z",
      "language": "python",
      "model": null,
      "organization": Object {
        "source": "GitHub",
        "uid": "github",
      },
      "source": "GitHub",
      "startedAt": "2023-10-15T00:00:00.000Z",
      "team": Object {
        "uid": "justice-league",
      },
      "tool": Object {
        "category": "GitHubCopilot",
      },
      "type": Object {
        "category": "LinesDiscarded",
      },
      "uid": "97cc8df49d83d31d714ef8ac755801d3161f077c7d4ca2c7021246f6a72def0b",
      "value": "100",
      "valueType": "Int",
    },
  },
  Object {
    "faros_MetricValueTag": Object {
      "source": "GitHub",
      "tag": Object {
        "uid": "copilotLanguage__python",
      },
      "value": Object {
        "definition": Object {
          "uid": "DailyGeneratedLineCount_Discard",
        },
        "uid": "copilotTeam__github/justice-league-DailyGeneratedLineCount_Discard-python-jetbrains-2023-10-15",
      },
    },
  },
  Object {
    "faros_MetricValueTag": Object {
      "source": "GitHub",
      "tag": Object {
        "uid": "copilotEditor__jetbrains",
      },
      "value": Object {
        "definition": Object {
          "uid": "DailyGeneratedLineCount_Discard",
        },
        "uid": "copilotTeam__github/justice-league-DailyGeneratedLineCount_Discard-python-jetbrains-2023-10-15",
      },
    },
  },
  Object {
    "faros_MetricValueTag": Object {
      "source": "GitHub",
      "tag": Object {
        "uid": "copilotOrg__github",
      },
      "value": Object {
        "definition": Object {
          "uid": "DailyGeneratedLineCount_Discard",
        },
        "uid": "copilotTeam__github/justice-league-DailyGeneratedLineCount_Discard-python-jetbrains-2023-10-15",
      },
    },
  },
  Object {
    "faros_MetricValueTag": Object {
      "source": "GitHub",
      "tag": Object {
        "uid": "copilotTeam__github/justice-league",
      },
      "value": Object {
        "definition": Object {
          "uid": "DailyGeneratedLineCount_Discard",
        },
        "uid": "copilotTeam__github/justice-league-DailyGeneratedLineCount_Discard-python-jetbrains-2023-10-15",
      },
    },
  },
  Object {
    "compute_ApplicationMetric": Object {
      "application": Object {
        "name": "copilot",
        "platform": "",
        "uid": "copilot",
      },
      "source": "GitHub",
      "value": Object {
        "definition": Object {
          "uid": "DailyGeneratedLineCount_Discard",
        },
        "uid": "copilotTeam__github/justice-league-DailyGeneratedLineCount_Discard-python-jetbrains-2023-10-15",
      },
    },
  },
  Object {
    "faros_MetricValue": Object {
      "computedAt": "2023-10-15T00:00:00.000Z",
      "definition": Object {
        "uid": "DailyGeneratedLineCount_Discard",
      },
      "source": "GitHub",
      "uid": "copilotTeam__github/justice-league-DailyGeneratedLineCount_Discard-ruby-vscode-2023-10-15",
      "value": "300",
    },
  },
  Object {
    "vcs_AssistantMetric": Object {
      "editor": "vscode",
      "endedAt": "2023-10-16T00:00:00.000Z",
      "language": "ruby",
      "model": null,
      "organization": Object {
        "source": "GitHub",
        "uid": "github",
      },
      "source": "GitHub",
      "startedAt": "2023-10-15T00:00:00.000Z",
      "team": Object {
        "uid": "justice-league",
      },
      "tool": Object {
        "category": "GitHubCopilot",
      },
      "type": Object {
        "category": "LinesDiscarded",
      },
      "uid": "1958fa64ef3d0e0adc9ccd73a6594966879385030a17aa1511f36fc6c0f782ec",
      "value": "300",
      "valueType": "Int",
    },
  },
  Object {
    "faros_MetricValueTag": Object {
      "source": "GitHub",
      "tag": Object {
        "uid": "copilotLanguage__ruby",
      },
      "value": Object {
        "definition": Object {
          "uid": "DailyGeneratedLineCount_Discard",
        },
        "uid": "copilotTeam__github/justice-league-DailyGeneratedLineCount_Discard-ruby-vscode-2023-10-15",
      },
    },
  },
  Object {
    "faros_MetricValueTag": Object {
      "source": "GitHub",
      "tag": Object {
        "uid": "copilotEditor__vscode",
      },
      "value": Object {
        "definition": Object {
          "uid": "DailyGeneratedLineCount_Discard",
        },
        "uid": "copilotTeam__github/justice-league-DailyGeneratedLineCount_Discard-ruby-vscode-2023-10-15",
      },
    },
  },
  Object {
    "faros_MetricValueTag": Object {
      "source": "GitHub",
      "tag": Object {
        "uid": "copilotOrg__github",
      },
      "value": Object {
        "definition": Object {
          "uid": "DailyGeneratedLineCount_Discard",
        },
        "uid": "copilotTeam__github/justice-league-DailyGeneratedLineCount_Discard-ruby-vscode-2023-10-15",
      },
    },
  },
  Object {
    "faros_MetricValueTag": Object {
      "source": "GitHub",
      "tag": Object {
        "uid": "copilotTeam__github/justice-league",
      },
      "value": Object {
        "definition": Object {
          "uid": "DailyGeneratedLineCount_Discard",
        },
        "uid": "copilotTeam__github/justice-league-DailyGeneratedLineCount_Discard-ruby-vscode-2023-10-15",
      },
    },
  },
  Object {
    "compute_ApplicationMetric": Object {
      "application": Object {
        "name": "copilot",
        "platform": "",
        "uid": "copilot",
      },
      "source": "GitHub",
      "value": Object {
        "definition": Object {
          "uid": "DailyGeneratedLineCount_Discard",
        },
        "uid": "copilotTeam__github/justice-league-DailyGeneratedLineCount_Discard-ruby-vscode-2023-10-15",
      },
    },
  },
  Object {
    "faros_MetricValue": Object {
      "computedAt": "2023-10-15T00:00:00.000Z",
      "definition": Object {
        "uid": "DailyGeneratedLineCount_Accept",
      },
      "source": "GitHub",
      "uid": "copilotTeam__github/justice-league-DailyGeneratedLineCount_Accept-2023-10-15",
      "value": "1200",
    },
  },
  Object {
    "vcs_AssistantMetric": Object {
      "editor": null,
      "endedAt": "2023-10-16T00:00:00.000Z",
      "language": null,
      "model": null,
      "organization": Object {
        "source": "GitHub",
        "uid": "github",
      },
      "source": "GitHub",
      "startedAt": "2023-10-15T00:00:00.000Z",
      "team": Object {
        "uid": "justice-league",
      },
      "tool": Object {
        "category": "GitHubCopilot",
      },
      "type": Object {
        "category": "LinesAccepted",
      },
      "uid": "c8ba774fc9d293d49eddaca3d78612e196475bd414f9fe11fcabba7bd10eb80f",
      "value": "1200",
      "valueType": "Int",
    },
  },
  Object {
    "faros_MetricValueTag": Object {
      "source": "GitHub",
      "tag": Object {
        "uid": "copilotOrg__github",
      },
      "value": Object {
        "definition": Object {
          "uid": "DailyGeneratedLineCount_Accept",
        },
        "uid": "copilotTeam__github/justice-league-DailyGeneratedLineCount_Accept-2023-10-15",
      },
    },
  },
  Object {
    "faros_MetricValueTag": Object {
      "source": "GitHub",
      "tag": Object {
        "uid": "copilotTeam__github/justice-league",
      },
      "value": Object {
        "definition": Object {
          "uid": "DailyGeneratedLineCount_Accept",
        },
        "uid": "copilotTeam__github/justice-league-DailyGeneratedLineCount_Accept-2023-10-15",
      },
    },
  },
  Object {
    "compute_ApplicationMetric": Object {
      "application": Object {
        "name": "copilot",
        "platform": "",
        "uid": "copilot",
      },
      "source": "GitHub",
      "value": Object {
        "definition": Object {
          "uid": "DailyGeneratedLineCount_Accept",
        },
        "uid": "copilotTeam__github/justice-league-DailyGeneratedLineCount_Accept-2023-10-15",
      },
    },
  },
  Object {
    "faros_MetricValue": Object {
      "computedAt": "2023-10-15T00:00:00.000Z",
      "definition": Object {
        "uid": "DailyGeneratedLineCount_Accept",
      },
      "source": "GitHub",
      "uid": "copilotTeam__github/justice-league-DailyGeneratedLineCount_Accept-python-vscode-2023-10-15",
      "value": "700",
    },
  },
  Object {
    "vcs_AssistantMetric": Object {
      "editor": "vscode",
      "endedAt": "2023-10-16T00:00:00.000Z",
      "language": "python",
      "model": null,
      "organization": Object {
        "source": "GitHub",
        "uid": "github",
      },
      "source": "GitHub",
      "startedAt": "2023-10-15T00:00:00.000Z",
      "team": Object {
        "uid": "justice-league",
      },
      "tool": Object {
        "category": "GitHubCopilot",
      },
      "type": Object {
        "category": "LinesAccepted",
      },
      "uid": "9cd88c4980a30dda76f56958b60e6d885098cf003251ca60de29ab686a11e3b1",
      "value": "700",
      "valueType": "Int",
    },
  },
  Object {
    "faros_MetricValueTag": Object {
      "source": "GitHub",
      "tag": Object {
        "uid": "copilotLanguage__python",
      },
      "value": Object {
        "definition": Object {
          "uid": "DailyGeneratedLineCount_Accept",
        },
        "uid": "copilotTeam__github/justice-league-DailyGeneratedLineCount_Accept-python-vscode-2023-10-15",
      },
    },
  },
  Object {
    "faros_MetricValueTag": Object {
      "source": "GitHub",
      "tag": Object {
        "uid": "copilotEditor__vscode",
      },
      "value": Object {
        "definition": Object {
          "uid": "DailyGeneratedLineCount_Accept",
        },
        "uid": "copilotTeam__github/justice-league-DailyGeneratedLineCount_Accept-python-vscode-2023-10-15",
      },
    },
  },
  Object {
    "faros_MetricValueTag": Object {
      "source": "GitHub",
      "tag": Object {
        "uid": "copilotOrg__github",
      },
      "value": Object {
        "definition": Object {
          "uid": "DailyGeneratedLineCount_Accept",
        },
        "uid": "copilotTeam__github/justice-league-DailyGeneratedLineCount_Accept-python-vscode-2023-10-15",
      },
    },
  },
  Object {
    "faros_MetricValueTag": Object {
      "source": "GitHub",
      "tag": Object {
        "uid": "copilotTeam__github/justice-league",
      },
      "value": Object {
        "definition": Object {
          "uid": "DailyGeneratedLineCount_Accept",
        },
        "uid": "copilotTeam__github/justice-league-DailyGeneratedLineCount_Accept-python-vscode-2023-10-15",
      },
    },
  },
  Object {
    "compute_ApplicationMetric": Object {
      "application": Object {
        "name": "copilot",
        "platform": "",
        "uid": "copilot",
      },
      "source": "GitHub",
      "value": Object {
        "definition": Object {
          "uid": "DailyGeneratedLineCount_Accept",
        },
        "uid": "copilotTeam__github/justice-league-DailyGeneratedLineCount_Accept-python-vscode-2023-10-15",
      },
    },
  },
  Object {
    "faros_MetricValue": Object {
      "computedAt": "2023-10-15T00:00:00.000Z",
      "definition": Object {
        "uid": "DailyGeneratedLineCount_Accept",
      },
      "source": "GitHub",
      "uid": "copilotTeam__github/justice-league-DailyGeneratedLineCount_Accept-python-jetbrains-2023-10-15",
      "value": "300",
    },
  },
  Object {
    "vcs_AssistantMetric": Object {
      "editor": "jetbrains",
      "endedAt": "2023-10-16T00:00:00.000Z",
      "language": "python",
      "model": null,
      "organization": Object {
        "source": "GitHub",
        "uid": "github",
      },
      "source": "GitHub",
      "startedAt": "2023-10-15T00:00:00.000Z",
      "team": Object {
        "uid": "justice-league",
      },
      "tool": Object {
        "category": "GitHubCopilot",
      },
      "type": Object {
        "category": "LinesAccepted",
      },
      "uid": "9eb9bb576d7bc3c9c93e1714a29baf60ffabbebf9f13d6248de82b15630f73b1",
      "value": "300",
      "valueType": "Int",
    },
  },
  Object {
    "faros_MetricValueTag": Object {
      "source": "GitHub",
      "tag": Object {
        "uid": "copilotLanguage__python",
      },
      "value": Object {
        "definition": Object {
          "uid": "DailyGeneratedLineCount_Accept",
        },
        "uid": "copilotTeam__github/justice-league-DailyGeneratedLineCount_Accept-python-jetbrains-2023-10-15",
      },
    },
  },
  Object {
    "faros_MetricValueTag": Object {
      "source": "GitHub",
      "tag": Object {
        "uid": "copilotEditor__jetbrains",
      },
      "value": Object {
        "definition": Object {
          "uid": "DailyGeneratedLineCount_Accept",
        },
        "uid": "copilotTeam__github/justice-league-DailyGeneratedLineCount_Accept-python-jetbrains-2023-10-15",
      },
    },
  },
  Object {
    "faros_MetricValueTag": Object {
      "source": "GitHub",
      "tag": Object {
        "uid": "copilotOrg__github",
      },
      "value": Object {
        "definition": Object {
          "uid": "DailyGeneratedLineCount_Accept",
        },
        "uid": "copilotTeam__github/justice-league-DailyGeneratedLineCount_Accept-python-jetbrains-2023-10-15",
      },
    },
  },
  Object {
    "faros_MetricValueTag": Object {
      "source": "GitHub",
      "tag": Object {
        "uid": "copilotTeam__github/justice-league",
      },
      "value": Object {
        "definition": Object {
          "uid": "DailyGeneratedLineCount_Accept",
        },
        "uid": "copilotTeam__github/justice-league-DailyGeneratedLineCount_Accept-python-jetbrains-2023-10-15",
      },
    },
  },
  Object {
    "compute_ApplicationMetric": Object {
      "application": Object {
        "name": "copilot",
        "platform": "",
        "uid": "copilot",
      },
      "source": "GitHub",
      "value": Object {
        "definition": Object {
          "uid": "DailyGeneratedLineCount_Accept",
        },
        "uid": "copilotTeam__github/justice-league-DailyGeneratedLineCount_Accept-python-jetbrains-2023-10-15",
      },
    },
  },
  Object {
    "faros_MetricValue": Object {
      "computedAt": "2023-10-15T00:00:00.000Z",
      "definition": Object {
        "uid": "DailyGeneratedLineCount_Accept",
      },
      "source": "GitHub",
      "uid": "copilotTeam__github/justice-league-DailyGeneratedLineCount_Accept-ruby-vscode-2023-10-15",
      "value": "200",
    },
  },
  Object {
    "vcs_AssistantMetric": Object {
      "editor": "vscode",
      "endedAt": "2023-10-16T00:00:00.000Z",
      "language": "ruby",
      "model": null,
      "organization": Object {
        "source": "GitHub",
        "uid": "github",
      },
      "source": "GitHub",
      "startedAt": "2023-10-15T00:00:00.000Z",
      "team": Object {
        "uid": "justice-league",
      },
      "tool": Object {
        "category": "GitHubCopilot",
      },
      "type": Object {
        "category": "LinesAccepted",
      },
      "uid": "5953e7719540dff20f6a33be3e2b288a3263fd3c909089b26443b295a1c0b853",
      "value": "200",
      "valueType": "Int",
    },
  },
  Object {
    "faros_MetricValueTag": Object {
      "source": "GitHub",
      "tag": Object {
        "uid": "copilotLanguage__ruby",
      },
      "value": Object {
        "definition": Object {
          "uid": "DailyGeneratedLineCount_Accept",
        },
        "uid": "copilotTeam__github/justice-league-DailyGeneratedLineCount_Accept-ruby-vscode-2023-10-15",
      },
    },
  },
  Object {
    "faros_MetricValueTag": Object {
      "source": "GitHub",
      "tag": Object {
        "uid": "copilotEditor__vscode",
      },
      "value": Object {
        "definition": Object {
          "uid": "DailyGeneratedLineCount_Accept",
        },
        "uid": "copilotTeam__github/justice-league-DailyGeneratedLineCount_Accept-ruby-vscode-2023-10-15",
      },
    },
  },
  Object {
    "faros_MetricValueTag": Object {
      "source": "GitHub",
      "tag": Object {
        "uid": "copilotOrg__github",
      },
      "value": Object {
        "definition": Object {
          "uid": "DailyGeneratedLineCount_Accept",
        },
        "uid": "copilotTeam__github/justice-league-DailyGeneratedLineCount_Accept-ruby-vscode-2023-10-15",
      },
    },
  },
  Object {
    "faros_MetricValueTag": Object {
      "source": "GitHub",
      "tag": Object {
        "uid": "copilotTeam__github/justice-league",
      },
      "value": Object {
        "definition": Object {
          "uid": "DailyGeneratedLineCount_Accept",
        },
        "uid": "copilotTeam__github/justice-league-DailyGeneratedLineCount_Accept-ruby-vscode-2023-10-15",
      },
    },
  },
  Object {
    "compute_ApplicationMetric": Object {
      "application": Object {
        "name": "copilot",
        "platform": "",
        "uid": "copilot",
      },
      "source": "GitHub",
      "value": Object {
        "definition": Object {
          "uid": "DailyGeneratedLineCount_Accept",
        },
        "uid": "copilotTeam__github/justice-league-DailyGeneratedLineCount_Accept-ruby-vscode-2023-10-15",
      },
    },
  },
  Object {
    "faros_MetricValue": Object {
      "computedAt": "2023-10-15T00:00:00.000Z",
      "definition": Object {
        "uid": "DailyActiveUserTrend",
      },
      "source": "GitHub",
      "uid": "copilotTeam__github/justice-league-DailyActiveUserTrend-2023-10-15",
      "value": "10",
    },
  },
  Object {
    "vcs_AssistantMetric": Object {
      "editor": null,
      "endedAt": "2023-10-16T00:00:00.000Z",
      "language": null,
      "model": null,
      "organization": Object {
        "source": "GitHub",
        "uid": "github",
      },
      "source": "GitHub",
      "startedAt": "2023-10-15T00:00:00.000Z",
      "team": Object {
        "uid": "justice-league",
      },
      "tool": Object {
        "category": "GitHubCopilot",
      },
      "type": Object {
        "category": "ActiveUsers",
      },
      "uid": "9d380746fe563e6c18d2544e70e16445b2ee4127e1ac67b8a06e98d0057883aa",
      "value": "10",
      "valueType": "Int",
    },
  },
  Object {
    "faros_MetricValueTag": Object {
      "source": "GitHub",
      "tag": Object {
        "uid": "copilotOrg__github",
      },
      "value": Object {
        "definition": Object {
          "uid": "DailyActiveUserTrend",
        },
        "uid": "copilotTeam__github/justice-league-DailyActiveUserTrend-2023-10-15",
      },
    },
  },
  Object {
    "faros_MetricValueTag": Object {
      "source": "GitHub",
      "tag": Object {
        "uid": "copilotTeam__github/justice-league",
      },
      "value": Object {
        "definition": Object {
          "uid": "DailyActiveUserTrend",
        },
        "uid": "copilotTeam__github/justice-league-DailyActiveUserTrend-2023-10-15",
      },
    },
  },
  Object {
    "compute_ApplicationMetric": Object {
      "application": Object {
        "name": "copilot",
        "platform": "",
        "uid": "copilot",
      },
      "source": "GitHub",
      "value": Object {
        "definition": Object {
          "uid": "DailyActiveUserTrend",
        },
        "uid": "copilotTeam__github/justice-league-DailyActiveUserTrend-2023-10-15",
      },
    },
  },
  Object {
    "faros_MetricValue": Object {
      "computedAt": "2023-10-15T00:00:00.000Z",
      "definition": Object {
        "uid": "DailyActiveUserTrend",
      },
      "source": "GitHub",
      "uid": "copilotTeam__github/justice-league-DailyActiveUserTrend-python-vscode-2023-10-15",
      "value": "5",
    },
  },
  Object {
    "vcs_AssistantMetric": Object {
      "editor": "vscode",
      "endedAt": "2023-10-16T00:00:00.000Z",
      "language": "python",
      "model": null,
      "organization": Object {
        "source": "GitHub",
        "uid": "github",
      },
      "source": "GitHub",
      "startedAt": "2023-10-15T00:00:00.000Z",
      "team": Object {
        "uid": "justice-league",
      },
      "tool": Object {
        "category": "GitHubCopilot",
      },
      "type": Object {
        "category": "ActiveUsers",
      },
      "uid": "95f9b282dc891de3e38734a478c88b8fba9aebfb81896a7d1035845d63700007",
      "value": "5",
      "valueType": "Int",
    },
  },
  Object {
    "faros_MetricValueTag": Object {
      "source": "GitHub",
      "tag": Object {
        "uid": "copilotLanguage__python",
      },
      "value": Object {
        "definition": Object {
          "uid": "DailyActiveUserTrend",
        },
        "uid": "copilotTeam__github/justice-league-DailyActiveUserTrend-python-vscode-2023-10-15",
      },
    },
  },
  Object {
    "faros_MetricValueTag": Object {
      "source": "GitHub",
      "tag": Object {
        "uid": "copilotEditor__vscode",
      },
      "value": Object {
        "definition": Object {
          "uid": "DailyActiveUserTrend",
        },
        "uid": "copilotTeam__github/justice-league-DailyActiveUserTrend-python-vscode-2023-10-15",
      },
    },
  },
  Object {
    "faros_MetricValueTag": Object {
      "source": "GitHub",
      "tag": Object {
        "uid": "copilotOrg__github",
      },
      "value": Object {
        "definition": Object {
          "uid": "DailyActiveUserTrend",
        },
        "uid": "copilotTeam__github/justice-league-DailyActiveUserTrend-python-vscode-2023-10-15",
      },
    },
  },
  Object {
    "faros_MetricValueTag": Object {
      "source": "GitHub",
      "tag": Object {
        "uid": "copilotTeam__github/justice-league",
      },
      "value": Object {
        "definition": Object {
          "uid": "DailyActiveUserTrend",
        },
        "uid": "copilotTeam__github/justice-league-DailyActiveUserTrend-python-vscode-2023-10-15",
      },
    },
  },
  Object {
    "compute_ApplicationMetric": Object {
      "application": Object {
        "name": "copilot",
        "platform": "",
        "uid": "copilot",
      },
      "source": "GitHub",
      "value": Object {
        "definition": Object {
          "uid": "DailyActiveUserTrend",
        },
        "uid": "copilotTeam__github/justice-league-DailyActiveUserTrend-python-vscode-2023-10-15",
      },
    },
  },
  Object {
    "faros_MetricValue": Object {
      "computedAt": "2023-10-15T00:00:00.000Z",
      "definition": Object {
        "uid": "DailyActiveUserTrend",
      },
      "source": "GitHub",
      "uid": "copilotTeam__github/justice-league-DailyActiveUserTrend-python-jetbrains-2023-10-15",
      "value": "2",
    },
  },
  Object {
    "vcs_AssistantMetric": Object {
      "editor": "jetbrains",
      "endedAt": "2023-10-16T00:00:00.000Z",
      "language": "python",
      "model": null,
      "organization": Object {
        "source": "GitHub",
        "uid": "github",
      },
      "source": "GitHub",
      "startedAt": "2023-10-15T00:00:00.000Z",
      "team": Object {
        "uid": "justice-league",
      },
      "tool": Object {
        "category": "GitHubCopilot",
      },
      "type": Object {
        "category": "ActiveUsers",
      },
      "uid": "8f7c3eea0137cfcad90123103b731db36add490bf2be622a5f32eb0ad5adc0a0",
      "value": "2",
      "valueType": "Int",
    },
  },
  Object {
    "faros_MetricValueTag": Object {
      "source": "GitHub",
      "tag": Object {
        "uid": "copilotLanguage__python",
      },
      "value": Object {
        "definition": Object {
          "uid": "DailyActiveUserTrend",
        },
        "uid": "copilotTeam__github/justice-league-DailyActiveUserTrend-python-jetbrains-2023-10-15",
      },
    },
  },
  Object {
    "faros_MetricValueTag": Object {
      "source": "GitHub",
      "tag": Object {
        "uid": "copilotEditor__jetbrains",
      },
      "value": Object {
        "definition": Object {
          "uid": "DailyActiveUserTrend",
        },
        "uid": "copilotTeam__github/justice-league-DailyActiveUserTrend-python-jetbrains-2023-10-15",
      },
    },
  },
  Object {
    "faros_MetricValueTag": Object {
      "source": "GitHub",
      "tag": Object {
        "uid": "copilotOrg__github",
      },
      "value": Object {
        "definition": Object {
          "uid": "DailyActiveUserTrend",
        },
        "uid": "copilotTeam__github/justice-league-DailyActiveUserTrend-python-jetbrains-2023-10-15",
      },
    },
  },
  Object {
    "faros_MetricValueTag": Object {
      "source": "GitHub",
      "tag": Object {
        "uid": "copilotTeam__github/justice-league",
      },
      "value": Object {
        "definition": Object {
          "uid": "DailyActiveUserTrend",
        },
        "uid": "copilotTeam__github/justice-league-DailyActiveUserTrend-python-jetbrains-2023-10-15",
      },
    },
  },
  Object {
    "compute_ApplicationMetric": Object {
      "application": Object {
        "name": "copilot",
        "platform": "",
        "uid": "copilot",
      },
      "source": "GitHub",
      "value": Object {
        "definition": Object {
          "uid": "DailyActiveUserTrend",
        },
        "uid": "copilotTeam__github/justice-league-DailyActiveUserTrend-python-jetbrains-2023-10-15",
      },
    },
  },
  Object {
    "faros_MetricValue": Object {
      "computedAt": "2023-10-15T00:00:00.000Z",
      "definition": Object {
        "uid": "DailyActiveUserTrend",
      },
      "source": "GitHub",
      "uid": "copilotTeam__github/justice-league-DailyActiveUserTrend-ruby-vscode-2023-10-15",
      "value": "3",
    },
  },
  Object {
    "vcs_AssistantMetric": Object {
      "editor": "vscode",
      "endedAt": "2023-10-16T00:00:00.000Z",
      "language": "ruby",
      "model": null,
      "organization": Object {
        "source": "GitHub",
        "uid": "github",
      },
      "source": "GitHub",
      "startedAt": "2023-10-15T00:00:00.000Z",
      "team": Object {
        "uid": "justice-league",
      },
      "tool": Object {
        "category": "GitHubCopilot",
      },
      "type": Object {
        "category": "ActiveUsers",
      },
      "uid": "29168c82d95b4ca6ee817479be4d3f212bbb6f6090d71b37e0ffdd909db55863",
      "value": "3",
      "valueType": "Int",
    },
  },
  Object {
    "faros_MetricValueTag": Object {
      "source": "GitHub",
      "tag": Object {
        "uid": "copilotLanguage__ruby",
      },
      "value": Object {
        "definition": Object {
          "uid": "DailyActiveUserTrend",
        },
        "uid": "copilotTeam__github/justice-league-DailyActiveUserTrend-ruby-vscode-2023-10-15",
      },
    },
  },
  Object {
    "faros_MetricValueTag": Object {
      "source": "GitHub",
      "tag": Object {
        "uid": "copilotEditor__vscode",
      },
      "value": Object {
        "definition": Object {
          "uid": "DailyActiveUserTrend",
        },
        "uid": "copilotTeam__github/justice-league-DailyActiveUserTrend-ruby-vscode-2023-10-15",
      },
    },
  },
  Object {
    "faros_MetricValueTag": Object {
      "source": "GitHub",
      "tag": Object {
        "uid": "copilotOrg__github",
      },
      "value": Object {
        "definition": Object {
          "uid": "DailyActiveUserTrend",
        },
        "uid": "copilotTeam__github/justice-league-DailyActiveUserTrend-ruby-vscode-2023-10-15",
      },
    },
  },
  Object {
    "faros_MetricValueTag": Object {
      "source": "GitHub",
      "tag": Object {
        "uid": "copilotTeam__github/justice-league",
      },
      "value": Object {
        "definition": Object {
          "uid": "DailyActiveUserTrend",
        },
        "uid": "copilotTeam__github/justice-league-DailyActiveUserTrend-ruby-vscode-2023-10-15",
      },
    },
  },
  Object {
    "compute_ApplicationMetric": Object {
      "application": Object {
        "name": "copilot",
        "platform": "",
        "uid": "copilot",
      },
      "source": "GitHub",
      "value": Object {
        "definition": Object {
          "uid": "DailyActiveUserTrend",
        },
        "uid": "copilotTeam__github/justice-league-DailyActiveUserTrend-ruby-vscode-2023-10-15",
      },
    },
  },
  Object {
    "faros_MetricValue": Object {
      "computedAt": "2023-10-15T00:00:00.000Z",
      "definition": Object {
        "uid": "DailyChatAcceptanceCount",
      },
      "source": "GitHub",
      "uid": "copilotTeam__github/justice-league-DailyChatAcceptanceCount-2023-10-15",
      "value": "32",
    },
  },
  Object {
    "faros_MetricValueTag": Object {
      "source": "GitHub",
      "tag": Object {
        "uid": "copilotOrg__github",
      },
      "value": Object {
        "definition": Object {
          "uid": "DailyChatAcceptanceCount",
        },
        "uid": "copilotTeam__github/justice-league-DailyChatAcceptanceCount-2023-10-15",
      },
    },
  },
  Object {
    "faros_MetricValueTag": Object {
      "source": "GitHub",
      "tag": Object {
        "uid": "copilotTeam__github/justice-league",
      },
      "value": Object {
        "definition": Object {
          "uid": "DailyChatAcceptanceCount",
        },
        "uid": "copilotTeam__github/justice-league-DailyChatAcceptanceCount-2023-10-15",
      },
    },
  },
  Object {
    "compute_ApplicationMetric": Object {
      "application": Object {
        "name": "copilot",
        "platform": "",
        "uid": "copilot",
      },
      "source": "GitHub",
      "value": Object {
        "definition": Object {
          "uid": "DailyChatAcceptanceCount",
        },
        "uid": "copilotTeam__github/justice-league-DailyChatAcceptanceCount-2023-10-15",
      },
    },
  },
  Object {
    "faros_MetricValue": Object {
      "computedAt": "2023-10-15T00:00:00.000Z",
      "definition": Object {
        "uid": "DailyChatTurnCount",
      },
      "source": "GitHub",
      "uid": "copilotTeam__github/justice-league-DailyChatTurnCount-2023-10-15",
      "value": "200",
    },
  },
  Object {
    "faros_MetricValueTag": Object {
      "source": "GitHub",
      "tag": Object {
        "uid": "copilotOrg__github",
      },
      "value": Object {
        "definition": Object {
          "uid": "DailyChatTurnCount",
        },
        "uid": "copilotTeam__github/justice-league-DailyChatTurnCount-2023-10-15",
      },
    },
  },
  Object {
    "faros_MetricValueTag": Object {
      "source": "GitHub",
      "tag": Object {
        "uid": "copilotTeam__github/justice-league",
      },
      "value": Object {
        "definition": Object {
          "uid": "DailyChatTurnCount",
        },
        "uid": "copilotTeam__github/justice-league-DailyChatTurnCount-2023-10-15",
      },
    },
  },
  Object {
    "compute_ApplicationMetric": Object {
      "application": Object {
        "name": "copilot",
        "platform": "",
        "uid": "copilot",
      },
      "source": "GitHub",
      "value": Object {
        "definition": Object {
          "uid": "DailyChatTurnCount",
        },
        "uid": "copilotTeam__github/justice-league-DailyChatTurnCount-2023-10-15",
      },
    },
  },
  Object {
    "faros_MetricValue": Object {
      "computedAt": "2023-10-15T00:00:00.000Z",
      "definition": Object {
        "uid": "DailyActiveChatUserTrend",
      },
      "source": "GitHub",
      "uid": "copilotTeam__github/justice-league-DailyActiveChatUserTrend-2023-10-15",
      "value": "4",
    },
  },
  Object {
    "vcs_AssistantMetric": Object {
      "editor": null,
      "endedAt": "2023-10-16T00:00:00.000Z",
      "language": null,
      "model": null,
      "organization": Object {
        "source": "GitHub",
        "uid": "github",
      },
      "source": "GitHub",
      "startedAt": "2023-10-15T00:00:00.000Z",
      "team": Object {
        "uid": "justice-league",
      },
      "tool": Object {
        "category": "GitHubCopilot",
      },
      "type": Object {
        "category": "ChatActiveUsers",
      },
      "uid": "e73b342bb0d91a00d59edf9b2ce366b02a0b3c1fd16be2ee03c25f745d07214b",
      "value": "4",
      "valueType": "Int",
    },
  },
  Object {
    "faros_MetricValueTag": Object {
      "source": "GitHub",
      "tag": Object {
        "uid": "copilotOrg__github",
      },
      "value": Object {
        "definition": Object {
          "uid": "DailyActiveChatUserTrend",
        },
        "uid": "copilotTeam__github/justice-league-DailyActiveChatUserTrend-2023-10-15",
      },
    },
  },
  Object {
    "faros_MetricValueTag": Object {
      "source": "GitHub",
      "tag": Object {
        "uid": "copilotTeam__github/justice-league",
      },
      "value": Object {
        "definition": Object {
          "uid": "DailyActiveChatUserTrend",
        },
        "uid": "copilotTeam__github/justice-league-DailyActiveChatUserTrend-2023-10-15",
      },
    },
  },
  Object {
    "compute_ApplicationMetric": Object {
      "application": Object {
        "name": "copilot",
        "platform": "",
        "uid": "copilot",
      },
      "source": "GitHub",
      "value": Object {
        "definition": Object {
          "uid": "DailyActiveChatUserTrend",
        },
        "uid": "copilotTeam__github/justice-league-DailyActiveChatUserTrend-2023-10-15",
      },
    },
  },
  Object {
    "faros_MetricValue": Object {
      "computedAt": "2023-10-16T00:00:00.000Z",
      "definition": Object {
        "uid": "DailySuggestionReferenceCount_Discard",
      },
      "source": "GitHub",
      "uid": "copilotTeam__github/justice-league-DailySuggestionReferenceCount_Discard-2023-10-16",
      "value": "200",
    },
  },
  Object {
    "vcs_AssistantMetric": Object {
      "editor": null,
      "endedAt": "2023-10-17T00:00:00.000Z",
      "language": null,
      "model": null,
      "organization": Object {
        "source": "GitHub",
        "uid": "github",
      },
      "source": "GitHub",
      "startedAt": "2023-10-16T00:00:00.000Z",
      "team": Object {
        "uid": "justice-league",
      },
      "tool": Object {
        "category": "GitHubCopilot",
      },
      "type": Object {
        "category": "SuggestionsDiscarded",
      },
      "uid": "38b38aa4506dc8efd2e8ad4d80939788d66f438d7ea022240f3f7d8115c507f7",
      "value": "200",
      "valueType": "Int",
    },
  },
  Object {
    "faros_MetricValueTag": Object {
      "source": "GitHub",
      "tag": Object {
        "uid": "copilotOrg__github",
      },
      "value": Object {
        "definition": Object {
          "uid": "DailySuggestionReferenceCount_Discard",
        },
        "uid": "copilotTeam__github/justice-league-DailySuggestionReferenceCount_Discard-2023-10-16",
      },
    },
  },
  Object {
    "faros_MetricValueTag": Object {
      "source": "GitHub",
      "tag": Object {
        "uid": "copilotTeam__github/justice-league",
      },
      "value": Object {
        "definition": Object {
          "uid": "DailySuggestionReferenceCount_Discard",
        },
        "uid": "copilotTeam__github/justice-league-DailySuggestionReferenceCount_Discard-2023-10-16",
      },
    },
  },
  Object {
    "compute_ApplicationMetric": Object {
      "application": Object {
        "name": "copilot",
        "platform": "",
        "uid": "copilot",
      },
      "source": "GitHub",
      "value": Object {
        "definition": Object {
          "uid": "DailySuggestionReferenceCount_Discard",
        },
        "uid": "copilotTeam__github/justice-league-DailySuggestionReferenceCount_Discard-2023-10-16",
      },
    },
  },
  Object {
    "faros_MetricValue": Object {
      "computedAt": "2023-10-16T00:00:00.000Z",
      "definition": Object {
        "uid": "DailySuggestionReferenceCount_Discard",
      },
      "source": "GitHub",
      "uid": "copilotTeam__github/justice-league-DailySuggestionReferenceCount_Discard-python-vscode-2023-10-16",
      "value": "100",
    },
  },
  Object {
    "vcs_AssistantMetric": Object {
      "editor": "vscode",
      "endedAt": "2023-10-17T00:00:00.000Z",
      "language": "python",
      "model": null,
      "organization": Object {
        "source": "GitHub",
        "uid": "github",
      },
      "source": "GitHub",
      "startedAt": "2023-10-16T00:00:00.000Z",
      "team": Object {
        "uid": "justice-league",
      },
      "tool": Object {
        "category": "GitHubCopilot",
      },
      "type": Object {
        "category": "SuggestionsDiscarded",
      },
      "uid": "94d63a2c712b5e977726d80b632b58cfef6dac342dbc297c056452891486fef5",
      "value": "100",
      "valueType": "Int",
    },
  },
  Object {
    "faros_MetricValueTag": Object {
      "source": "GitHub",
      "tag": Object {
        "uid": "copilotLanguage__python",
      },
      "value": Object {
        "definition": Object {
          "uid": "DailySuggestionReferenceCount_Discard",
        },
        "uid": "copilotTeam__github/justice-league-DailySuggestionReferenceCount_Discard-python-vscode-2023-10-16",
      },
    },
  },
  Object {
    "faros_MetricValueTag": Object {
      "source": "GitHub",
      "tag": Object {
        "uid": "copilotEditor__vscode",
      },
      "value": Object {
        "definition": Object {
          "uid": "DailySuggestionReferenceCount_Discard",
        },
        "uid": "copilotTeam__github/justice-league-DailySuggestionReferenceCount_Discard-python-vscode-2023-10-16",
      },
    },
  },
  Object {
    "faros_MetricValueTag": Object {
      "source": "GitHub",
      "tag": Object {
        "uid": "copilotOrg__github",
      },
      "value": Object {
        "definition": Object {
          "uid": "DailySuggestionReferenceCount_Discard",
        },
        "uid": "copilotTeam__github/justice-league-DailySuggestionReferenceCount_Discard-python-vscode-2023-10-16",
      },
    },
  },
  Object {
    "faros_MetricValueTag": Object {
      "source": "GitHub",
      "tag": Object {
        "uid": "copilotTeam__github/justice-league",
      },
      "value": Object {
        "definition": Object {
          "uid": "DailySuggestionReferenceCount_Discard",
        },
        "uid": "copilotTeam__github/justice-league-DailySuggestionReferenceCount_Discard-python-vscode-2023-10-16",
      },
    },
  },
  Object {
    "compute_ApplicationMetric": Object {
      "application": Object {
        "name": "copilot",
        "platform": "",
        "uid": "copilot",
      },
      "source": "GitHub",
      "value": Object {
        "definition": Object {
          "uid": "DailySuggestionReferenceCount_Discard",
        },
        "uid": "copilotTeam__github/justice-league-DailySuggestionReferenceCount_Discard-python-vscode-2023-10-16",
      },
    },
  },
  Object {
    "faros_MetricValue": Object {
      "computedAt": "2023-10-16T00:00:00.000Z",
      "definition": Object {
        "uid": "DailySuggestionReferenceCount_Discard",
      },
      "source": "GitHub",
      "uid": "copilotTeam__github/justice-league-DailySuggestionReferenceCount_Discard-python-jetbrains-2023-10-16",
      "value": "150",
    },
  },
  Object {
    "vcs_AssistantMetric": Object {
      "editor": "jetbrains",
      "endedAt": "2023-10-17T00:00:00.000Z",
      "language": "python",
      "model": null,
      "organization": Object {
        "source": "GitHub",
        "uid": "github",
      },
      "source": "GitHub",
      "startedAt": "2023-10-16T00:00:00.000Z",
      "team": Object {
        "uid": "justice-league",
      },
      "tool": Object {
        "category": "GitHubCopilot",
      },
      "type": Object {
        "category": "SuggestionsDiscarded",
      },
      "uid": "9cfcad53c684f7c9aa57d2157a0c1d112c26bb73733fa7ce7d9e2ab9b042f16f",
      "value": "150",
      "valueType": "Int",
    },
  },
  Object {
    "faros_MetricValueTag": Object {
      "source": "GitHub",
      "tag": Object {
        "uid": "copilotLanguage__python",
      },
      "value": Object {
        "definition": Object {
          "uid": "DailySuggestionReferenceCount_Discard",
        },
        "uid": "copilotTeam__github/justice-league-DailySuggestionReferenceCount_Discard-python-jetbrains-2023-10-16",
      },
    },
  },
  Object {
    "faros_MetricValueTag": Object {
      "source": "GitHub",
      "tag": Object {
        "uid": "copilotEditor__jetbrains",
      },
      "value": Object {
        "definition": Object {
          "uid": "DailySuggestionReferenceCount_Discard",
        },
        "uid": "copilotTeam__github/justice-league-DailySuggestionReferenceCount_Discard-python-jetbrains-2023-10-16",
      },
    },
  },
  Object {
    "faros_MetricValueTag": Object {
      "source": "GitHub",
      "tag": Object {
        "uid": "copilotOrg__github",
      },
      "value": Object {
        "definition": Object {
          "uid": "DailySuggestionReferenceCount_Discard",
        },
        "uid": "copilotTeam__github/justice-league-DailySuggestionReferenceCount_Discard-python-jetbrains-2023-10-16",
      },
    },
  },
  Object {
    "faros_MetricValueTag": Object {
      "source": "GitHub",
      "tag": Object {
        "uid": "copilotTeam__github/justice-league",
      },
      "value": Object {
        "definition": Object {
          "uid": "DailySuggestionReferenceCount_Discard",
        },
        "uid": "copilotTeam__github/justice-league-DailySuggestionReferenceCount_Discard-python-jetbrains-2023-10-16",
      },
    },
  },
  Object {
    "compute_ApplicationMetric": Object {
      "application": Object {
        "name": "copilot",
        "platform": "",
        "uid": "copilot",
      },
      "source": "GitHub",
      "value": Object {
        "definition": Object {
          "uid": "DailySuggestionReferenceCount_Discard",
        },
        "uid": "copilotTeam__github/justice-league-DailySuggestionReferenceCount_Discard-python-jetbrains-2023-10-16",
      },
    },
  },
  Object {
    "faros_MetricValue": Object {
      "computedAt": "2023-10-16T00:00:00.000Z",
      "definition": Object {
        "uid": "DailySuggestionReferenceCount_Discard",
      },
      "source": "GitHub",
      "uid": "copilotTeam__github/justice-league-DailySuggestionReferenceCount_Discard-ruby-vscode-2023-10-16",
      "value": "50",
    },
  },
  Object {
    "vcs_AssistantMetric": Object {
      "editor": "vscode",
      "endedAt": "2023-10-17T00:00:00.000Z",
      "language": "ruby",
      "model": null,
      "organization": Object {
        "source": "GitHub",
        "uid": "github",
      },
      "source": "GitHub",
      "startedAt": "2023-10-16T00:00:00.000Z",
      "team": Object {
        "uid": "justice-league",
      },
      "tool": Object {
        "category": "GitHubCopilot",
      },
      "type": Object {
        "category": "SuggestionsDiscarded",
      },
      "uid": "872ebac03b0c14b1e982357d5db7f7c7dd91a01b4459aacf95a6248885da1369",
      "value": "50",
      "valueType": "Int",
    },
  },
  Object {
    "faros_MetricValueTag": Object {
      "source": "GitHub",
      "tag": Object {
        "uid": "copilotLanguage__ruby",
      },
      "value": Object {
        "definition": Object {
          "uid": "DailySuggestionReferenceCount_Discard",
        },
        "uid": "copilotTeam__github/justice-league-DailySuggestionReferenceCount_Discard-ruby-vscode-2023-10-16",
      },
    },
  },
  Object {
    "faros_MetricValueTag": Object {
      "source": "GitHub",
      "tag": Object {
        "uid": "copilotEditor__vscode",
      },
      "value": Object {
        "definition": Object {
          "uid": "DailySuggestionReferenceCount_Discard",
        },
        "uid": "copilotTeam__github/justice-league-DailySuggestionReferenceCount_Discard-ruby-vscode-2023-10-16",
      },
    },
  },
  Object {
    "faros_MetricValueTag": Object {
      "source": "GitHub",
      "tag": Object {
        "uid": "copilotOrg__github",
      },
      "value": Object {
        "definition": Object {
          "uid": "DailySuggestionReferenceCount_Discard",
        },
        "uid": "copilotTeam__github/justice-league-DailySuggestionReferenceCount_Discard-ruby-vscode-2023-10-16",
      },
    },
  },
  Object {
    "faros_MetricValueTag": Object {
      "source": "GitHub",
      "tag": Object {
        "uid": "copilotTeam__github/justice-league",
      },
      "value": Object {
        "definition": Object {
          "uid": "DailySuggestionReferenceCount_Discard",
        },
        "uid": "copilotTeam__github/justice-league-DailySuggestionReferenceCount_Discard-ruby-vscode-2023-10-16",
      },
    },
  },
  Object {
    "compute_ApplicationMetric": Object {
      "application": Object {
        "name": "copilot",
        "platform": "",
        "uid": "copilot",
      },
      "source": "GitHub",
      "value": Object {
        "definition": Object {
          "uid": "DailySuggestionReferenceCount_Discard",
        },
        "uid": "copilotTeam__github/justice-league-DailySuggestionReferenceCount_Discard-ruby-vscode-2023-10-16",
      },
    },
  },
  Object {
    "faros_MetricValue": Object {
      "computedAt": "2023-10-16T00:00:00.000Z",
      "definition": Object {
        "uid": "DailySuggestionReferenceCount_Accept",
      },
      "source": "GitHub",
      "uid": "copilotTeam__github/justice-league-DailySuggestionReferenceCount_Accept-2023-10-16",
      "value": "600",
    },
  },
  Object {
    "vcs_AssistantMetric": Object {
      "editor": null,
      "endedAt": "2023-10-17T00:00:00.000Z",
      "language": null,
      "model": null,
      "organization": Object {
        "source": "GitHub",
        "uid": "github",
      },
      "source": "GitHub",
      "startedAt": "2023-10-16T00:00:00.000Z",
      "team": Object {
        "uid": "justice-league",
      },
      "tool": Object {
        "category": "GitHubCopilot",
      },
      "type": Object {
        "category": "SuggestionsAccepted",
      },
      "uid": "606f634461c3089e4e5611dbc2cee93cf2c45e67eca8051f6b1bd38df6e39d33",
      "value": "600",
      "valueType": "Int",
    },
  },
  Object {
    "faros_MetricValueTag": Object {
      "source": "GitHub",
      "tag": Object {
        "uid": "copilotOrg__github",
      },
      "value": Object {
        "definition": Object {
          "uid": "DailySuggestionReferenceCount_Accept",
        },
        "uid": "copilotTeam__github/justice-league-DailySuggestionReferenceCount_Accept-2023-10-16",
      },
    },
  },
  Object {
    "faros_MetricValueTag": Object {
      "source": "GitHub",
      "tag": Object {
        "uid": "copilotTeam__github/justice-league",
      },
      "value": Object {
        "definition": Object {
          "uid": "DailySuggestionReferenceCount_Accept",
        },
        "uid": "copilotTeam__github/justice-league-DailySuggestionReferenceCount_Accept-2023-10-16",
      },
    },
  },
  Object {
    "compute_ApplicationMetric": Object {
      "application": Object {
        "name": "copilot",
        "platform": "",
        "uid": "copilot",
      },
      "source": "GitHub",
      "value": Object {
        "definition": Object {
          "uid": "DailySuggestionReferenceCount_Accept",
        },
        "uid": "copilotTeam__github/justice-league-DailySuggestionReferenceCount_Accept-2023-10-16",
      },
    },
  },
  Object {
    "faros_MetricValue": Object {
      "computedAt": "2023-10-16T00:00:00.000Z",
      "definition": Object {
        "uid": "DailySuggestionReferenceCount_Accept",
      },
      "source": "GitHub",
      "uid": "copilotTeam__github/justice-league-DailySuggestionReferenceCount_Accept-python-vscode-2023-10-16",
      "value": "200",
    },
  },
  Object {
    "vcs_AssistantMetric": Object {
      "editor": "vscode",
      "endedAt": "2023-10-17T00:00:00.000Z",
      "language": "python",
      "model": null,
      "organization": Object {
        "source": "GitHub",
        "uid": "github",
      },
      "source": "GitHub",
      "startedAt": "2023-10-16T00:00:00.000Z",
      "team": Object {
        "uid": "justice-league",
      },
      "tool": Object {
        "category": "GitHubCopilot",
      },
      "type": Object {
        "category": "SuggestionsAccepted",
      },
      "uid": "49b2e598d98d23e388b2e4b888d54ac564167de55b0fbcdd0bb510786ce4bd38",
      "value": "200",
      "valueType": "Int",
    },
  },
  Object {
    "faros_MetricValueTag": Object {
      "source": "GitHub",
      "tag": Object {
        "uid": "copilotLanguage__python",
      },
      "value": Object {
        "definition": Object {
          "uid": "DailySuggestionReferenceCount_Accept",
        },
        "uid": "copilotTeam__github/justice-league-DailySuggestionReferenceCount_Accept-python-vscode-2023-10-16",
      },
    },
  },
  Object {
    "faros_MetricValueTag": Object {
      "source": "GitHub",
      "tag": Object {
        "uid": "copilotEditor__vscode",
      },
      "value": Object {
        "definition": Object {
          "uid": "DailySuggestionReferenceCount_Accept",
        },
        "uid": "copilotTeam__github/justice-league-DailySuggestionReferenceCount_Accept-python-vscode-2023-10-16",
      },
    },
  },
  Object {
    "faros_MetricValueTag": Object {
      "source": "GitHub",
      "tag": Object {
        "uid": "copilotOrg__github",
      },
      "value": Object {
        "definition": Object {
          "uid": "DailySuggestionReferenceCount_Accept",
        },
        "uid": "copilotTeam__github/justice-league-DailySuggestionReferenceCount_Accept-python-vscode-2023-10-16",
      },
    },
  },
  Object {
    "faros_MetricValueTag": Object {
      "source": "GitHub",
      "tag": Object {
        "uid": "copilotTeam__github/justice-league",
      },
      "value": Object {
        "definition": Object {
          "uid": "DailySuggestionReferenceCount_Accept",
        },
        "uid": "copilotTeam__github/justice-league-DailySuggestionReferenceCount_Accept-python-vscode-2023-10-16",
      },
    },
  },
  Object {
    "compute_ApplicationMetric": Object {
      "application": Object {
        "name": "copilot",
        "platform": "",
        "uid": "copilot",
      },
      "source": "GitHub",
      "value": Object {
        "definition": Object {
          "uid": "DailySuggestionReferenceCount_Accept",
        },
        "uid": "copilotTeam__github/justice-league-DailySuggestionReferenceCount_Accept-python-vscode-2023-10-16",
      },
    },
  },
  Object {
    "faros_MetricValue": Object {
      "computedAt": "2023-10-16T00:00:00.000Z",
      "definition": Object {
        "uid": "DailySuggestionReferenceCount_Accept",
      },
      "source": "GitHub",
      "uid": "copilotTeam__github/justice-league-DailySuggestionReferenceCount_Accept-python-jetbrains-2023-10-16",
      "value": "150",
    },
  },
  Object {
    "vcs_AssistantMetric": Object {
      "editor": "jetbrains",
      "endedAt": "2023-10-17T00:00:00.000Z",
      "language": "python",
      "model": null,
      "organization": Object {
        "source": "GitHub",
        "uid": "github",
      },
      "source": "GitHub",
      "startedAt": "2023-10-16T00:00:00.000Z",
      "team": Object {
        "uid": "justice-league",
      },
      "tool": Object {
        "category": "GitHubCopilot",
      },
      "type": Object {
        "category": "SuggestionsAccepted",
      },
      "uid": "96c9ae8708e8527c37a599f4fc7cdb4a76a63fbf8a07edc4408a367ddaa9a6f8",
      "value": "150",
      "valueType": "Int",
    },
  },
  Object {
    "faros_MetricValueTag": Object {
      "source": "GitHub",
      "tag": Object {
        "uid": "copilotLanguage__python",
      },
      "value": Object {
        "definition": Object {
          "uid": "DailySuggestionReferenceCount_Accept",
        },
        "uid": "copilotTeam__github/justice-league-DailySuggestionReferenceCount_Accept-python-jetbrains-2023-10-16",
      },
    },
  },
  Object {
    "faros_MetricValueTag": Object {
      "source": "GitHub",
      "tag": Object {
        "uid": "copilotEditor__jetbrains",
      },
      "value": Object {
        "definition": Object {
          "uid": "DailySuggestionReferenceCount_Accept",
        },
        "uid": "copilotTeam__github/justice-league-DailySuggestionReferenceCount_Accept-python-jetbrains-2023-10-16",
      },
    },
  },
  Object {
    "faros_MetricValueTag": Object {
      "source": "GitHub",
      "tag": Object {
        "uid": "copilotOrg__github",
      },
      "value": Object {
        "definition": Object {
          "uid": "DailySuggestionReferenceCount_Accept",
        },
        "uid": "copilotTeam__github/justice-league-DailySuggestionReferenceCount_Accept-python-jetbrains-2023-10-16",
      },
    },
  },
  Object {
    "faros_MetricValueTag": Object {
      "source": "GitHub",
      "tag": Object {
        "uid": "copilotTeam__github/justice-league",
      },
      "value": Object {
        "definition": Object {
          "uid": "DailySuggestionReferenceCount_Accept",
        },
        "uid": "copilotTeam__github/justice-league-DailySuggestionReferenceCount_Accept-python-jetbrains-2023-10-16",
      },
    },
  },
  Object {
    "compute_ApplicationMetric": Object {
      "application": Object {
        "name": "copilot",
        "platform": "",
        "uid": "copilot",
      },
      "source": "GitHub",
      "value": Object {
        "definition": Object {
          "uid": "DailySuggestionReferenceCount_Accept",
        },
        "uid": "copilotTeam__github/justice-league-DailySuggestionReferenceCount_Accept-python-jetbrains-2023-10-16",
      },
    },
  },
  Object {
    "faros_MetricValue": Object {
      "computedAt": "2023-10-16T00:00:00.000Z",
      "definition": Object {
        "uid": "DailySuggestionReferenceCount_Accept",
      },
      "source": "GitHub",
      "uid": "copilotTeam__github/justice-league-DailySuggestionReferenceCount_Accept-ruby-vscode-2023-10-16",
      "value": "150",
    },
  },
  Object {
    "vcs_AssistantMetric": Object {
      "editor": "vscode",
      "endedAt": "2023-10-17T00:00:00.000Z",
      "language": "ruby",
      "model": null,
      "organization": Object {
        "source": "GitHub",
        "uid": "github",
      },
      "source": "GitHub",
      "startedAt": "2023-10-16T00:00:00.000Z",
      "team": Object {
        "uid": "justice-league",
      },
      "tool": Object {
        "category": "GitHubCopilot",
      },
      "type": Object {
        "category": "SuggestionsAccepted",
      },
      "uid": "2f7ac567cff260f64eb7e79989f08ff6013f1a3298e8b2a70389655763ea4158",
      "value": "150",
      "valueType": "Int",
    },
  },
  Object {
    "faros_MetricValueTag": Object {
      "source": "GitHub",
      "tag": Object {
        "uid": "copilotLanguage__ruby",
      },
      "value": Object {
        "definition": Object {
          "uid": "DailySuggestionReferenceCount_Accept",
        },
        "uid": "copilotTeam__github/justice-league-DailySuggestionReferenceCount_Accept-ruby-vscode-2023-10-16",
      },
    },
  },
  Object {
    "faros_MetricValueTag": Object {
      "source": "GitHub",
      "tag": Object {
        "uid": "copilotEditor__vscode",
      },
      "value": Object {
        "definition": Object {
          "uid": "DailySuggestionReferenceCount_Accept",
        },
        "uid": "copilotTeam__github/justice-league-DailySuggestionReferenceCount_Accept-ruby-vscode-2023-10-16",
      },
    },
  },
  Object {
    "faros_MetricValueTag": Object {
      "source": "GitHub",
      "tag": Object {
        "uid": "copilotOrg__github",
      },
      "value": Object {
        "definition": Object {
          "uid": "DailySuggestionReferenceCount_Accept",
        },
        "uid": "copilotTeam__github/justice-league-DailySuggestionReferenceCount_Accept-ruby-vscode-2023-10-16",
      },
    },
  },
  Object {
    "faros_MetricValueTag": Object {
      "source": "GitHub",
      "tag": Object {
        "uid": "copilotTeam__github/justice-league",
      },
      "value": Object {
        "definition": Object {
          "uid": "DailySuggestionReferenceCount_Accept",
        },
        "uid": "copilotTeam__github/justice-league-DailySuggestionReferenceCount_Accept-ruby-vscode-2023-10-16",
      },
    },
  },
  Object {
    "compute_ApplicationMetric": Object {
      "application": Object {
        "name": "copilot",
        "platform": "",
        "uid": "copilot",
      },
      "source": "GitHub",
      "value": Object {
        "definition": Object {
          "uid": "DailySuggestionReferenceCount_Accept",
        },
        "uid": "copilotTeam__github/justice-league-DailySuggestionReferenceCount_Accept-ruby-vscode-2023-10-16",
      },
    },
  },
  Object {
    "faros_MetricValue": Object {
      "computedAt": "2023-10-16T00:00:00.000Z",
      "definition": Object {
        "uid": "DailyGeneratedLineCount_Discard",
      },
      "source": "GitHub",
      "uid": "copilotTeam__github/justice-league-DailyGeneratedLineCount_Discard-2023-10-16",
      "value": "400",
    },
  },
  Object {
    "vcs_AssistantMetric": Object {
      "editor": null,
      "endedAt": "2023-10-17T00:00:00.000Z",
      "language": null,
      "model": null,
      "organization": Object {
        "source": "GitHub",
        "uid": "github",
      },
      "source": "GitHub",
      "startedAt": "2023-10-16T00:00:00.000Z",
      "team": Object {
        "uid": "justice-league",
      },
      "tool": Object {
        "category": "GitHubCopilot",
      },
      "type": Object {
        "category": "LinesDiscarded",
      },
      "uid": "7e85704eb9121d43643c42a4da88b7674195967e0857c378bcdd0220de4808e0",
      "value": "400",
      "valueType": "Int",
    },
  },
  Object {
    "faros_MetricValueTag": Object {
      "source": "GitHub",
      "tag": Object {
        "uid": "copilotOrg__github",
      },
      "value": Object {
        "definition": Object {
          "uid": "DailyGeneratedLineCount_Discard",
        },
        "uid": "copilotTeam__github/justice-league-DailyGeneratedLineCount_Discard-2023-10-16",
      },
    },
  },
  Object {
    "faros_MetricValueTag": Object {
      "source": "GitHub",
      "tag": Object {
        "uid": "copilotTeam__github/justice-league",
      },
      "value": Object {
        "definition": Object {
          "uid": "DailyGeneratedLineCount_Discard",
        },
        "uid": "copilotTeam__github/justice-league-DailyGeneratedLineCount_Discard-2023-10-16",
      },
    },
  },
  Object {
    "compute_ApplicationMetric": Object {
      "application": Object {
        "name": "copilot",
        "platform": "",
        "uid": "copilot",
      },
      "source": "GitHub",
      "value": Object {
        "definition": Object {
          "uid": "DailyGeneratedLineCount_Discard",
        },
        "uid": "copilotTeam__github/justice-league-DailyGeneratedLineCount_Discard-2023-10-16",
      },
    },
  },
  Object {
    "faros_MetricValue": Object {
      "computedAt": "2023-10-16T00:00:00.000Z",
      "definition": Object {
        "uid": "DailyGeneratedLineCount_Discard",
      },
      "source": "GitHub",
      "uid": "copilotTeam__github/justice-league-DailyGeneratedLineCount_Discard-python-vscode-2023-10-16",
      "value": "300",
    },
  },
  Object {
    "vcs_AssistantMetric": Object {
      "editor": "vscode",
      "endedAt": "2023-10-17T00:00:00.000Z",
      "language": "python",
      "model": null,
      "organization": Object {
        "source": "GitHub",
        "uid": "github",
      },
      "source": "GitHub",
      "startedAt": "2023-10-16T00:00:00.000Z",
      "team": Object {
        "uid": "justice-league",
      },
      "tool": Object {
        "category": "GitHubCopilot",
      },
      "type": Object {
        "category": "LinesDiscarded",
      },
      "uid": "6d434bdf110fcedffc9a0711a2107a188f9d78ea5cd3a43535ff9da6d11d00c8",
      "value": "300",
      "valueType": "Int",
    },
  },
  Object {
    "faros_MetricValueTag": Object {
      "source": "GitHub",
      "tag": Object {
        "uid": "copilotLanguage__python",
      },
      "value": Object {
        "definition": Object {
          "uid": "DailyGeneratedLineCount_Discard",
        },
        "uid": "copilotTeam__github/justice-league-DailyGeneratedLineCount_Discard-python-vscode-2023-10-16",
      },
    },
  },
  Object {
    "faros_MetricValueTag": Object {
      "source": "GitHub",
      "tag": Object {
        "uid": "copilotEditor__vscode",
      },
      "value": Object {
        "definition": Object {
          "uid": "DailyGeneratedLineCount_Discard",
        },
        "uid": "copilotTeam__github/justice-league-DailyGeneratedLineCount_Discard-python-vscode-2023-10-16",
      },
    },
  },
  Object {
    "faros_MetricValueTag": Object {
      "source": "GitHub",
      "tag": Object {
        "uid": "copilotOrg__github",
      },
      "value": Object {
        "definition": Object {
          "uid": "DailyGeneratedLineCount_Discard",
        },
        "uid": "copilotTeam__github/justice-league-DailyGeneratedLineCount_Discard-python-vscode-2023-10-16",
      },
    },
  },
  Object {
    "faros_MetricValueTag": Object {
      "source": "GitHub",
      "tag": Object {
        "uid": "copilotTeam__github/justice-league",
      },
      "value": Object {
        "definition": Object {
          "uid": "DailyGeneratedLineCount_Discard",
        },
        "uid": "copilotTeam__github/justice-league-DailyGeneratedLineCount_Discard-python-vscode-2023-10-16",
      },
    },
  },
  Object {
    "compute_ApplicationMetric": Object {
      "application": Object {
        "name": "copilot",
        "platform": "",
        "uid": "copilot",
      },
      "source": "GitHub",
      "value": Object {
        "definition": Object {
          "uid": "DailyGeneratedLineCount_Discard",
        },
        "uid": "copilotTeam__github/justice-league-DailyGeneratedLineCount_Discard-python-vscode-2023-10-16",
      },
    },
  },
  Object {
    "faros_MetricValue": Object {
      "computedAt": "2023-10-16T00:00:00.000Z",
      "definition": Object {
        "uid": "DailyGeneratedLineCount_Discard",
      },
      "source": "GitHub",
      "uid": "copilotTeam__github/justice-league-DailyGeneratedLineCount_Discard-python-jetbrains-2023-10-16",
      "value": "50",
    },
  },
  Object {
    "vcs_AssistantMetric": Object {
      "editor": "jetbrains",
      "endedAt": "2023-10-17T00:00:00.000Z",
      "language": "python",
      "model": null,
      "organization": Object {
        "source": "GitHub",
        "uid": "github",
      },
      "source": "GitHub",
      "startedAt": "2023-10-16T00:00:00.000Z",
      "team": Object {
        "uid": "justice-league",
      },
      "tool": Object {
        "category": "GitHubCopilot",
      },
      "type": Object {
        "category": "LinesDiscarded",
      },
      "uid": "b6523231f057ec278fac98c9eaa14a55f98ebc17447595e9811e30441445f621",
      "value": "50",
      "valueType": "Int",
    },
  },
  Object {
    "faros_MetricValueTag": Object {
      "source": "GitHub",
      "tag": Object {
        "uid": "copilotLanguage__python",
      },
      "value": Object {
        "definition": Object {
          "uid": "DailyGeneratedLineCount_Discard",
        },
        "uid": "copilotTeam__github/justice-league-DailyGeneratedLineCount_Discard-python-jetbrains-2023-10-16",
      },
    },
  },
  Object {
    "faros_MetricValueTag": Object {
      "source": "GitHub",
      "tag": Object {
        "uid": "copilotEditor__jetbrains",
      },
      "value": Object {
        "definition": Object {
          "uid": "DailyGeneratedLineCount_Discard",
        },
        "uid": "copilotTeam__github/justice-league-DailyGeneratedLineCount_Discard-python-jetbrains-2023-10-16",
      },
    },
  },
  Object {
    "faros_MetricValueTag": Object {
      "source": "GitHub",
      "tag": Object {
        "uid": "copilotOrg__github",
      },
      "value": Object {
        "definition": Object {
          "uid": "DailyGeneratedLineCount_Discard",
        },
        "uid": "copilotTeam__github/justice-league-DailyGeneratedLineCount_Discard-python-jetbrains-2023-10-16",
      },
    },
  },
  Object {
    "faros_MetricValueTag": Object {
      "source": "GitHub",
      "tag": Object {
        "uid": "copilotTeam__github/justice-league",
      },
      "value": Object {
        "definition": Object {
          "uid": "DailyGeneratedLineCount_Discard",
        },
        "uid": "copilotTeam__github/justice-league-DailyGeneratedLineCount_Discard-python-jetbrains-2023-10-16",
      },
    },
  },
  Object {
    "compute_ApplicationMetric": Object {
      "application": Object {
        "name": "copilot",
        "platform": "",
        "uid": "copilot",
      },
      "source": "GitHub",
      "value": Object {
        "definition": Object {
          "uid": "DailyGeneratedLineCount_Discard",
        },
        "uid": "copilotTeam__github/justice-league-DailyGeneratedLineCount_Discard-python-jetbrains-2023-10-16",
      },
    },
  },
  Object {
    "faros_MetricValue": Object {
      "computedAt": "2023-10-16T00:00:00.000Z",
      "definition": Object {
        "uid": "DailyGeneratedLineCount_Discard",
      },
      "source": "GitHub",
      "uid": "copilotTeam__github/justice-league-DailyGeneratedLineCount_Discard-ruby-vscode-2023-10-16",
      "value": "50",
    },
  },
  Object {
    "vcs_AssistantMetric": Object {
      "editor": "vscode",
      "endedAt": "2023-10-17T00:00:00.000Z",
      "language": "ruby",
      "model": null,
      "organization": Object {
        "source": "GitHub",
        "uid": "github",
      },
      "source": "GitHub",
      "startedAt": "2023-10-16T00:00:00.000Z",
      "team": Object {
        "uid": "justice-league",
      },
      "tool": Object {
        "category": "GitHubCopilot",
      },
      "type": Object {
        "category": "LinesDiscarded",
      },
      "uid": "0d5ddcd8ff8fd2cb766a6545c804f1f8b7122bab5532a3502b530eace52b4814",
      "value": "50",
      "valueType": "Int",
    },
  },
  Object {
    "faros_MetricValueTag": Object {
      "source": "GitHub",
      "tag": Object {
        "uid": "copilotLanguage__ruby",
      },
      "value": Object {
        "definition": Object {
          "uid": "DailyGeneratedLineCount_Discard",
        },
        "uid": "copilotTeam__github/justice-league-DailyGeneratedLineCount_Discard-ruby-vscode-2023-10-16",
      },
    },
  },
  Object {
    "faros_MetricValueTag": Object {
      "source": "GitHub",
      "tag": Object {
        "uid": "copilotEditor__vscode",
      },
      "value": Object {
        "definition": Object {
          "uid": "DailyGeneratedLineCount_Discard",
        },
        "uid": "copilotTeam__github/justice-league-DailyGeneratedLineCount_Discard-ruby-vscode-2023-10-16",
      },
    },
  },
  Object {
    "faros_MetricValueTag": Object {
      "source": "GitHub",
      "tag": Object {
        "uid": "copilotOrg__github",
      },
      "value": Object {
        "definition": Object {
          "uid": "DailyGeneratedLineCount_Discard",
        },
        "uid": "copilotTeam__github/justice-league-DailyGeneratedLineCount_Discard-ruby-vscode-2023-10-16",
      },
    },
  },
  Object {
    "faros_MetricValueTag": Object {
      "source": "GitHub",
      "tag": Object {
        "uid": "copilotTeam__github/justice-league",
      },
      "value": Object {
        "definition": Object {
          "uid": "DailyGeneratedLineCount_Discard",
        },
        "uid": "copilotTeam__github/justice-league-DailyGeneratedLineCount_Discard-ruby-vscode-2023-10-16",
      },
    },
  },
  Object {
    "compute_ApplicationMetric": Object {
      "application": Object {
        "name": "copilot",
        "platform": "",
        "uid": "copilot",
      },
      "source": "GitHub",
      "value": Object {
        "definition": Object {
          "uid": "DailyGeneratedLineCount_Discard",
        },
        "uid": "copilotTeam__github/justice-league-DailyGeneratedLineCount_Discard-ruby-vscode-2023-10-16",
      },
    },
  },
  Object {
    "faros_MetricValue": Object {
      "computedAt": "2023-10-16T00:00:00.000Z",
      "definition": Object {
        "uid": "DailyGeneratedLineCount_Accept",
      },
      "source": "GitHub",
      "uid": "copilotTeam__github/justice-league-DailyGeneratedLineCount_Accept-2023-10-16",
      "value": "700",
    },
  },
  Object {
    "vcs_AssistantMetric": Object {
      "editor": null,
      "endedAt": "2023-10-17T00:00:00.000Z",
      "language": null,
      "model": null,
      "organization": Object {
        "source": "GitHub",
        "uid": "github",
      },
      "source": "GitHub",
      "startedAt": "2023-10-16T00:00:00.000Z",
      "team": Object {
        "uid": "justice-league",
      },
      "tool": Object {
        "category": "GitHubCopilot",
      },
      "type": Object {
        "category": "LinesAccepted",
      },
      "uid": "344c8b75f0382bfc4bbd886578665771da3089177e4829ecb08b48e3bac40714",
      "value": "700",
      "valueType": "Int",
    },
  },
  Object {
    "faros_MetricValueTag": Object {
      "source": "GitHub",
      "tag": Object {
        "uid": "copilotOrg__github",
      },
      "value": Object {
        "definition": Object {
          "uid": "DailyGeneratedLineCount_Accept",
        },
        "uid": "copilotTeam__github/justice-league-DailyGeneratedLineCount_Accept-2023-10-16",
      },
    },
  },
  Object {
    "faros_MetricValueTag": Object {
      "source": "GitHub",
      "tag": Object {
        "uid": "copilotTeam__github/justice-league",
      },
      "value": Object {
        "definition": Object {
          "uid": "DailyGeneratedLineCount_Accept",
        },
        "uid": "copilotTeam__github/justice-league-DailyGeneratedLineCount_Accept-2023-10-16",
      },
    },
  },
  Object {
    "compute_ApplicationMetric": Object {
      "application": Object {
        "name": "copilot",
        "platform": "",
        "uid": "copilot",
      },
      "source": "GitHub",
      "value": Object {
        "definition": Object {
          "uid": "DailyGeneratedLineCount_Accept",
        },
        "uid": "copilotTeam__github/justice-league-DailyGeneratedLineCount_Accept-2023-10-16",
      },
    },
  },
  Object {
    "faros_MetricValue": Object {
      "computedAt": "2023-10-16T00:00:00.000Z",
      "definition": Object {
        "uid": "DailyGeneratedLineCount_Accept",
      },
      "source": "GitHub",
      "uid": "copilotTeam__github/justice-league-DailyGeneratedLineCount_Accept-python-vscode-2023-10-16",
      "value": "300",
    },
  },
  Object {
    "vcs_AssistantMetric": Object {
      "editor": "vscode",
      "endedAt": "2023-10-17T00:00:00.000Z",
      "language": "python",
      "model": null,
      "organization": Object {
        "source": "GitHub",
        "uid": "github",
      },
      "source": "GitHub",
      "startedAt": "2023-10-16T00:00:00.000Z",
      "team": Object {
        "uid": "justice-league",
      },
      "tool": Object {
        "category": "GitHubCopilot",
      },
      "type": Object {
        "category": "LinesAccepted",
      },
      "uid": "a1201fb9e9762801031e293212f1fc8a61a388a60f20f6be10810b578e5562df",
      "value": "300",
      "valueType": "Int",
    },
  },
  Object {
    "faros_MetricValueTag": Object {
      "source": "GitHub",
      "tag": Object {
        "uid": "copilotLanguage__python",
      },
      "value": Object {
        "definition": Object {
          "uid": "DailyGeneratedLineCount_Accept",
        },
        "uid": "copilotTeam__github/justice-league-DailyGeneratedLineCount_Accept-python-vscode-2023-10-16",
      },
    },
  },
  Object {
    "faros_MetricValueTag": Object {
      "source": "GitHub",
      "tag": Object {
        "uid": "copilotEditor__vscode",
      },
      "value": Object {
        "definition": Object {
          "uid": "DailyGeneratedLineCount_Accept",
        },
        "uid": "copilotTeam__github/justice-league-DailyGeneratedLineCount_Accept-python-vscode-2023-10-16",
      },
    },
  },
  Object {
    "faros_MetricValueTag": Object {
      "source": "GitHub",
      "tag": Object {
        "uid": "copilotOrg__github",
      },
      "value": Object {
        "definition": Object {
          "uid": "DailyGeneratedLineCount_Accept",
        },
        "uid": "copilotTeam__github/justice-league-DailyGeneratedLineCount_Accept-python-vscode-2023-10-16",
      },
    },
  },
  Object {
    "faros_MetricValueTag": Object {
      "source": "GitHub",
      "tag": Object {
        "uid": "copilotTeam__github/justice-league",
      },
      "value": Object {
        "definition": Object {
          "uid": "DailyGeneratedLineCount_Accept",
        },
        "uid": "copilotTeam__github/justice-league-DailyGeneratedLineCount_Accept-python-vscode-2023-10-16",
      },
    },
  },
  Object {
    "compute_ApplicationMetric": Object {
      "application": Object {
        "name": "copilot",
        "platform": "",
        "uid": "copilot",
      },
      "source": "GitHub",
      "value": Object {
        "definition": Object {
          "uid": "DailyGeneratedLineCount_Accept",
        },
        "uid": "copilotTeam__github/justice-league-DailyGeneratedLineCount_Accept-python-vscode-2023-10-16",
      },
    },
  },
  Object {
    "faros_MetricValue": Object {
      "computedAt": "2023-10-16T00:00:00.000Z",
      "definition": Object {
        "uid": "DailyGeneratedLineCount_Accept",
      },
      "source": "GitHub",
      "uid": "copilotTeam__github/justice-league-DailyGeneratedLineCount_Accept-python-jetbrains-2023-10-16",
      "value": "250",
    },
  },
  Object {
    "vcs_AssistantMetric": Object {
      "editor": "jetbrains",
      "endedAt": "2023-10-17T00:00:00.000Z",
      "language": "python",
      "model": null,
      "organization": Object {
        "source": "GitHub",
        "uid": "github",
      },
      "source": "GitHub",
      "startedAt": "2023-10-16T00:00:00.000Z",
      "team": Object {
        "uid": "justice-league",
      },
      "tool": Object {
        "category": "GitHubCopilot",
      },
      "type": Object {
        "category": "LinesAccepted",
      },
      "uid": "fb2da83fdfb68a1369debeeb85135bc63ce9b318c5c1d5163f34706679cb3d8d",
      "value": "250",
      "valueType": "Int",
    },
  },
  Object {
    "faros_MetricValueTag": Object {
      "source": "GitHub",
      "tag": Object {
        "uid": "copilotLanguage__python",
      },
      "value": Object {
        "definition": Object {
          "uid": "DailyGeneratedLineCount_Accept",
        },
        "uid": "copilotTeam__github/justice-league-DailyGeneratedLineCount_Accept-python-jetbrains-2023-10-16",
      },
    },
  },
  Object {
    "faros_MetricValueTag": Object {
      "source": "GitHub",
      "tag": Object {
        "uid": "copilotEditor__jetbrains",
      },
      "value": Object {
        "definition": Object {
          "uid": "DailyGeneratedLineCount_Accept",
        },
        "uid": "copilotTeam__github/justice-league-DailyGeneratedLineCount_Accept-python-jetbrains-2023-10-16",
      },
    },
  },
  Object {
    "faros_MetricValueTag": Object {
      "source": "GitHub",
      "tag": Object {
        "uid": "copilotOrg__github",
      },
      "value": Object {
        "definition": Object {
          "uid": "DailyGeneratedLineCount_Accept",
        },
        "uid": "copilotTeam__github/justice-league-DailyGeneratedLineCount_Accept-python-jetbrains-2023-10-16",
      },
    },
  },
  Object {
    "faros_MetricValueTag": Object {
      "source": "GitHub",
      "tag": Object {
        "uid": "copilotTeam__github/justice-league",
      },
      "value": Object {
        "definition": Object {
          "uid": "DailyGeneratedLineCount_Accept",
        },
        "uid": "copilotTeam__github/justice-league-DailyGeneratedLineCount_Accept-python-jetbrains-2023-10-16",
      },
    },
  },
  Object {
    "compute_ApplicationMetric": Object {
      "application": Object {
        "name": "copilot",
        "platform": "",
        "uid": "copilot",
      },
      "source": "GitHub",
      "value": Object {
        "definition": Object {
          "uid": "DailyGeneratedLineCount_Accept",
        },
        "uid": "copilotTeam__github/justice-league-DailyGeneratedLineCount_Accept-python-jetbrains-2023-10-16",
      },
    },
  },
  Object {
    "faros_MetricValue": Object {
      "computedAt": "2023-10-16T00:00:00.000Z",
      "definition": Object {
        "uid": "DailyGeneratedLineCount_Accept",
      },
      "source": "GitHub",
      "uid": "copilotTeam__github/justice-league-DailyGeneratedLineCount_Accept-ruby-vscode-2023-10-16",
      "value": "150",
    },
  },
  Object {
    "vcs_AssistantMetric": Object {
      "editor": "vscode",
      "endedAt": "2023-10-17T00:00:00.000Z",
      "language": "ruby",
      "model": null,
      "organization": Object {
        "source": "GitHub",
        "uid": "github",
      },
      "source": "GitHub",
      "startedAt": "2023-10-16T00:00:00.000Z",
      "team": Object {
        "uid": "justice-league",
      },
      "tool": Object {
        "category": "GitHubCopilot",
      },
      "type": Object {
        "category": "LinesAccepted",
      },
      "uid": "d594cddf4624d4584e89b4897dbc7a9d4dcafd0f82ead3156c1dae17bf1999d0",
      "value": "150",
      "valueType": "Int",
    },
  },
  Object {
    "faros_MetricValueTag": Object {
      "source": "GitHub",
      "tag": Object {
        "uid": "copilotLanguage__ruby",
      },
      "value": Object {
        "definition": Object {
          "uid": "DailyGeneratedLineCount_Accept",
        },
        "uid": "copilotTeam__github/justice-league-DailyGeneratedLineCount_Accept-ruby-vscode-2023-10-16",
      },
    },
  },
  Object {
    "faros_MetricValueTag": Object {
      "source": "GitHub",
      "tag": Object {
        "uid": "copilotEditor__vscode",
      },
      "value": Object {
        "definition": Object {
          "uid": "DailyGeneratedLineCount_Accept",
        },
        "uid": "copilotTeam__github/justice-league-DailyGeneratedLineCount_Accept-ruby-vscode-2023-10-16",
      },
    },
  },
  Object {
    "faros_MetricValueTag": Object {
      "source": "GitHub",
      "tag": Object {
        "uid": "copilotOrg__github",
      },
      "value": Object {
        "definition": Object {
          "uid": "DailyGeneratedLineCount_Accept",
        },
        "uid": "copilotTeam__github/justice-league-DailyGeneratedLineCount_Accept-ruby-vscode-2023-10-16",
      },
    },
  },
  Object {
    "faros_MetricValueTag": Object {
      "source": "GitHub",
      "tag": Object {
        "uid": "copilotTeam__github/justice-league",
      },
      "value": Object {
        "definition": Object {
          "uid": "DailyGeneratedLineCount_Accept",
        },
        "uid": "copilotTeam__github/justice-league-DailyGeneratedLineCount_Accept-ruby-vscode-2023-10-16",
      },
    },
  },
  Object {
    "compute_ApplicationMetric": Object {
      "application": Object {
        "name": "copilot",
        "platform": "",
        "uid": "copilot",
      },
      "source": "GitHub",
      "value": Object {
        "definition": Object {
          "uid": "DailyGeneratedLineCount_Accept",
        },
        "uid": "copilotTeam__github/justice-league-DailyGeneratedLineCount_Accept-ruby-vscode-2023-10-16",
      },
    },
  },
  Object {
    "faros_MetricValue": Object {
      "computedAt": "2023-10-16T00:00:00.000Z",
      "definition": Object {
        "uid": "DailyActiveUserTrend",
      },
      "source": "GitHub",
      "uid": "copilotTeam__github/justice-league-DailyActiveUserTrend-2023-10-16",
      "value": "12",
    },
  },
  Object {
    "vcs_AssistantMetric": Object {
      "editor": null,
      "endedAt": "2023-10-17T00:00:00.000Z",
      "language": null,
      "model": null,
      "organization": Object {
        "source": "GitHub",
        "uid": "github",
      },
      "source": "GitHub",
      "startedAt": "2023-10-16T00:00:00.000Z",
      "team": Object {
        "uid": "justice-league",
      },
      "tool": Object {
        "category": "GitHubCopilot",
      },
      "type": Object {
        "category": "ActiveUsers",
      },
      "uid": "35003d7e733c0e046f509f32817c84100527f85c2c9d3ceda670023103fb911c",
      "value": "12",
      "valueType": "Int",
    },
  },
  Object {
    "faros_MetricValueTag": Object {
      "source": "GitHub",
      "tag": Object {
        "uid": "copilotOrg__github",
      },
      "value": Object {
        "definition": Object {
          "uid": "DailyActiveUserTrend",
        },
        "uid": "copilotTeam__github/justice-league-DailyActiveUserTrend-2023-10-16",
      },
    },
  },
  Object {
    "faros_MetricValueTag": Object {
      "source": "GitHub",
      "tag": Object {
        "uid": "copilotTeam__github/justice-league",
      },
      "value": Object {
        "definition": Object {
          "uid": "DailyActiveUserTrend",
        },
        "uid": "copilotTeam__github/justice-league-DailyActiveUserTrend-2023-10-16",
      },
    },
  },
  Object {
    "compute_ApplicationMetric": Object {
      "application": Object {
        "name": "copilot",
        "platform": "",
        "uid": "copilot",
      },
      "source": "GitHub",
      "value": Object {
        "definition": Object {
          "uid": "DailyActiveUserTrend",
        },
        "uid": "copilotTeam__github/justice-league-DailyActiveUserTrend-2023-10-16",
      },
    },
  },
  Object {
    "faros_MetricValue": Object {
      "computedAt": "2023-10-16T00:00:00.000Z",
      "definition": Object {
        "uid": "DailyActiveUserTrend",
      },
      "source": "GitHub",
      "uid": "copilotTeam__github/justice-league-DailyActiveUserTrend-python-vscode-2023-10-16",
      "value": "2",
    },
  },
  Object {
    "vcs_AssistantMetric": Object {
      "editor": "vscode",
      "endedAt": "2023-10-17T00:00:00.000Z",
      "language": "python",
      "model": null,
      "organization": Object {
        "source": "GitHub",
        "uid": "github",
      },
      "source": "GitHub",
      "startedAt": "2023-10-16T00:00:00.000Z",
      "team": Object {
        "uid": "justice-league",
      },
      "tool": Object {
        "category": "GitHubCopilot",
      },
      "type": Object {
        "category": "ActiveUsers",
      },
      "uid": "7ca7b8b178809676a2cabc858f2ae14785a91095d3d488c6f496264d761fcb93",
      "value": "2",
      "valueType": "Int",
    },
  },
  Object {
    "faros_MetricValueTag": Object {
      "source": "GitHub",
      "tag": Object {
        "uid": "copilotLanguage__python",
      },
      "value": Object {
        "definition": Object {
          "uid": "DailyActiveUserTrend",
        },
        "uid": "copilotTeam__github/justice-league-DailyActiveUserTrend-python-vscode-2023-10-16",
      },
    },
  },
  Object {
    "faros_MetricValueTag": Object {
      "source": "GitHub",
      "tag": Object {
        "uid": "copilotEditor__vscode",
      },
      "value": Object {
        "definition": Object {
          "uid": "DailyActiveUserTrend",
        },
        "uid": "copilotTeam__github/justice-league-DailyActiveUserTrend-python-vscode-2023-10-16",
      },
    },
  },
  Object {
    "faros_MetricValueTag": Object {
      "source": "GitHub",
      "tag": Object {
        "uid": "copilotOrg__github",
      },
      "value": Object {
        "definition": Object {
          "uid": "DailyActiveUserTrend",
        },
        "uid": "copilotTeam__github/justice-league-DailyActiveUserTrend-python-vscode-2023-10-16",
      },
    },
  },
  Object {
    "faros_MetricValueTag": Object {
      "source": "GitHub",
      "tag": Object {
        "uid": "copilotTeam__github/justice-league",
      },
      "value": Object {
        "definition": Object {
          "uid": "DailyActiveUserTrend",
        },
        "uid": "copilotTeam__github/justice-league-DailyActiveUserTrend-python-vscode-2023-10-16",
      },
    },
  },
  Object {
    "compute_ApplicationMetric": Object {
      "application": Object {
        "name": "copilot",
        "platform": "",
        "uid": "copilot",
      },
      "source": "GitHub",
      "value": Object {
        "definition": Object {
          "uid": "DailyActiveUserTrend",
        },
        "uid": "copilotTeam__github/justice-league-DailyActiveUserTrend-python-vscode-2023-10-16",
      },
    },
  },
  Object {
    "faros_MetricValue": Object {
      "computedAt": "2023-10-16T00:00:00.000Z",
      "definition": Object {
        "uid": "DailyActiveUserTrend",
      },
      "source": "GitHub",
      "uid": "copilotTeam__github/justice-league-DailyActiveUserTrend-python-jetbrains-2023-10-16",
      "value": "6",
    },
  },
  Object {
    "vcs_AssistantMetric": Object {
      "editor": "jetbrains",
      "endedAt": "2023-10-17T00:00:00.000Z",
      "language": "python",
      "model": null,
      "organization": Object {
        "source": "GitHub",
        "uid": "github",
      },
      "source": "GitHub",
      "startedAt": "2023-10-16T00:00:00.000Z",
      "team": Object {
        "uid": "justice-league",
      },
      "tool": Object {
        "category": "GitHubCopilot",
      },
      "type": Object {
        "category": "ActiveUsers",
      },
      "uid": "a81712756a31e8d7ba7ea2506abeb0f4e2ba7d7535152b45d0ea39cbc90bd874",
      "value": "6",
      "valueType": "Int",
    },
  },
  Object {
    "faros_MetricValueTag": Object {
      "source": "GitHub",
      "tag": Object {
        "uid": "copilotLanguage__python",
      },
      "value": Object {
        "definition": Object {
          "uid": "DailyActiveUserTrend",
        },
        "uid": "copilotTeam__github/justice-league-DailyActiveUserTrend-python-jetbrains-2023-10-16",
      },
    },
  },
  Object {
    "faros_MetricValueTag": Object {
      "source": "GitHub",
      "tag": Object {
        "uid": "copilotEditor__jetbrains",
      },
      "value": Object {
        "definition": Object {
          "uid": "DailyActiveUserTrend",
        },
        "uid": "copilotTeam__github/justice-league-DailyActiveUserTrend-python-jetbrains-2023-10-16",
      },
    },
  },
  Object {
    "faros_MetricValueTag": Object {
      "source": "GitHub",
      "tag": Object {
        "uid": "copilotOrg__github",
      },
      "value": Object {
        "definition": Object {
          "uid": "DailyActiveUserTrend",
        },
        "uid": "copilotTeam__github/justice-league-DailyActiveUserTrend-python-jetbrains-2023-10-16",
      },
    },
  },
  Object {
    "faros_MetricValueTag": Object {
      "source": "GitHub",
      "tag": Object {
        "uid": "copilotTeam__github/justice-league",
      },
      "value": Object {
        "definition": Object {
          "uid": "DailyActiveUserTrend",
        },
        "uid": "copilotTeam__github/justice-league-DailyActiveUserTrend-python-jetbrains-2023-10-16",
      },
    },
  },
  Object {
    "compute_ApplicationMetric": Object {
      "application": Object {
        "name": "copilot",
        "platform": "",
        "uid": "copilot",
      },
      "source": "GitHub",
      "value": Object {
        "definition": Object {
          "uid": "DailyActiveUserTrend",
        },
        "uid": "copilotTeam__github/justice-league-DailyActiveUserTrend-python-jetbrains-2023-10-16",
      },
    },
  },
  Object {
    "faros_MetricValue": Object {
      "computedAt": "2023-10-16T00:00:00.000Z",
      "definition": Object {
        "uid": "DailyActiveUserTrend",
      },
      "source": "GitHub",
      "uid": "copilotTeam__github/justice-league-DailyActiveUserTrend-ruby-vscode-2023-10-16",
      "value": "3",
    },
  },
  Object {
    "vcs_AssistantMetric": Object {
      "editor": "vscode",
      "endedAt": "2023-10-17T00:00:00.000Z",
      "language": "ruby",
      "model": null,
      "organization": Object {
        "source": "GitHub",
        "uid": "github",
      },
      "source": "GitHub",
      "startedAt": "2023-10-16T00:00:00.000Z",
      "team": Object {
        "uid": "justice-league",
      },
      "tool": Object {
        "category": "GitHubCopilot",
      },
      "type": Object {
        "category": "ActiveUsers",
      },
      "uid": "7c3cf8dd7940666ecf3e5e4d551b3c29f29d6932bf2d2d95f20bd17ad972c91c",
      "value": "3",
      "valueType": "Int",
    },
  },
  Object {
    "faros_MetricValueTag": Object {
      "source": "GitHub",
      "tag": Object {
        "uid": "copilotLanguage__ruby",
      },
      "value": Object {
        "definition": Object {
          "uid": "DailyActiveUserTrend",
        },
        "uid": "copilotTeam__github/justice-league-DailyActiveUserTrend-ruby-vscode-2023-10-16",
      },
    },
  },
  Object {
    "faros_MetricValueTag": Object {
      "source": "GitHub",
      "tag": Object {
        "uid": "copilotEditor__vscode",
      },
      "value": Object {
        "definition": Object {
          "uid": "DailyActiveUserTrend",
        },
        "uid": "copilotTeam__github/justice-league-DailyActiveUserTrend-ruby-vscode-2023-10-16",
      },
    },
  },
  Object {
    "faros_MetricValueTag": Object {
      "source": "GitHub",
      "tag": Object {
        "uid": "copilotOrg__github",
      },
      "value": Object {
        "definition": Object {
          "uid": "DailyActiveUserTrend",
        },
        "uid": "copilotTeam__github/justice-league-DailyActiveUserTrend-ruby-vscode-2023-10-16",
      },
    },
  },
  Object {
    "faros_MetricValueTag": Object {
      "source": "GitHub",
      "tag": Object {
        "uid": "copilotTeam__github/justice-league",
      },
      "value": Object {
        "definition": Object {
          "uid": "DailyActiveUserTrend",
        },
        "uid": "copilotTeam__github/justice-league-DailyActiveUserTrend-ruby-vscode-2023-10-16",
      },
    },
  },
  Object {
    "compute_ApplicationMetric": Object {
      "application": Object {
        "name": "copilot",
        "platform": "",
        "uid": "copilot",
      },
      "source": "GitHub",
      "value": Object {
        "definition": Object {
          "uid": "DailyActiveUserTrend",
        },
        "uid": "copilotTeam__github/justice-league-DailyActiveUserTrend-ruby-vscode-2023-10-16",
      },
    },
  },
  Object {
    "faros_MetricValue": Object {
      "computedAt": "2023-10-16T00:00:00.000Z",
      "definition": Object {
        "uid": "DailyActiveChatUserTrend",
      },
      "source": "GitHub",
      "uid": "copilotTeam__github/justice-league-DailyActiveChatUserTrend-2023-10-16",
      "value": "8",
    },
  },
  Object {
    "vcs_AssistantMetric": Object {
      "editor": null,
      "endedAt": "2023-10-17T00:00:00.000Z",
      "language": null,
      "model": null,
      "organization": Object {
        "source": "GitHub",
        "uid": "github",
      },
      "source": "GitHub",
      "startedAt": "2023-10-16T00:00:00.000Z",
      "team": Object {
        "uid": "justice-league",
      },
      "tool": Object {
        "category": "GitHubCopilot",
      },
      "type": Object {
        "category": "ChatActiveUsers",
      },
      "uid": "ebfe632491b774dc91e6e6abaf259769c6bf46c3e68556d5f532d1126f3a7fd6",
      "value": "8",
      "valueType": "Int",
    },
  },
  Object {
    "faros_MetricValueTag": Object {
      "source": "GitHub",
      "tag": Object {
        "uid": "copilotOrg__github",
      },
      "value": Object {
        "definition": Object {
          "uid": "DailyActiveChatUserTrend",
        },
        "uid": "copilotTeam__github/justice-league-DailyActiveChatUserTrend-2023-10-16",
      },
    },
  },
  Object {
    "faros_MetricValueTag": Object {
      "source": "GitHub",
      "tag": Object {
        "uid": "copilotTeam__github/justice-league",
      },
      "value": Object {
        "definition": Object {
          "uid": "DailyActiveChatUserTrend",
        },
        "uid": "copilotTeam__github/justice-league-DailyActiveChatUserTrend-2023-10-16",
      },
    },
  },
  Object {
    "compute_ApplicationMetric": Object {
      "application": Object {
        "name": "copilot",
        "platform": "",
        "uid": "copilot",
      },
      "source": "GitHub",
      "value": Object {
        "definition": Object {
          "uid": "DailyActiveChatUserTrend",
        },
        "uid": "copilotTeam__github/justice-league-DailyActiveChatUserTrend-2023-10-16",
      },
    },
  },
  Object {
    "faros_MetricValue": Object {
      "computedAt": "2023-10-16T00:00:00.000Z",
      "definition": Object {
        "uid": "DailyChatCount",
      },
      "source": "GitHub",
      "uid": "copilotTeam__github/justice-league-DailyChatCount-2023-10-16",
      "value": "100",
    },
  },
  Object {
    "vcs_AssistantMetric": Object {
      "editor": null,
      "endedAt": "2023-10-17T00:00:00.000Z",
      "language": null,
      "model": null,
      "organization": Object {
        "source": "GitHub",
        "uid": "github",
      },
      "source": "GitHub",
      "startedAt": "2023-10-16T00:00:00.000Z",
      "team": Object {
        "uid": "justice-league",
      },
      "tool": Object {
        "category": "GitHubCopilot",
      },
      "type": Object {
        "category": "ChatConversations",
      },
      "uid": "0e5e28b699ecb2303c4bd930313f8ba790405600e69f8da18e2adf550859c663",
      "value": "100",
      "valueType": "Int",
    },
  },
  Object {
    "faros_MetricValueTag": Object {
      "source": "GitHub",
      "tag": Object {
        "uid": "copilotOrg__github",
      },
      "value": Object {
        "definition": Object {
          "uid": "DailyChatCount",
        },
        "uid": "copilotTeam__github/justice-league-DailyChatCount-2023-10-16",
      },
    },
  },
  Object {
    "faros_MetricValueTag": Object {
      "source": "GitHub",
      "tag": Object {
        "uid": "copilotTeam__github/justice-league",
      },
      "value": Object {
        "definition": Object {
          "uid": "DailyChatCount",
        },
        "uid": "copilotTeam__github/justice-league-DailyChatCount-2023-10-16",
      },
    },
  },
  Object {
    "compute_ApplicationMetric": Object {
      "application": Object {
        "name": "copilot",
        "platform": "",
        "uid": "copilot",
      },
      "source": "GitHub",
      "value": Object {
        "definition": Object {
          "uid": "DailyChatCount",
        },
        "uid": "copilotTeam__github/justice-league-DailyChatCount-2023-10-16",
      },
    },
  },
  Object {
    "faros_MetricValue": Object {
      "computedAt": "2023-10-16T00:00:00.000Z",
      "definition": Object {
        "uid": "DailyChatInsertionCount",
      },
      "source": "GitHub",
      "uid": "copilotTeam__github/justice-league-DailyChatInsertionCount-2023-10-16",
      "value": "101",
    },
  },
  Object {
    "vcs_AssistantMetric": Object {
      "editor": null,
      "endedAt": "2023-10-17T00:00:00.000Z",
      "language": null,
      "model": null,
      "organization": Object {
        "source": "GitHub",
        "uid": "github",
      },
      "source": "GitHub",
      "startedAt": "2023-10-16T00:00:00.000Z",
      "team": Object {
        "uid": "justice-league",
      },
      "tool": Object {
        "category": "GitHubCopilot",
      },
      "type": Object {
        "category": "ChatInsertionEvents",
      },
      "uid": "f6ce0b71e51693ef23d3ada5ac0e17e5a27ec1ee555721a901b2f6d3894d95a0",
      "value": "101",
      "valueType": "Int",
    },
  },
  Object {
    "faros_MetricValueTag": Object {
      "source": "GitHub",
      "tag": Object {
        "uid": "copilotOrg__github",
      },
      "value": Object {
        "definition": Object {
          "uid": "DailyChatInsertionCount",
        },
        "uid": "copilotTeam__github/justice-league-DailyChatInsertionCount-2023-10-16",
      },
    },
  },
  Object {
    "faros_MetricValueTag": Object {
      "source": "GitHub",
      "tag": Object {
        "uid": "copilotTeam__github/justice-league",
      },
      "value": Object {
        "definition": Object {
          "uid": "DailyChatInsertionCount",
        },
        "uid": "copilotTeam__github/justice-league-DailyChatInsertionCount-2023-10-16",
      },
    },
  },
  Object {
    "compute_ApplicationMetric": Object {
      "application": Object {
        "name": "copilot",
        "platform": "",
        "uid": "copilot",
      },
      "source": "GitHub",
      "value": Object {
        "definition": Object {
          "uid": "DailyChatInsertionCount",
        },
        "uid": "copilotTeam__github/justice-league-DailyChatInsertionCount-2023-10-16",
      },
    },
  },
  Object {
    "faros_MetricValue": Object {
      "computedAt": "2023-10-16T00:00:00.000Z",
      "definition": Object {
        "uid": "DailyChatCopyCount",
      },
      "source": "GitHub",
      "uid": "copilotTeam__github/justice-league-DailyChatCopyCount-2023-10-16",
      "value": "102",
    },
  },
  Object {
    "vcs_AssistantMetric": Object {
      "editor": null,
      "endedAt": "2023-10-17T00:00:00.000Z",
      "language": null,
      "model": null,
      "organization": Object {
        "source": "GitHub",
        "uid": "github",
      },
      "source": "GitHub",
      "startedAt": "2023-10-16T00:00:00.000Z",
      "team": Object {
        "uid": "justice-league",
      },
      "tool": Object {
        "category": "GitHubCopilot",
      },
      "type": Object {
        "category": "ChatCopyEvents",
      },
      "uid": "f3fb198eae252837d26dad6ba1e386ed10bd27e95f6eb5b2363e93b99ee20286",
      "value": "102",
      "valueType": "Int",
    },
  },
  Object {
    "faros_MetricValueTag": Object {
      "source": "GitHub",
      "tag": Object {
        "uid": "copilotOrg__github",
      },
      "value": Object {
        "definition": Object {
          "uid": "DailyChatCopyCount",
        },
        "uid": "copilotTeam__github/justice-league-DailyChatCopyCount-2023-10-16",
      },
    },
  },
  Object {
    "faros_MetricValueTag": Object {
      "source": "GitHub",
      "tag": Object {
        "uid": "copilotTeam__github/justice-league",
      },
      "value": Object {
        "definition": Object {
          "uid": "DailyChatCopyCount",
        },
        "uid": "copilotTeam__github/justice-league-DailyChatCopyCount-2023-10-16",
      },
    },
  },
  Object {
    "compute_ApplicationMetric": Object {
      "application": Object {
        "name": "copilot",
        "platform": "",
        "uid": "copilot",
      },
      "source": "GitHub",
      "value": Object {
        "definition": Object {
          "uid": "DailyChatCopyCount",
        },
        "uid": "copilotTeam__github/justice-league-DailyChatCopyCount-2023-10-16",
      },
    },
  },
  Object {
    "vcs_Organization": Object {
      "createdAt": "2008-01-14T04:33:35.000Z",
      "htmlUrl": "https://github.com/octocat",
      "name": "github",
      "source": "GitHub",
      "type": Object {
        "category": "Organization",
        "detail": "Organization",
      },
      "uid": "github",
    },
  },
  Object {
    "vcs_Team": Object {
      "description": "A great team.",
      "lead": null,
      "name": "Justice League",
      "parentTeam": Object {
        "uid": "all_teams",
      },
      "source": "GitHub",
      "uid": "justice-league",
    },
  },
  Object {
    "vcs_TeamMembership": Object {
      "member": Object {
        "source": "GitHub",
        "uid": "octocat",
      },
      "source": "GitHub",
      "team": Object {
        "uid": "justice-league",
      },
    },
  },
  Object {
    "vcs_Repository": Object {
      "archived": false,
      "createdAt": "2011-01-26T19:01:12.000Z",
      "description": "This your first repo!",
      "fullName": "octocat/Hello-World",
      "htmlUrl": "https://github.com/octocat/Hello-World",
      "language": null,
      "mainBranch": "master",
      "name": "hello-world",
      "organization": Object {
        "source": "GitHub",
        "uid": "github",
      },
      "private": false,
      "pushedAt": "2011-01-26T19:14:43.000Z",
      "size": 108,
      "source": "GitHub",
      "topics": Array [
        "octocat",
        "atom",
        "electron",
        "api",
      ],
      "uid": "hello-world",
      "updatedAt": "2011-01-26T19:14:43.000Z",
    },
  },
  Object {
    "faros_Tag": Object {
      "key": "Language__JavaScript",
      "source": "GitHub",
      "uid": "githubLanguageBytes__github__Hello-World__JavaScript",
      "value": "1024",
    },
  },
  Object {
    "vcs_RepositoryTag": Object {
      "repository": Object {
        "name": "hello-world",
        "organization": Object {
          "source": "GitHub",
          "uid": "github",
        },
        "uid": "hello-world",
      },
      "source": "GitHub",
      "tag": Object {
        "uid": "githubLanguageBytes__github__Hello-World__JavaScript",
      },
    },
  },
  Object {
    "tms_Project": Object {
      "createdAt": "2011-01-26T19:01:12.000Z",
      "description": "This your first repo!",
      "name": "github/hello-world",
      "source": "GitHub",
      "uid": "github/hello-world",
      "updatedAt": "2011-01-26T19:14:43.000Z",
    },
  },
  Object {
    "tms_TaskBoard": Object {
      "name": "github/hello-world",
      "source": "GitHub",
      "uid": "github/hello-world",
    },
  },
  Object {
    "tms_TaskBoardProjectRelationship": Object {
      "board": Object {
        "source": "GitHub",
        "uid": "github/hello-world",
      },
      "project": Object {
        "source": "GitHub",
        "uid": "github/hello-world",
      },
      "source": "GitHub",
    },
  },
  Object {
    "faros_TmsTaskBoardOptions": Object {
      "board": Object {
        "source": "GitHub",
        "uid": "github/hello-world",
      },
      "inclusion": Object {
        "category": "Included",
      },
      "source": "GitHub",
    },
  },
  Object {
    "faros_VcsRepositoryOptions": Object {
      "inclusion": Object {
        "category": "Included",
      },
      "repository": Object {
        "name": "hello-world",
        "organization": Object {
          "source": "GitHub",
          "uid": "github",
        },
        "uid": "hello-world",
      },
      "source": "GitHub",
    },
  },
  Object {
    "vcs_Repository": Object {
      "archived": false,
      "createdAt": "2011-01-26T19:01:12.000Z",
      "description": "This your first repo!",
      "fullName": "octocat/Hello-World-2",
      "htmlUrl": "https://github.com/octocat/Hello-World-2",
      "language": null,
      "mainBranch": "master",
      "name": "hello-world-2",
      "organization": Object {
        "source": "GitHub",
        "uid": "github",
      },
      "private": false,
      "pushedAt": "2011-01-26T19:14:43.000Z",
      "size": 108,
      "source": "GitHub",
      "topics": Array [
        "octocat",
        "atom",
        "electron",
        "api",
      ],
      "uid": "hello-world-2",
      "updatedAt": "2011-01-26T19:14:43.000Z",
    },
  },
  Object {
    "vcs_PullRequest": Object {
      "author": Object {
        "source": "GitHub",
        "uid": "dolos",
      },
      "closedAt": "2021-02-16T17:15:27.000Z",
      "commentCount": 5,
      "commitCount": 13,
      "createdAt": "2021-02-12T05:35:19.000Z",
      "description": "**Related issues**
https://github.com/faros-ai/tickets/issues/120

**Describe the proposed solution**
Optional \`employee\` param changes DORA app behavior to return metrics rolled-up by owner.

**Describe alternatives you've considered**
A clear and concise description of any alternative solutions or features you've considered.

**Additional context**
Add any other context about the changes here.
",
      "diffStats": Object {
        "filesChanged": 21,
        "linesAdded": 1077,
        "linesDeleted": 763,
      },
      "htmlUrl": "https://github.com/faros-ai/faros-apps/pull/48",
      "mergeCommit": Object {
        "repository": Object {
          "name": "hello-world",
          "organization": Object {
            "source": "GitHub",
            "uid": "github",
          },
          "uid": "hello-world",
        },
        "sha": "b4c35c299ad22fe858569482a7696597ca038651",
        "uid": "b4c35c299ad22fe858569482a7696597ca038651",
      },
      "mergedAt": "2021-02-16T17:15:27.000Z",
      "number": 48,
      "readyForReviewAt": "2021-02-12T05:35:19.000Z",
      "repository": Object {
        "name": "hello-world",
        "organization": Object {
          "source": "GitHub",
          "uid": "github",
        },
        "uid": "hello-world",
      },
      "source": "GitHub",
      "sourceBranch": Object {
        "name": "dora-employee-param",
        "repository": Object {
          "name": "faros-apps",
          "organization": Object {
            "source": "GitHub",
            "uid": "faros-ai",
          },
          "uid": "faros-apps",
        },
        "uid": "dora-employee-param",
      },
      "sourceBranchName": "dora-employee-param",
      "state": Object {
        "category": "Merged",
        "detail": "MERGED",
      },
      "targetBranch": Object {
        "name": "main",
        "repository": Object {
          "name": "faros-apps",
          "organization": Object {
            "source": "GitHub",
            "uid": "faros-ai",
          },
          "uid": "faros-apps",
        },
        "uid": "main",
      },
      "targetBranchName": "main",
      "title": "DORA apps take optional employee uid param",
      "uid": "48",
      "updatedAt": "2021-02-16T17:15:29.000Z",
    },
  },
  Object {
    "vcs_PullRequestLabel": Object {
      "label": Object {
        "name": "dependencies",
      },
      "pullRequest": Object {
        "number": 48,
        "repository": Object {
          "name": "hello-world",
          "organization": Object {
            "source": "GitHub",
            "uid": "github",
          },
          "uid": "hello-world",
        },
        "uid": "48",
      },
      "source": "GitHub",
    },
  },
  Object {
    "vcs_PullRequestLabel": Object {
      "label": Object {
        "name": "typescript",
      },
      "pullRequest": Object {
        "number": 48,
        "repository": Object {
          "name": "hello-world",
          "organization": Object {
            "source": "GitHub",
            "uid": "github",
          },
          "uid": "hello-world",
        },
        "uid": "48",
      },
      "source": "GitHub",
    },
  },
  Object {
    "vcs_PullRequestReview": Object {
      "htmlUrl": "https://github.com/test/dolos/pull/1234#pullrequestreview-2192199611",
      "number": 2192199611,
      "pullRequest": Object {
        "number": 48,
        "repository": Object {
          "name": "hello-world",
          "organization": Object {
            "source": "GitHub",
            "uid": "github",
          },
          "uid": "hello-world",
        },
        "uid": "48",
      },
      "reviewer": Object {
        "source": "GitHub",
        "uid": "janedoe",
      },
      "source": "GitHub",
      "state": Object {
        "category": "Commented",
        "detail": "COMMENTED",
      },
      "submittedAt": "2021-02-04T21:53:09.000Z",
      "uid": "2192199611",
    },
  },
  Object {
    "vcs_PullRequestReview": Object {
      "htmlUrl": "https://github.com/test/dolos/pull/1234#pullrequestreview-2192199612",
      "number": 2192199612,
      "pullRequest": Object {
        "number": 48,
        "repository": Object {
          "name": "hello-world",
          "organization": Object {
            "source": "GitHub",
            "uid": "github",
          },
          "uid": "hello-world",
        },
        "uid": "48",
      },
      "reviewer": Object {
        "source": "GitHub",
        "uid": "nehanda",
      },
      "source": "GitHub",
      "state": Object {
        "category": "Approved",
        "detail": "APPROVED",
      },
      "submittedAt": "2021-03-04T21:53:09.000Z",
      "uid": "2192199612",
    },
  },
  Object {
    "vcs_PullRequestReviewRequest": Object {
      "asCodeOwner": true,
      "pullRequest": Object {
        "number": 48,
        "repository": Object {
          "name": "hello-world",
          "organization": Object {
            "source": "GitHub",
            "uid": "github",
          },
          "uid": "hello-world",
        },
        "uid": "48",
      },
      "requestedReviewer": Object {
        "source": "GitHub",
        "uid": "user1",
      },
      "source": "GitHub",
    },
  },
  Object {
    "vcs_PullRequestReviewRequest": Object {
      "asCodeOwner": false,
      "pullRequest": Object {
        "number": 48,
        "repository": Object {
          "name": "hello-world",
          "organization": Object {
            "source": "GitHub",
            "uid": "github",
          },
          "uid": "hello-world",
        },
        "uid": "48",
      },
      "requestedReviewer": Object {
        "source": "GitHub",
        "uid": "user2",
      },
      "source": "GitHub",
    },
  },
  Object {
>>>>>>> a697df0f
    "vcs_PullRequestReviewRequest": Object {
      "asCodeOwner": false,
      "pullRequest": Object {
        "number": 48,
        "repository": Object {
          "name": "hello-world",
          "organization": Object {
            "source": "GitHub",
            "uid": "github",
          },
          "uid": "hello-world",
<<<<<<< HEAD
=======
        },
        "uid": "48",
      },
      "requestedReviewer": Object {
        "source": "GitHub",
        "uid": "user3",
      },
      "source": "GitHub",
    },
  },
  Object {
    "vcs_PullRequestComment": Object {
      "author": Object {
        "source": "GitHub",
        "uid": "janedoe",
      },
      "comment": "LGTM",
      "createdAt": "2021-02-04T21:53:09.000Z",
      "number": 2192199611,
      "pullRequest": Object {
        "number": 48,
        "repository": Object {
          "name": "hello-world",
          "organization": Object {
            "source": "GitHub",
            "uid": "github",
          },
          "uid": "hello-world",
        },
        "uid": "48",
      },
      "source": "GitHub",
      "uid": "2192199611",
      "updatedAt": "2021-02-04T21:53:09.000Z",
    },
  },
  Object {
    "vcs_PullRequest": Object {
      "author": Object {
        "source": "GitHub",
        "uid": "nehanda",
      },
      "closedAt": "2021-02-11T18:10:08.000Z",
      "commentCount": 1,
      "commitCount": 2,
      "createdAt": "2021-02-04T23:54:56.000Z",
      "description": "**Related issues**
Ensures we only expose the apps that can run on the latest Faros API 

**Describe the proposed solution**
Moving all apps that are not compatible with our new schema and/or do not have feed and model support yet. As we add more feeds re-add them after full testing.

**Describe alternatives you've considered**
N/A

",
      "diffStats": Object {
        "filesChanged": 140,
        "linesAdded": 0,
        "linesDeleted": 4787,
      },
      "htmlUrl": "https://github.com/faros-ai/faros-apps/pull/47",
      "mergeCommit": null,
      "mergedAt": null,
      "number": 47,
      "readyForReviewAt": "2021-02-04T23:54:56.000Z",
      "repository": Object {
        "name": "hello-world",
        "organization": Object {
          "source": "GitHub",
          "uid": "github",
        },
        "uid": "hello-world",
      },
      "source": "GitHub",
      "sourceBranch": Object {
        "name": "nehanda/cleanup-apps",
        "repository": Object {
          "name": "faros-apps",
          "organization": Object {
            "source": "GitHub",
            "uid": "faros-ai",
          },
          "uid": "faros-apps",
        },
        "uid": "nehanda/cleanup-apps",
      },
      "sourceBranchName": "nehanda/cleanup-apps",
      "state": Object {
        "category": "Closed",
        "detail": "CLOSED",
      },
      "targetBranch": Object {
        "name": "main",
        "repository": Object {
          "name": "faros-apps",
          "organization": Object {
            "source": "GitHub",
            "uid": "faros-ai",
          },
          "uid": "faros-apps",
        },
        "uid": "main",
      },
      "targetBranchName": "main",
      "title": "Move apps with no feed support temporarily to internal",
      "uid": "47",
      "updatedAt": "2021-02-11T18:10:08.000Z",
    },
  },
  Object {
    "vcs_PullRequest": Object {
      "author": Object {
        "source": "GitHub",
        "uid": "nehanda",
      },
      "closedAt": "2021-02-04T21:53:00.000Z",
      "commentCount": 0,
      "commitCount": 9,
      "createdAt": "2021-02-04T15:49:42.000Z",
      "description": "Handle cases and add tests for when:
1. Deployments have no associated builds
2. Builds have no associated commits",
      "diffStats": Object {
        "filesChanged": 2,
        "linesAdded": 109,
        "linesDeleted": 23,
      },
      "htmlUrl": "https://github.com/faros-ai/faros-apps/pull/46",
      "mergeCommit": Object {
        "repository": Object {
          "name": "hello-world",
          "organization": Object {
            "source": "GitHub",
            "uid": "github",
          },
          "uid": "hello-world",
        },
        "sha": "8fe76c0e99f7e00533181b3749735fcf9fdea206",
        "uid": "8fe76c0e99f7e00533181b3749735fcf9fdea206",
      },
      "mergedAt": "2021-02-04T21:53:00.000Z",
      "number": 46,
      "readyForReviewAt": "2021-02-04T15:49:42.000Z",
      "repository": Object {
        "name": "hello-world",
        "organization": Object {
          "source": "GitHub",
          "uid": "github",
        },
        "uid": "hello-world",
      },
      "source": "GitHub",
      "sourceBranch": Object {
        "name": "fix-edge-cases",
        "repository": Object {
          "name": "faros-apps",
          "organization": Object {
            "source": "GitHub",
            "uid": "dora",
          },
          "uid": "faros-apps",
        },
        "uid": "fix-edge-cases",
      },
      "sourceBranchName": "fix-edge-cases",
      "state": Object {
        "category": "Merged",
        "detail": "MERGED",
      },
      "targetBranch": Object {
        "name": "main",
        "repository": Object {
          "name": "faros-apps",
          "organization": Object {
            "source": "GitHub",
            "uid": "faros-ai",
          },
          "uid": "faros-apps",
        },
        "uid": "main",
      },
      "targetBranchName": "main",
      "title": "Fix edge cases for deploy cycle breakdown",
      "uid": "46",
      "updatedAt": "2021-02-04T21:53:09.000Z",
    },
  },
  Object {
    "vcs_PullRequestLabel": Object {
      "label": Object {
        "name": "dependencies",
      },
      "pullRequest": Object {
        "number": 46,
        "repository": Object {
          "name": "hello-world",
          "organization": Object {
            "source": "GitHub",
            "uid": "github",
          },
          "uid": "hello-world",
        },
        "uid": "46",
      },
      "source": "GitHub",
    },
  },
  Object {
    "qa_CodeQuality": Object {
      "commit": Object {
        "repository": Object {
          "name": "hello-world",
          "organization": Object {
            "source": "GitHub",
            "uid": "github",
          },
          "uid": "hello-world",
        },
        "sha": "8fe76c0e99f7e00533181b3749735fcf9fdea206",
      },
      "coverage": Object {
        "category": "Coverage",
        "name": "Coverage",
        "type": "Percent",
        "value": 85.5,
      },
      "createdAt": "2021-02-04T22:00:00.000Z",
      "pullRequest": Object {
        "number": 46,
        "repository": Object {
          "name": "hello-world",
          "organization": Object {
            "source": "GitHub",
            "uid": "github",
          },
          "uid": "hello-world",
        },
        "uid": "46",
      },
      "repository": Object {
        "name": "hello-world",
        "organization": Object {
          "source": "GitHub",
          "uid": "github",
        },
        "uid": "hello-world",
      },
      "source": "GitHub",
      "uid": "8fe76c0e99f7e00533181b3749735fcf9fdea206",
    },
  },
  Object {
    "vcs_Label": Object {
      "name": "dependencies",
      "source": "GitHub",
    },
  },
  Object {
    "tms_Label": Object {
      "name": "dependencies",
      "source": "GitHub",
    },
  },
  Object {
    "vcs_Label": Object {
      "name": "typescript",
      "source": "GitHub",
    },
  },
  Object {
    "vcs_Label": Object {
      "name": "python",
      "source": "GitHub",
    },
  },
  Object {
    "vcs_Commit": Object {
      "author": Object {
        "source": "GitHub",
        "uid": "johndoe",
      },
      "createdAt": "2024-05-14T14:34:11.000Z",
      "diffStats": Object {
        "filesChanged": 1,
        "linesAdded": 3,
        "linesDeleted": 1,
      },
      "htmlUrl": "https://github.com/github/Hello-World/commit/abc123def456ghi789jkl",
      "message": "Update README with new instructions",
      "repository": Object {
        "name": "hello-world",
        "organization": Object {
          "source": "GitHub",
          "uid": "github",
        },
        "uid": "hello-world",
      },
      "sha": "abc123def456ghi789jkl",
      "source": "GitHub",
      "uid": "abc123def456ghi789jkl",
    },
  },
  Object {
    "vcs_BranchCommitAssociation": Object {
      "branch": Object {
        "name": "main",
        "repository": Object {
          "name": "hello-world",
          "organization": Object {
            "source": "GitHub",
            "uid": "github",
          },
          "uid": "hello-world",
        },
        "uid": "main",
      },
      "commit": Object {
        "repository": Object {
          "name": "hello-world",
          "organization": Object {
            "source": "GitHub",
            "uid": "github",
          },
          "uid": "hello-world",
        },
        "sha": "abc123def456ghi789jkl",
        "uid": "abc123def456ghi789jkl",
      },
      "source": "GitHub",
    },
  },
  Object {
    "vcs_Commit": Object {
      "author": Object {
        "source": "GitHub",
        "uid": "janesmith",
      },
      "createdAt": "2024-05-14T14:34:11.000Z",
      "diffStats": Object {
        "filesChanged": 3,
        "linesAdded": 15,
        "linesDeleted": 7,
      },
      "htmlUrl": "https://github.com/github/Hello-World/commit/xyz987uvw654rst321",
      "message": "Fix bug in user authentication module",
      "repository": Object {
        "name": "hello-world",
        "organization": Object {
          "source": "GitHub",
          "uid": "github",
        },
        "uid": "hello-world",
      },
      "sha": "xyz987uvw654rst321",
      "source": "GitHub",
      "uid": "xyz987uvw654rst321",
    },
  },
  Object {
    "vcs_BranchCommitAssociation": Object {
      "branch": Object {
        "name": "main",
        "repository": Object {
          "name": "hello-world",
          "organization": Object {
            "source": "GitHub",
            "uid": "github",
          },
          "uid": "hello-world",
        },
        "uid": "main",
      },
      "commit": Object {
        "repository": Object {
          "name": "hello-world",
          "organization": Object {
            "source": "GitHub",
            "uid": "github",
          },
          "uid": "hello-world",
        },
        "sha": "xyz987uvw654rst321",
        "uid": "xyz987uvw654rst321",
      },
      "source": "GitHub",
    },
  },
  Object {
    "vcs_PullRequestComment": Object {
      "author": Object {
        "source": "GitHub",
        "uid": "jdoe",
      },
      "comment": "This is a test comment.",
      "createdAt": "2024-07-18T17:04:03.000Z",
      "number": 1000000001,
      "pullRequest": Object {
        "number": 1234,
        "repository": Object {
          "name": "dolos",
          "organization": Object {
            "source": "GitHub",
            "uid": "test",
          },
          "uid": "dolos",
        },
        "uid": "1234",
      },
      "source": "GitHub",
      "uid": "1000000001",
      "updatedAt": "2024-07-18T17:04:04.000Z",
    },
  },
  Object {
    "vcs_PullRequestComment": Object {
      "author": Object {
        "source": "GitHub",
        "uid": "fakeuser1",
      },
      "comment": "This is another test comment, suggesting a different change.",
      "createdAt": "2024-07-18T17:10:03.000Z",
      "number": 1000000002,
      "pullRequest": Object {
        "number": 1235,
        "repository": Object {
          "name": "dolos",
          "organization": Object {
            "source": "GitHub",
            "uid": "test",
          },
          "uid": "dolos",
        },
        "uid": "1235",
      },
      "source": "GitHub",
      "uid": "1000000002",
      "updatedAt": "2024-07-18T17:11:04.000Z",
    },
  },
  Object {
    "vcs_PullRequestComment": Object {
      "author": Object {
        "source": "GitHub",
        "uid": "fakeuser2",
      },
      "comment": "Yet another test comment with additional feedback.",
      "createdAt": "2024-07-18T17:20:03.000Z",
      "number": 1000000003,
      "pullRequest": Object {
        "number": 1236,
        "repository": Object {
          "name": "dolos",
          "organization": Object {
            "source": "GitHub",
            "uid": "test",
          },
          "uid": "dolos",
        },
        "uid": "1236",
      },
      "source": "GitHub",
      "uid": "1000000003",
      "updatedAt": "2024-07-18T17:21:04.000Z",
    },
  },
  Object {
    "vcs_PullRequestComment": Object {
      "author": Object {
        "source": "GitHub",
        "uid": "octocat",
      },
      "comment": "Me too",
      "createdAt": "2011-04-14T16:00:49.000Z",
      "number": 1,
      "pullRequest": Object {
        "number": 1347,
        "repository": Object {
          "name": "hello-world",
          "organization": Object {
            "source": "GitHub",
            "uid": "github",
          },
          "uid": "hello-world",
        },
        "uid": "1347",
      },
      "source": "GitHub",
      "uid": "1",
      "updatedAt": "2011-04-14T16:00:49.000Z",
    },
  },
  Object {
    "vcs_Tag": Object {
      "commit": Object {
        "repository": Object {
          "name": "dolos",
          "organization": Object {
            "source": "GitHub",
            "uid": "test",
          },
          "uid": "dolos",
        },
        "sha": "a91f0eb6e2c0dd050a72bf2e2b73878a9342403c",
        "uid": "a91f0eb6e2c0dd050a72bf2e2b73878a9342403c",
      },
      "name": "v0.0.1",
      "repository": Object {
        "name": "dolos",
        "organization": Object {
          "source": "GitHub",
          "uid": "test",
        },
        "uid": "dolos",
      },
      "source": "GitHub",
    },
  },
  Object {
    "vcs_Tag": Object {
      "commit": Object {
        "repository": Object {
          "name": "dolos",
          "organization": Object {
            "source": "GitHub",
            "uid": "test",
          },
          "uid": "dolos",
        },
        "sha": "97b456be6dab02610a7f7683be82a5c7191372c0",
        "uid": "97b456be6dab02610a7f7683be82a5c7191372c0",
      },
      "name": "v0.0.2",
      "repository": Object {
        "name": "dolos",
        "organization": Object {
          "source": "GitHub",
          "uid": "test",
        },
        "uid": "dolos",
      },
      "source": "GitHub",
    },
  },
  Object {
    "vcs_Tag": Object {
      "commit": Object {
        "repository": Object {
          "name": "dolos",
          "organization": Object {
            "source": "GitHub",
            "uid": "test",
          },
          "uid": "dolos",
        },
        "sha": "8c73521620f8cd70a07c7a475dfe3dd09f7690cf",
        "uid": "8c73521620f8cd70a07c7a475dfe3dd09f7690cf",
      },
      "name": "v0.0.3",
      "repository": Object {
        "name": "dolos",
        "organization": Object {
          "source": "GitHub",
          "uid": "test",
        },
        "uid": "dolos",
      },
      "source": "GitHub",
    },
  },
  Object {
    "cicd_Release": Object {
      "author": Object {
        "source": "GitHub",
        "uid": "nehanda",
      },
      "createdAt": "2024-01-11T22:39:15.000Z",
      "description": "What's Changed Bump typescript from 4.7.4 to 5.3.3 by @dependabot in https://github.com/test/dolos/pull/1234 Full Changelog**: https://github.com/test/dolos/compare/v0.0.3...v0.0.4",
      "draft": false,
      "htmlUrl": "https://api.github.com/repos/test/dolos/releases/136750551",
      "name": "v0.0.4",
      "notes": "What's Changed Bump typescript from 4.7.4 to 5.3.3 by @dependabot in https://github.com/test/dolos/pull/1234 Full Changelog**: https://github.com/test/dolos/compare/v0.0.3...v0.0.4",
      "prerelease": null,
      "publishedAt": "2024-01-11T23:34:51.000Z",
      "releasedAt": "2024-01-11T23:34:51.000Z",
      "source": "GitHub",
      "uid": "136750551",
    },
  },
  Object {
    "cicd_ReleaseTagAssociation": Object {
      "release": Object {
        "source": "GitHub",
        "uid": "136750551",
      },
      "source": "GitHub",
      "tag": Object {
        "name": "v0.0.4",
        "repository": Object {
          "name": "dolos",
          "organization": Object {
            "source": "GitHub",
            "uid": "test",
          },
          "uid": "dolos",
        },
      },
    },
  },
  Object {
    "cicd_Release": Object {
      "author": Object {
        "source": "GitHub",
        "uid": "nehanda",
      },
      "createdAt": "2024-02-11T22:39:15.000Z",
      "description": "What's Changed More stuff... Full Changelog**: https://github.com/test/dolos/compare/v0.0.4...v0.0.5",
      "draft": false,
      "htmlUrl": "https://api.github.com/repos/test/dolos/releases/136750222",
      "name": "v0.0.5",
      "notes": "What's Changed More stuff... Full Changelog**: https://github.com/test/dolos/compare/v0.0.4...v0.0.5",
      "prerelease": null,
      "publishedAt": "2024-02-11T23:34:51.000Z",
      "releasedAt": "2024-02-11T23:34:51.000Z",
      "source": "GitHub",
      "uid": "136750551",
    },
  },
  Object {
    "cicd_ReleaseTagAssociation": Object {
      "release": Object {
        "source": "GitHub",
        "uid": "136750551",
      },
      "source": "GitHub",
      "tag": Object {
        "name": "v0.0.5",
        "repository": Object {
          "name": "dolos",
          "organization": Object {
            "source": "GitHub",
            "uid": "test",
          },
          "uid": "dolos",
        },
      },
    },
  },
  Object {
    "tms_Project": Object {
      "createdAt": "2024-03-01T12:00:00Z",
      "description": "This is the first project",
      "name": "Project Alfa",
      "source": "GitHub",
      "uid": "1",
      "updatedAt": "2024-03-02T12:00:00Z",
    },
  },
  Object {
    "tms_TaskBoard": Object {
      "name": "Project Alfa",
      "source": "GitHub",
      "uid": "1",
    },
  },
  Object {
    "tms_TaskBoardProjectRelationship": Object {
      "board": Object {
        "source": "GitHub",
        "uid": "1",
      },
      "project": Object {
        "source": "GitHub",
        "uid": "1",
      },
      "source": "GitHub",
    },
  },
  Object {
    "tms_Project": Object {
      "createdAt": "2024-03-01T12:00:00Z",
      "description": "This is the second project",
      "name": "Project Beta",
      "source": "GitHub",
      "uid": "2",
      "updatedAt": "2024-03-02T12:00:00Z",
    },
  },
  Object {
    "tms_TaskBoard": Object {
      "name": "Project Beta",
      "source": "GitHub",
      "uid": "2",
    },
  },
  Object {
    "tms_TaskBoardProjectRelationship": Object {
      "board": Object {
        "source": "GitHub",
        "uid": "2",
      },
      "project": Object {
        "source": "GitHub",
        "uid": "2",
      },
      "source": "GitHub",
    },
  },
  Object {
    "tms_Project": Object {
      "createdAt": "2024-03-01T12:00:00Z",
      "description": "This is the third project",
      "name": "Project Gamma",
      "source": "GitHub",
      "uid": "3",
      "updatedAt": "2024-03-02T12:00:00Z",
    },
  },
  Object {
    "tms_TaskBoard": Object {
      "name": "Project Gamma",
      "source": "GitHub",
      "uid": "3",
    },
  },
  Object {
    "tms_TaskBoardProjectRelationship": Object {
      "board": Object {
        "source": "GitHub",
        "uid": "3",
      },
      "project": Object {
        "source": "GitHub",
        "uid": "3",
      },
      "source": "GitHub",
    },
  },
  Object {
    "tms_TaskAssignment": Object {
      "assignedAt": "2024-08-09T07:56:55Z",
      "assignee": Object {
        "source": "GitHub",
        "uid": "janedoe",
      },
      "source": "GitHub",
      "task": Object {
        "source": "GitHub",
        "uid": "2457343272",
      },
    },
  },
  Object {
    "tms_TaskAssignment__Deletion": Object {
      "source": "GitHub",
      "where": Object {
        "assignee": Object {
          "source": "GitHub",
          "uid": "janedoe",
        },
        "task": Object {
          "source": "GitHub",
          "uid": "2457343272",
        },
      },
    },
  },
  Object {
    "tms_TaskAssignment": Object {
      "assignedAt": "2024-08-09T13:08:39Z",
      "assignee": Object {
        "source": "GitHub",
        "uid": "nehanda",
      },
      "source": "GitHub",
      "task": Object {
        "source": "GitHub",
        "uid": "2457343272",
      },
    },
  },
  Object {
    "tms_TaskTag": Object {
      "label": Object {
        "name": "bug",
      },
      "source": "GitHub",
      "task": Object {
        "source": "GitHub",
        "uid": "2457343272",
      },
    },
  },
  Object {
    "tms_TaskTag": Object {
      "label": Object {
        "name": "good first issue",
      },
      "source": "GitHub",
      "task": Object {
        "source": "GitHub",
        "uid": "2457343272",
      },
    },
  },
  Object {
    "tms_TaskTag": Object {
      "label": Object {
        "name": "help wanted",
      },
      "source": "GitHub",
      "task": Object {
        "source": "GitHub",
        "uid": "2457343272",
      },
    },
  },
  Object {
    "tms_Task": Object {
      "createdAt": "2024-08-09T07:56:55.000Z",
      "creator": Object {
        "source": "GitHub",
        "uid": "nehanda",
      },
      "description": "Description to test first issue",
      "name": "This is a test Issue",
      "source": "GitHub",
      "status": Object {
        "category": "Done",
        "detail": "closed",
      },
      "statusChangelog": Array [
        Object {
          "changedAt": "2024-08-09T07:56:55.000Z",
          "status": Object {
            "category": "Todo",
            "detail": "open",
          },
        },
        Object {
          "changedAt": "2024-08-09T13:33:38.000Z",
          "status": Object {
            "category": "Done",
            "detail": "closed",
          },
        },
      ],
      "uid": "2457343272",
      "updatedAt": "2024-08-09T13:33:38.000Z",
    },
  },
  Object {
    "tms_TaskBoardRelationship": Object {
      "board": Object {
        "source": "GitHub",
        "uid": "github/Hello-World",
      },
      "source": "GitHub",
      "task": Object {
        "source": "GitHub",
        "uid": "2457343272",
      },
    },
  },
  Object {
    "tms_TaskProjectRelationship": Object {
      "project": Object {
        "source": "GitHub",
        "uid": "github/Hello-World",
      },
      "source": "GitHub",
      "task": Object {
        "source": "GitHub",
        "uid": "2457343272",
      },
    },
  },
  Object {
    "tms_TaskTag": Object {
      "label": Object {
        "name": "bug",
      },
      "source": "GitHub",
      "task": Object {
        "source": "GitHub",
        "uid": "2460042193",
      },
    },
  },
  Object {
    "tms_Task": Object {
      "createdAt": "2024-08-12T04:58:32.000Z",
      "creator": Object {
        "source": "GitHub",
        "uid": "nehanda",
      },
      "description": "Description of a test issue",
      "name": "This is another test Issue",
      "source": "GitHub",
      "status": Object {
        "category": "Todo",
        "detail": "open",
      },
      "statusChangelog": Array [
        Object {
          "changedAt": "2024-08-12T04:58:32.000Z",
          "status": Object {
            "category": "Todo",
            "detail": "open",
          },
        },
      ],
      "uid": "2460042193",
      "updatedAt": "2024-08-12T04:58:32.000Z",
    },
  },
  Object {
    "tms_TaskBoardRelationship": Object {
      "board": Object {
        "source": "GitHub",
        "uid": "github/Hello-World",
      },
      "source": "GitHub",
      "task": Object {
        "source": "GitHub",
        "uid": "2460042193",
      },
    },
  },
  Object {
    "tms_TaskProjectRelationship": Object {
      "project": Object {
        "source": "GitHub",
        "uid": "github/Hello-World",
      },
      "source": "GitHub",
      "task": Object {
        "source": "GitHub",
        "uid": "2460042193",
      },
    },
  },
  Object {
    "sec_Vulnerability": Object {
      "description": "Arbitrary file write during zip extraction",
      "severity": null,
      "source": "GitHub",
      "title": "js/zipslip",
      "type": Object {
        "category": "CodingError",
        "detail": "non-security code-scanning alert",
      },
      "uid": "github/hello-world/code-scanning/4",
      "url": "https://github.com/octocat/hello-world/code-scanning/4",
    },
  },
  Object {
    "vcs_RepositoryVulnerability": Object {
      "createdAt": "2020-02-13T12:29:18.000Z",
      "repository": Object {
        "name": "hello-world",
        "organization": Object {
          "source": "GitHub",
          "uid": "github",
        },
        "uid": "hello-world",
      },
      "resolvedAt": null,
      "source": "GitHub",
      "status": Object {
        "category": "Open",
        "detail": "open",
      },
      "url": "https://github.com/octocat/hello-world/code-scanning/4",
      "vulnerability": Object {
        "source": "GitHub",
        "uid": "github/hello-world/code-scanning/4",
      },
    },
  },
  Object {
    "sec_Vulnerability": Object {
      "description": "Arbitrary file write during zip extraction",
      "severity": null,
      "source": "GitHub",
      "title": "js/zipslip",
      "type": Object {
        "category": "CodingError",
        "detail": "non-security code-scanning alert",
      },
      "uid": "github/hello-world/code-scanning/3",
      "url": "https://github.com/octocat/hello-world/code-scanning/3",
    },
  },
  Object {
    "vcs_RepositoryVulnerability": Object {
      "createdAt": "2020-02-13T12:29:18.000Z",
      "repository": Object {
        "name": "hello-world",
        "organization": Object {
          "source": "GitHub",
          "uid": "github",
        },
        "uid": "hello-world",
      },
      "resolvedAt": "2020-02-14T12:29:18.000Z",
      "source": "GitHub",
      "status": Object {
        "category": "Ignored",
        "detail": "false positive",
      },
      "url": "https://github.com/octocat/hello-world/code-scanning/3",
      "vulnerability": Object {
        "source": "GitHub",
        "uid": "github/hello-world/code-scanning/3",
      },
    },
  },
  Object {
    "sec_Vulnerability": Object {
      "affectedVersions": Array [
        ">= 2.0.0, < 2.0.2",
      ],
      "description": "django.contrib.auth.forms.AuthenticationForm in Django 2.0 before 2.0.2, and 1.11.8 and 1.11.9, allows remote attackers to obtain potentially sensitive information by leveraging data exposure from the confirm_login_allowed() method, as demonstrated by discovering whether a user account is inactive.",
      "publishedAt": "2018-10-03T21:13:54.000Z",
      "remediatedInVersions": Array [
        "2.0.2",
      ],
      "severity": 8.9,
      "source": "GitHub",
      "title": "Django allows remote attackers to obtain potentially sensitive information by leveraging data exposure from the confirm_login_allowed() method, as demonstrated by discovering whether a user account is inactive",
      "type": Object {
        "category": "Dependency",
        "detail": "dependabot alert",
      },
      "uid": "github/hello-world/dependabot/2",
      "url": "https://github.com/octocat/hello-world/security/dependabot/2",
      "vulnerabilityIds": Array [
        "GHSA-rf4j-j272-fj86",
        "CVE-2018-6188",
      ],
    },
  },
  Object {
    "sec_VulnerabilityIdentifier": Object {
      "source": "GitHub",
      "type": Object {
        "category": "GHSA",
        "detail": "GHSA",
      },
      "uid": "GHSA-rf4j-j272-fj86",
    },
  },
  Object {
    "sec_VulnerabilityIdentifier": Object {
      "source": "GitHub",
      "type": Object {
        "category": "CVE",
        "detail": "CVE",
      },
      "uid": "CVE-2018-6188",
    },
  },
  Object {
    "sec_VulnerabilityIdentifierRelationship": Object {
      "identifier": Object {
        "type": Object {
          "category": "GHSA",
          "detail": "GHSA",
        },
        "uid": "GHSA-rf4j-j272-fj86",
      },
      "source": "GitHub",
      "vulnerability": Object {
        "source": "GitHub",
        "uid": "github/hello-world/dependabot/2",
      },
    },
  },
  Object {
    "sec_VulnerabilityIdentifierRelationship": Object {
      "identifier": Object {
        "type": Object {
          "category": "CVE",
          "detail": "CVE",
        },
        "uid": "CVE-2018-6188",
      },
      "source": "GitHub",
      "vulnerability": Object {
        "source": "GitHub",
        "uid": "github/hello-world/dependabot/2",
      },
    },
  },
  Object {
    "vcs_RepositoryVulnerability": Object {
      "createdAt": "2022-06-15T07:43:03.000Z",
      "repository": Object {
        "name": "hello-world",
        "organization": Object {
          "source": "GitHub",
          "uid": "github",
        },
        "uid": "hello-world",
      },
      "resolvedAt": "2022-08-23T14:29:47.000Z",
      "source": "GitHub",
      "status": Object {
        "category": "Ignored",
        "detail": "tolerable_risk",
      },
      "url": "https://github.com/octocat/hello-world/security/dependabot/2",
      "vulnerability": Object {
        "source": "GitHub",
        "uid": "github/hello-world/dependabot/2",
      },
    },
  },
  Object {
    "sec_Vulnerability": Object {
      "affectedVersions": Array [
        "< 2.8.19",
      ],
      "description": "A flaw was found in ansible. Credentials, such as secrets, are being disclosed in console log by default and not protected by no_log feature when using those modules. An attacker can take advantage of this information to steal those credentials. The highest threat from this vulnerability is to data confidentiality.",
      "publishedAt": "2021-06-01T17:38:00.000Z",
      "remediatedInVersions": Array [
        "2.8.19",
      ],
      "severity": 6.9,
      "source": "GitHub",
      "title": "Insertion of Sensitive Information into Log File in ansible",
      "type": Object {
        "category": "Dependency",
        "detail": "dependabot alert",
      },
      "uid": "github/hello-world/dependabot/1",
      "url": "https://github.com/octocat/hello-world/security/dependabot/1",
      "vulnerabilityIds": Array [
        "GHSA-8f4m-hccc-8qph",
        "CVE-2021-20191",
      ],
    },
  },
  Object {
    "sec_VulnerabilityIdentifier": Object {
      "source": "GitHub",
      "type": Object {
        "category": "GHSA",
        "detail": "GHSA",
      },
      "uid": "GHSA-8f4m-hccc-8qph",
    },
  },
  Object {
    "sec_VulnerabilityIdentifier": Object {
      "source": "GitHub",
      "type": Object {
        "category": "CVE",
        "detail": "CVE",
      },
      "uid": "CVE-2021-20191",
    },
  },
  Object {
    "sec_VulnerabilityIdentifierRelationship": Object {
      "identifier": Object {
        "type": Object {
          "category": "GHSA",
          "detail": "GHSA",
        },
        "uid": "GHSA-8f4m-hccc-8qph",
      },
      "source": "GitHub",
      "vulnerability": Object {
        "source": "GitHub",
        "uid": "github/hello-world/dependabot/1",
      },
    },
  },
  Object {
    "sec_VulnerabilityIdentifierRelationship": Object {
      "identifier": Object {
        "type": Object {
          "category": "CVE",
          "detail": "CVE",
        },
        "uid": "CVE-2021-20191",
      },
      "source": "GitHub",
      "vulnerability": Object {
        "source": "GitHub",
        "uid": "github/hello-world/dependabot/1",
      },
    },
  },
  Object {
    "vcs_RepositoryVulnerability": Object {
      "createdAt": "2022-06-14T15:21:52.000Z",
      "repository": Object {
        "name": "hello-world",
        "organization": Object {
          "source": "GitHub",
          "uid": "github",
        },
        "uid": "hello-world",
      },
      "resolvedAt": null,
      "source": "GitHub",
      "status": Object {
        "category": "Open",
        "detail": "open",
      },
      "url": "https://github.com/octocat/hello-world/security/dependabot/1",
      "vulnerability": Object {
        "source": "GitHub",
        "uid": "github/hello-world/dependabot/1",
      },
    },
  },
  Object {
    "sec_Vulnerability": Object {
      "description": "aio_XXXXXXXXXXXXXXXXXXXXXXXXXXXX",
      "source": "GitHub",
      "title": "Adafruit IO Key",
      "type": Object {
        "category": "SecretLeak",
        "detail": "secret-scanning alert",
      },
      "uid": "github/hello-world/secret-scanning/2",
      "url": "https://github.com/owner/private-repo/security/secret-scanning/2",
    },
  },
  Object {
    "vcs_RepositoryVulnerability": Object {
      "createdAt": "2020-11-06T18:48:51.000Z",
      "repository": Object {
        "name": "hello-world",
        "organization": Object {
          "source": "GitHub",
          "uid": "github",
        },
        "uid": "hello-world",
      },
      "resolvedAt": "2020-11-07T02:47:13.000Z",
      "source": "GitHub",
      "status": Object {
        "category": "Resolved",
        "detail": "false_positive",
      },
      "url": "https://github.com/owner/private-repo/security/secret-scanning/2",
      "vulnerability": Object {
        "source": "GitHub",
        "uid": "github/hello-world/secret-scanning/2",
      },
    },
  },
  Object {
    "sec_Vulnerability": Object {
      "description": "XXXXXXXXXXXXXXXXXXXXXXXXXXXXXXXX-us2",
      "source": "GitHub",
      "title": "Mailchimp API Key",
      "type": Object {
        "category": "SecretLeak",
        "detail": "secret-scanning alert",
      },
      "uid": "github/hello-world/secret-scanning/1",
      "url": "https://github.com/owner/repo/security/secret-scanning/1",
    },
  },
  Object {
    "vcs_RepositoryVulnerability": Object {
      "createdAt": "2020-11-06T18:18:30.000Z",
      "repository": Object {
        "name": "hello-world",
        "organization": Object {
          "source": "GitHub",
          "uid": "github",
        },
        "uid": "hello-world",
      },
      "resolvedAt": null,
      "source": "GitHub",
      "status": Object {
        "category": "Open",
        "detail": "open",
      },
      "url": "https://github.com/owner/repo/security/secret-scanning/1",
      "vulnerability": Object {
        "source": "GitHub",
        "uid": "github/hello-world/secret-scanning/1",
      },
    },
  },
  Object {
    "cicd_Organization": Object {
      "name": "github",
      "source": "GitHub",
      "uid": "github",
    },
  },
  Object {
    "cicd_Pipeline": Object {
      "name": "CI",
      "organization": Object {
        "source": "GitHub",
        "uid": "github",
      },
      "source": "GitHub",
      "uid": "161335",
      "url": "https://api.github.com/repos/octo-org/octo-repo/actions/workflows/161335",
    },
  },
  Object {
    "cicd_Build": Object {
      "createdAt": "2020-01-22T19:33:08.000Z",
      "endedAt": null,
      "name": "Build",
      "number": 562,
      "pipeline": Object {
        "organization": Object {
          "source": "GitHub",
          "uid": "github",
        },
        "uid": "159038",
      },
      "runAttempt": 1,
      "source": "GitHub",
      "startedAt": "2020-01-22T19:33:08.000Z",
      "status": Object {
        "category": "Queued",
        "detail": "queued",
      },
      "uid": "30433642",
      "url": "https://api.github.com/repos/octo-org/octo-repo/actions/runs/30433642",
    },
  },
  Object {
    "cicd_BuildCommitAssociation": Object {
      "build": Object {
        "pipeline": Object {
          "organization": Object {
            "source": "GitHub",
            "uid": "github",
          },
          "uid": "159038",
        },
        "uid": "30433642",
      },
      "commit": Object {
        "repository": Object {
          "name": "hello-world",
          "organization": Object {
            "source": "GitHub",
            "uid": "github",
          },
          "uid": "hello-world",
        },
        "sha": "acb5820ced9479c074f688cc328bf03f341a511d",
        "uid": "acb5820ced9479c074f688cc328bf03f341a511d",
      },
      "source": "GitHub",
    },
  },
  Object {
    "cicd_BuildStep": Object {
      "build": Object {
        "pipeline": Object {
          "organization": Object {
            "source": "GitHub",
            "uid": "github",
          },
          "uid": "159038",
        },
        "uid": "29679449",
      },
      "createdAt": null,
      "endedAt": "2020-01-20T17:44:39Z",
      "name": "build",
      "source": "GitHub",
      "startedAt": "2020-01-20T17:42:40Z",
      "status": Object {
        "category": "Success",
        "detail": "success",
      },
      "uid": "399444496",
      "url": "https://api.github.com/repos/octo-org/octo-repo/actions/jobs/399444496",
    },
  },
  Object {
    "cicd_Repository": Object {
      "name": "hello-world",
      "organization": Object {
        "source": "GitHub",
        "uid": "github",
      },
      "source": "GitHub",
      "uid": "hello-world",
    },
  },
  Object {
    "cicd_Artifact": Object {
      "build": Object {
        "pipeline": Object {
          "organization": Object {
            "source": "GitHub",
            "uid": "github",
          },
          "uid": "159038",
        },
        "uid": "30433642",
      },
      "createdAt": "2020-01-10T14:59:22Z",
      "name": "Rails",
      "repository": Object {
        "name": "hello-world",
        "organization": Object {
          "source": "GitHub",
          "uid": "github",
        },
        "uid": "hello-world",
      },
      "source": "GitHub",
      "uid": "11",
      "url": "https://api.github.com/repos/octo-org/octo-docs/actions/artifacts/11",
    },
  },
  Object {
    "vcs_Organization": Object {
      "createdAt": "2024-11-28T18:49:10.000Z",
      "htmlUrl": "https://github.com/enterprises/github",
      "name": "GitHub",
      "source": "GitHub",
      "type": Object {
        "category": "Custom",
        "detail": "Enterprise",
      },
      "uid": "enterprise:github",
    },
  },
  Object {
    "vcs_UserTool": Object {
      "endedAt": null,
      "inactive": false,
      "organization": Object {
        "source": "GitHub",
        "uid": "enterprise:github",
      },
      "source": "GitHub",
      "startedAt": "2021-08-03T18:00:00-06:00",
      "tool": Object {
        "category": "GitHubCopilot",
      },
      "user": Object {
        "source": "GitHub",
        "uid": "octocat",
      },
    },
  },
  Object {
    "vcs_UserToolLicense": Object {
      "endedAt": null,
      "source": "GitHub",
      "startedAt": "2021-08-03T18:00:00-06:00",
      "type": "enterprise",
      "userTool": Object {
        "organization": Object {
          "source": "GitHub",
          "uid": "enterprise:github",
        },
        "tool": Object {
          "category": "GitHubCopilot",
        },
        "user": Object {
          "source": "GitHub",
          "uid": "octocat",
        },
      },
    },
  },
  Object {
    "vcs_UserToolUsage": Object {
      "recordedAt": "2024-12-02T20:42:22.727Z",
      "source": "GitHub",
      "usedAt": "2021-10-14T06:53:32.000Z",
      "userTool": Object {
        "organization": Object {
          "source": "GitHub",
          "uid": "enterprise:github",
        },
        "tool": Object {
          "category": "GitHubCopilot",
        },
        "user": Object {
          "source": "GitHub",
          "uid": "octocat",
        },
      },
    },
  },
  Object {
    "vcs_AssistantMetric": Object {
      "endedAt": "2024-12-02T20:42:22.727Z",
      "organization": Object {
        "source": "GitHub",
        "uid": "enterprise:github",
      },
      "source": "GitHub",
      "startedAt": "2024-12-02T20:42:22.727Z",
      "tool": Object {
        "category": "GitHubCopilot",
      },
      "type": Object {
        "category": "LastActivity",
      },
      "uid": "d47d4be442643d598c8337c27c1f23d54fd92d0dc7e2bd5f03f1452a12a214ec",
      "user": Object {
        "source": "GitHub",
        "uid": "octocat",
      },
      "value": "2021-10-14T06:53:32.000Z",
      "valueType": "Timestamp",
    },
  },
  Object {
    "vcs_UserTool": Object {
      "endedAt": "2021-11-01T00:00:00.000Z",
      "inactive": false,
      "organization": Object {
        "source": "GitHub",
        "uid": "enterprise:github",
      },
      "source": "GitHub",
      "startedAt": "2021-09-23T18:00:00-06:00",
      "tool": Object {
        "category": "GitHubCopilot",
      },
      "user": Object {
        "source": "GitHub",
        "uid": "octokitten",
      },
    },
  },
  Object {
    "vcs_UserToolLicense": Object {
      "endedAt": "2021-11-01T00:00:00.000Z",
      "source": "GitHub",
      "startedAt": "2021-09-23T18:00:00-06:00",
      "type": "enterprise",
      "userTool": Object {
        "organization": Object {
          "source": "GitHub",
          "uid": "enterprise:github",
        },
        "tool": Object {
          "category": "GitHubCopilot",
        },
        "user": Object {
          "source": "GitHub",
          "uid": "octokitten",
        },
      },
    },
  },
  Object {
    "vcs_UserToolUsage": Object {
      "recordedAt": "2024-12-02T20:42:22.727Z",
      "source": "GitHub",
      "usedAt": "2021-10-13T06:53:32.000Z",
      "userTool": Object {
        "organization": Object {
          "source": "GitHub",
          "uid": "enterprise:github",
        },
        "tool": Object {
          "category": "GitHubCopilot",
        },
        "user": Object {
          "source": "GitHub",
          "uid": "octokitten",
        },
      },
    },
  },
  Object {
    "vcs_AssistantMetric": Object {
      "endedAt": "2024-12-02T20:42:22.727Z",
      "organization": Object {
        "source": "GitHub",
        "uid": "enterprise:github",
      },
      "source": "GitHub",
      "startedAt": "2024-12-02T20:42:22.727Z",
      "tool": Object {
        "category": "GitHubCopilot",
      },
      "type": Object {
        "category": "LastActivity",
      },
      "uid": "dd4aca5dfaa27d68ccd8bfbe0a86ee0e1dba4fe698c2b977a39333e4d63da826",
      "user": Object {
        "source": "GitHub",
        "uid": "octokitten",
      },
      "value": "2021-10-13T06:53:32.000Z",
      "valueType": "Timestamp",
    },
  },
  Object {
    "faros_Tag": Object {
      "key": "copilotOrg",
      "source": "GitHub",
      "uid": "copilotOrg__enterprise:github",
      "value": "enterprise:github",
    },
  },
  Object {
    "faros_MetricDefinition": Object {
      "name": "DailySuggestionReferenceCount_Discard",
      "source": "GitHub",
      "uid": "DailySuggestionReferenceCount_Discard",
      "valueType": Object {
        "category": "Numeric",
        "detail": null,
      },
    },
  },
  Object {
    "faros_MetricDefinition": Object {
      "name": "DailySuggestionReferenceCount_Accept",
      "source": "GitHub",
      "uid": "DailySuggestionReferenceCount_Accept",
      "valueType": Object {
        "category": "Numeric",
        "detail": null,
      },
    },
  },
  Object {
    "faros_MetricDefinition": Object {
      "name": "DailyGeneratedLineCount_Discard",
      "source": "GitHub",
      "uid": "DailyGeneratedLineCount_Discard",
      "valueType": Object {
        "category": "Numeric",
        "detail": null,
      },
    },
  },
  Object {
    "faros_MetricDefinition": Object {
      "name": "DailyGeneratedLineCount_Accept",
      "source": "GitHub",
      "uid": "DailyGeneratedLineCount_Accept",
      "valueType": Object {
        "category": "Numeric",
        "detail": null,
      },
    },
  },
  Object {
    "faros_MetricDefinition": Object {
      "name": "DailyActiveUserTrend",
      "source": "GitHub",
      "uid": "DailyActiveUserTrend",
      "valueType": Object {
        "category": "Numeric",
        "detail": null,
      },
    },
  },
  Object {
    "faros_MetricDefinition": Object {
      "name": "DailyChatAcceptanceCount",
      "source": "GitHub",
      "uid": "DailyChatAcceptanceCount",
      "valueType": Object {
        "category": "Numeric",
        "detail": null,
      },
    },
  },
  Object {
    "faros_MetricDefinition": Object {
      "name": "DailyChatTurnCount",
      "source": "GitHub",
      "uid": "DailyChatTurnCount",
      "valueType": Object {
        "category": "Numeric",
        "detail": null,
      },
    },
  },
  Object {
    "faros_MetricDefinition": Object {
      "name": "DailyActiveChatUserTrend",
      "source": "GitHub",
      "uid": "DailyActiveChatUserTrend",
      "valueType": Object {
        "category": "Numeric",
        "detail": null,
      },
    },
  },
  Object {
    "faros_MetricDefinition": Object {
      "name": "DailyChatCount",
      "source": "GitHub",
      "uid": "DailyChatCount",
      "valueType": Object {
        "category": "Numeric",
        "detail": null,
      },
    },
  },
  Object {
    "faros_MetricDefinition": Object {
      "name": "DailyChatInsertionCount",
      "source": "GitHub",
      "uid": "DailyChatInsertionCount",
      "valueType": Object {
        "category": "Numeric",
        "detail": null,
      },
    },
  },
  Object {
    "faros_MetricDefinition": Object {
      "name": "DailyChatCopyCount",
      "source": "GitHub",
      "uid": "DailyChatCopyCount",
      "valueType": Object {
        "category": "Numeric",
        "detail": null,
      },
    },
  },
  Object {
    "faros_MetricValue": Object {
      "computedAt": "2023-10-15T00:00:00.000Z",
      "definition": Object {
        "uid": "DailySuggestionReferenceCount_Discard",
      },
      "source": "GitHub",
      "uid": "copilotOrg__enterprise:github-DailySuggestionReferenceCount_Discard-2023-10-15",
      "value": "200",
    },
  },
  Object {
    "vcs_AssistantMetric": Object {
      "editor": null,
      "endedAt": "2023-10-16T00:00:00.000Z",
      "language": null,
      "model": null,
      "organization": Object {
        "source": "GitHub",
        "uid": "enterprise:github",
      },
      "source": "GitHub",
      "startedAt": "2023-10-15T00:00:00.000Z",
      "tool": Object {
        "category": "GitHubCopilot",
      },
      "type": Object {
        "category": "SuggestionsDiscarded",
      },
      "uid": "d82c48cac9bc61750e40892a859a4cb926d99e0d31dd0d104ba8a5130ec4e07e",
      "value": "200",
      "valueType": "Int",
    },
  },
  Object {
    "faros_MetricValueTag": Object {
      "source": "GitHub",
      "tag": Object {
        "uid": "copilotOrg__enterprise:github",
      },
      "value": Object {
        "definition": Object {
          "uid": "DailySuggestionReferenceCount_Discard",
        },
        "uid": "copilotOrg__enterprise:github-DailySuggestionReferenceCount_Discard-2023-10-15",
      },
    },
  },
  Object {
    "compute_ApplicationMetric": Object {
      "application": Object {
        "name": "copilot",
        "platform": "",
        "uid": "copilot",
      },
      "source": "GitHub",
      "value": Object {
        "definition": Object {
          "uid": "DailySuggestionReferenceCount_Discard",
        },
        "uid": "copilotOrg__enterprise:github-DailySuggestionReferenceCount_Discard-2023-10-15",
      },
    },
  },
  Object {
    "faros_MetricValue": Object {
      "computedAt": "2023-10-15T00:00:00.000Z",
      "definition": Object {
        "uid": "DailySuggestionReferenceCount_Discard",
      },
      "source": "GitHub",
      "uid": "copilotOrg__enterprise:github-DailySuggestionReferenceCount_Discard-python-vscode-2023-10-15",
      "value": "50",
    },
  },
  Object {
    "vcs_AssistantMetric": Object {
      "editor": "vscode",
      "endedAt": "2023-10-16T00:00:00.000Z",
      "language": "python",
      "model": null,
      "organization": Object {
        "source": "GitHub",
        "uid": "enterprise:github",
      },
      "source": "GitHub",
      "startedAt": "2023-10-15T00:00:00.000Z",
      "tool": Object {
        "category": "GitHubCopilot",
      },
      "type": Object {
        "category": "SuggestionsDiscarded",
      },
      "uid": "71b1c7098b20878199637ee45766fab0a8cf0cbeb4b8a2da01b9479f2d51081f",
      "value": "50",
      "valueType": "Int",
    },
  },
  Object {
    "faros_Tag": Object {
      "key": "copilotLanguage",
      "source": "GitHub",
      "uid": "copilotLanguage__python",
      "value": "python",
    },
  },
  Object {
    "faros_Tag": Object {
      "key": "copilotEditor",
      "source": "GitHub",
      "uid": "copilotEditor__vscode",
      "value": "vscode",
    },
  },
  Object {
    "faros_MetricValueTag": Object {
      "source": "GitHub",
      "tag": Object {
        "uid": "copilotLanguage__python",
      },
      "value": Object {
        "definition": Object {
          "uid": "DailySuggestionReferenceCount_Discard",
        },
        "uid": "copilotOrg__enterprise:github-DailySuggestionReferenceCount_Discard-python-vscode-2023-10-15",
      },
    },
  },
  Object {
    "faros_MetricValueTag": Object {
      "source": "GitHub",
      "tag": Object {
        "uid": "copilotEditor__vscode",
      },
      "value": Object {
        "definition": Object {
          "uid": "DailySuggestionReferenceCount_Discard",
        },
        "uid": "copilotOrg__enterprise:github-DailySuggestionReferenceCount_Discard-python-vscode-2023-10-15",
      },
    },
  },
  Object {
    "faros_MetricValueTag": Object {
      "source": "GitHub",
      "tag": Object {
        "uid": "copilotOrg__enterprise:github",
      },
      "value": Object {
        "definition": Object {
          "uid": "DailySuggestionReferenceCount_Discard",
        },
        "uid": "copilotOrg__enterprise:github-DailySuggestionReferenceCount_Discard-python-vscode-2023-10-15",
      },
    },
  },
  Object {
    "compute_ApplicationMetric": Object {
      "application": Object {
        "name": "copilot",
        "platform": "",
        "uid": "copilot",
      },
      "source": "GitHub",
      "value": Object {
        "definition": Object {
          "uid": "DailySuggestionReferenceCount_Discard",
        },
        "uid": "copilotOrg__enterprise:github-DailySuggestionReferenceCount_Discard-python-vscode-2023-10-15",
      },
    },
  },
  Object {
    "faros_MetricValue": Object {
      "computedAt": "2023-10-15T00:00:00.000Z",
      "definition": Object {
        "uid": "DailySuggestionReferenceCount_Discard",
      },
      "source": "GitHub",
      "uid": "copilotOrg__enterprise:github-DailySuggestionReferenceCount_Discard-python-jetbrains-2023-10-15",
      "value": "100",
    },
  },
  Object {
    "vcs_AssistantMetric": Object {
      "editor": "jetbrains",
      "endedAt": "2023-10-16T00:00:00.000Z",
      "language": "python",
      "model": null,
      "organization": Object {
        "source": "GitHub",
        "uid": "enterprise:github",
      },
      "source": "GitHub",
      "startedAt": "2023-10-15T00:00:00.000Z",
      "tool": Object {
        "category": "GitHubCopilot",
      },
      "type": Object {
        "category": "SuggestionsDiscarded",
      },
      "uid": "5edf696baaed9d7aef78a3a788df30cac8733b251668d1c857f95e7e1e9d7a9f",
      "value": "100",
      "valueType": "Int",
    },
  },
  Object {
    "faros_Tag": Object {
      "key": "copilotEditor",
      "source": "GitHub",
      "uid": "copilotEditor__jetbrains",
      "value": "jetbrains",
    },
  },
  Object {
    "faros_MetricValueTag": Object {
      "source": "GitHub",
      "tag": Object {
        "uid": "copilotLanguage__python",
      },
      "value": Object {
        "definition": Object {
          "uid": "DailySuggestionReferenceCount_Discard",
        },
        "uid": "copilotOrg__enterprise:github-DailySuggestionReferenceCount_Discard-python-jetbrains-2023-10-15",
      },
    },
  },
  Object {
    "faros_MetricValueTag": Object {
      "source": "GitHub",
      "tag": Object {
        "uid": "copilotEditor__jetbrains",
      },
      "value": Object {
        "definition": Object {
          "uid": "DailySuggestionReferenceCount_Discard",
        },
        "uid": "copilotOrg__enterprise:github-DailySuggestionReferenceCount_Discard-python-jetbrains-2023-10-15",
      },
    },
  },
  Object {
    "faros_MetricValueTag": Object {
      "source": "GitHub",
      "tag": Object {
        "uid": "copilotOrg__enterprise:github",
      },
      "value": Object {
        "definition": Object {
          "uid": "DailySuggestionReferenceCount_Discard",
        },
        "uid": "copilotOrg__enterprise:github-DailySuggestionReferenceCount_Discard-python-jetbrains-2023-10-15",
      },
    },
  },
  Object {
    "compute_ApplicationMetric": Object {
      "application": Object {
        "name": "copilot",
        "platform": "",
        "uid": "copilot",
      },
      "source": "GitHub",
      "value": Object {
        "definition": Object {
          "uid": "DailySuggestionReferenceCount_Discard",
        },
        "uid": "copilotOrg__enterprise:github-DailySuggestionReferenceCount_Discard-python-jetbrains-2023-10-15",
      },
    },
  },
  Object {
    "faros_MetricValue": Object {
      "computedAt": "2023-10-15T00:00:00.000Z",
      "definition": Object {
        "uid": "DailySuggestionReferenceCount_Discard",
      },
      "source": "GitHub",
      "uid": "copilotOrg__enterprise:github-DailySuggestionReferenceCount_Discard-ruby-vscode-2023-10-15",
      "value": "50",
    },
  },
  Object {
    "vcs_AssistantMetric": Object {
      "editor": "vscode",
      "endedAt": "2023-10-16T00:00:00.000Z",
      "language": "ruby",
      "model": null,
      "organization": Object {
        "source": "GitHub",
        "uid": "enterprise:github",
      },
      "source": "GitHub",
      "startedAt": "2023-10-15T00:00:00.000Z",
      "tool": Object {
        "category": "GitHubCopilot",
      },
      "type": Object {
        "category": "SuggestionsDiscarded",
      },
      "uid": "edc89e722593b95e6fe084fff6735ed88d4d94d570d487b2588c4589364876bf",
      "value": "50",
      "valueType": "Int",
    },
  },
  Object {
    "faros_Tag": Object {
      "key": "copilotLanguage",
      "source": "GitHub",
      "uid": "copilotLanguage__ruby",
      "value": "ruby",
    },
  },
  Object {
    "faros_MetricValueTag": Object {
      "source": "GitHub",
      "tag": Object {
        "uid": "copilotLanguage__ruby",
      },
      "value": Object {
        "definition": Object {
          "uid": "DailySuggestionReferenceCount_Discard",
        },
        "uid": "copilotOrg__enterprise:github-DailySuggestionReferenceCount_Discard-ruby-vscode-2023-10-15",
      },
    },
  },
  Object {
    "faros_MetricValueTag": Object {
      "source": "GitHub",
      "tag": Object {
        "uid": "copilotEditor__vscode",
      },
      "value": Object {
        "definition": Object {
          "uid": "DailySuggestionReferenceCount_Discard",
        },
        "uid": "copilotOrg__enterprise:github-DailySuggestionReferenceCount_Discard-ruby-vscode-2023-10-15",
      },
    },
  },
  Object {
    "faros_MetricValueTag": Object {
      "source": "GitHub",
      "tag": Object {
        "uid": "copilotOrg__enterprise:github",
      },
      "value": Object {
        "definition": Object {
          "uid": "DailySuggestionReferenceCount_Discard",
        },
        "uid": "copilotOrg__enterprise:github-DailySuggestionReferenceCount_Discard-ruby-vscode-2023-10-15",
      },
    },
  },
  Object {
    "compute_ApplicationMetric": Object {
      "application": Object {
        "name": "copilot",
        "platform": "",
        "uid": "copilot",
      },
      "source": "GitHub",
      "value": Object {
        "definition": Object {
          "uid": "DailySuggestionReferenceCount_Discard",
        },
        "uid": "copilotOrg__enterprise:github-DailySuggestionReferenceCount_Discard-ruby-vscode-2023-10-15",
      },
    },
  },
  Object {
    "faros_MetricValue": Object {
      "computedAt": "2023-10-15T00:00:00.000Z",
      "definition": Object {
        "uid": "DailySuggestionReferenceCount_Accept",
      },
      "source": "GitHub",
      "uid": "copilotOrg__enterprise:github-DailySuggestionReferenceCount_Accept-2023-10-15",
      "value": "800",
    },
  },
  Object {
    "vcs_AssistantMetric": Object {
      "editor": null,
      "endedAt": "2023-10-16T00:00:00.000Z",
      "language": null,
      "model": null,
      "organization": Object {
        "source": "GitHub",
        "uid": "enterprise:github",
      },
      "source": "GitHub",
      "startedAt": "2023-10-15T00:00:00.000Z",
      "tool": Object {
        "category": "GitHubCopilot",
      },
      "type": Object {
        "category": "SuggestionsAccepted",
      },
      "uid": "cb31b4516b5c2a5495a51486ca4d9fe38bd203d08bdc2abd5aa597f833f50627",
      "value": "800",
      "valueType": "Int",
    },
  },
  Object {
    "faros_MetricValueTag": Object {
      "source": "GitHub",
      "tag": Object {
        "uid": "copilotOrg__enterprise:github",
      },
      "value": Object {
        "definition": Object {
          "uid": "DailySuggestionReferenceCount_Accept",
        },
        "uid": "copilotOrg__enterprise:github-DailySuggestionReferenceCount_Accept-2023-10-15",
      },
    },
  },
  Object {
    "compute_ApplicationMetric": Object {
      "application": Object {
        "name": "copilot",
        "platform": "",
        "uid": "copilot",
      },
      "source": "GitHub",
      "value": Object {
        "definition": Object {
          "uid": "DailySuggestionReferenceCount_Accept",
>>>>>>> a697df0f
        },
        "uid": "48",
      },
      "requestedReviewer": Object {
        "source": "GitHub",
        "uid": "user3",
      },
      "source": "GitHub",
    },
  },
  Object {
    "vcs_PullRequestComment": Object {
      "author": Object {
        "source": "GitHub",
        "uid": "janedoe",
      },
      "comment": "LGTM",
      "createdAt": "2021-02-04T21:53:09.000Z",
      "number": 2192199611,
      "pullRequest": Object {
        "number": 48,
        "repository": Object {
          "name": "hello-world",
          "organization": Object {
            "source": "GitHub",
            "uid": "github",
          },
          "uid": "hello-world",
        },
        "uid": "48",
      },
      "source": "GitHub",
      "uid": "2192199611",
      "updatedAt": "2021-02-04T21:53:09.000Z",
    },
  },
  Object {
    "vcs_PullRequest": Object {
      "author": Object {
        "source": "GitHub",
        "uid": "nehanda",
      },
      "commentCount": 1,
      "commitCount": 2,
      "createdAt": "2021-02-04T23:54:56.000Z",
      "description": "**Related issues**
Ensures we only expose the apps that can run on the latest Faros API 

**Describe the proposed solution**
Moving all apps that are not compatible with our new schema and/or do not have feed and model support yet. As we add more feeds re-add them after full testing.

**Describe alternatives you've considered**
N/A

",
      "diffStats": Object {
        "filesChanged": 140,
        "linesAdded": 0,
        "linesDeleted": 4787,
      },
      "htmlUrl": "https://github.com/faros-ai/faros-apps/pull/47",
      "mergeCommit": null,
      "mergedAt": null,
      "number": 47,
      "readyForReviewAt": "2021-02-04T23:54:56.000Z",
      "repository": Object {
        "name": "hello-world",
        "organization": Object {
          "source": "GitHub",
          "uid": "github",
        },
        "uid": "hello-world",
      },
      "source": "GitHub",
      "sourceBranch": Object {
        "name": "nehanda/cleanup-apps",
        "repository": Object {
          "name": "faros-apps",
          "organization": Object {
            "source": "GitHub",
            "uid": "faros-ai",
          },
          "uid": "faros-apps",
        },
        "uid": "nehanda/cleanup-apps",
      },
      "sourceBranchName": "nehanda/cleanup-apps",
      "state": Object {
        "category": "Closed",
        "detail": "CLOSED",
      },
      "targetBranch": Object {
        "name": "main",
        "repository": Object {
          "name": "faros-apps",
          "organization": Object {
            "source": "GitHub",
            "uid": "faros-ai",
          },
          "uid": "faros-apps",
        },
        "uid": "main",
      },
      "targetBranchName": "main",
      "title": "Move apps with no feed support temporarily to internal",
      "uid": "47",
      "updatedAt": "2021-02-11T18:10:08.000Z",
    },
  },
  Object {
    "vcs_PullRequest": Object {
      "author": Object {
        "source": "GitHub",
        "uid": "nehanda",
      },
      "commentCount": 0,
      "commitCount": 9,
      "createdAt": "2021-02-04T15:49:42.000Z",
      "description": "Handle cases and add tests for when:
1. Deployments have no associated builds
2. Builds have no associated commits",
      "diffStats": Object {
        "filesChanged": 2,
        "linesAdded": 109,
        "linesDeleted": 23,
      },
      "htmlUrl": "https://github.com/faros-ai/faros-apps/pull/46",
      "mergeCommit": Object {
        "repository": Object {
          "name": "hello-world",
          "organization": Object {
            "source": "GitHub",
            "uid": "github",
          },
          "uid": "hello-world",
        },
        "sha": "8fe76c0e99f7e00533181b3749735fcf9fdea206",
        "uid": "8fe76c0e99f7e00533181b3749735fcf9fdea206",
      },
      "mergedAt": "2021-02-04T21:53:00.000Z",
      "number": 46,
      "readyForReviewAt": "2021-02-04T15:49:42.000Z",
      "repository": Object {
        "name": "hello-world",
        "organization": Object {
          "source": "GitHub",
          "uid": "github",
        },
        "uid": "hello-world",
      },
      "source": "GitHub",
      "sourceBranch": Object {
        "name": "fix-edge-cases",
        "repository": Object {
          "name": "faros-apps",
          "organization": Object {
            "source": "GitHub",
            "uid": "dora",
          },
          "uid": "faros-apps",
        },
        "uid": "fix-edge-cases",
      },
      "sourceBranchName": "fix-edge-cases",
      "state": Object {
        "category": "Merged",
        "detail": "MERGED",
      },
      "targetBranch": Object {
        "name": "main",
        "repository": Object {
          "name": "faros-apps",
          "organization": Object {
            "source": "GitHub",
            "uid": "faros-ai",
          },
          "uid": "faros-apps",
        },
        "uid": "main",
      },
      "targetBranchName": "main",
      "title": "Fix edge cases for deploy cycle breakdown",
      "uid": "46",
      "updatedAt": "2021-02-04T21:53:09.000Z",
    },
  },
  Object {
    "vcs_PullRequestLabel": Object {
      "label": Object {
        "name": "dependencies",
      },
      "pullRequest": Object {
        "number": 46,
        "repository": Object {
          "name": "hello-world",
          "organization": Object {
            "source": "GitHub",
            "uid": "github",
          },
          "uid": "hello-world",
        },
        "uid": "46",
      },
      "source": "GitHub",
    },
  },
  Object {
    "qa_CodeQuality": Object {
      "commit": Object {
        "repository": Object {
          "name": "hello-world",
          "organization": Object {
            "source": "GitHub",
            "uid": "github",
          },
          "uid": "hello-world",
        },
        "sha": "8fe76c0e99f7e00533181b3749735fcf9fdea206",
      },
      "coverage": Object {
        "category": "Coverage",
        "name": "Coverage",
        "type": "Percent",
        "value": 85.5,
      },
      "createdAt": "2021-02-04T22:00:00.000Z",
      "pullRequest": Object {
        "number": 46,
        "repository": Object {
          "name": "hello-world",
          "organization": Object {
            "source": "GitHub",
            "uid": "github",
          },
          "uid": "hello-world",
        },
        "uid": "46",
      },
      "repository": Object {
        "name": "hello-world",
        "organization": Object {
          "source": "GitHub",
          "uid": "github",
        },
        "uid": "hello-world",
      },
      "source": "GitHub",
      "uid": "8fe76c0e99f7e00533181b3749735fcf9fdea206",
    },
  },
  Object {
    "vcs_Label": Object {
      "name": "dependencies",
      "source": "GitHub",
    },
  },
  Object {
    "tms_Label": Object {
      "name": "dependencies",
      "source": "GitHub",
    },
  },
  Object {
    "vcs_Label": Object {
      "name": "typescript",
      "source": "GitHub",
    },
  },
  Object {
    "vcs_Label": Object {
      "name": "python",
      "source": "GitHub",
    },
  },
  Object {
    "vcs_Commit": Object {
      "author": Object {
        "source": "GitHub",
        "uid": "johndoe",
      },
      "createdAt": "2024-05-14T14:34:11.000Z",
      "diffStats": Object {
        "filesChanged": 1,
        "linesAdded": 3,
        "linesDeleted": 1,
      },
      "htmlUrl": "https://github.com/github/Hello-World/commit/abc123def456ghi789jkl",
      "message": "Update README with new instructions",
      "repository": Object {
        "name": "hello-world",
        "organization": Object {
          "source": "GitHub",
          "uid": "github",
        },
        "uid": "hello-world",
      },
      "sha": "abc123def456ghi789jkl",
      "source": "GitHub",
      "uid": "abc123def456ghi789jkl",
    },
  },
  Object {
    "vcs_BranchCommitAssociation": Object {
      "branch": Object {
        "name": "main",
        "repository": Object {
          "name": "hello-world",
          "organization": Object {
            "source": "GitHub",
            "uid": "github",
          },
          "uid": "hello-world",
        },
        "uid": "main",
      },
      "commit": Object {
        "repository": Object {
          "name": "hello-world",
          "organization": Object {
            "source": "GitHub",
            "uid": "github",
          },
          "uid": "hello-world",
        },
        "sha": "abc123def456ghi789jkl",
        "uid": "abc123def456ghi789jkl",
      },
      "source": "GitHub",
    },
  },
  Object {
    "vcs_Commit": Object {
      "author": Object {
        "source": "GitHub",
        "uid": "janesmith",
      },
      "createdAt": "2024-05-14T14:34:11.000Z",
      "diffStats": Object {
        "filesChanged": 3,
        "linesAdded": 15,
        "linesDeleted": 7,
      },
      "htmlUrl": "https://github.com/github/Hello-World/commit/xyz987uvw654rst321",
      "message": "Fix bug in user authentication module",
      "repository": Object {
        "name": "hello-world",
        "organization": Object {
          "source": "GitHub",
          "uid": "github",
        },
        "uid": "hello-world",
      },
      "sha": "xyz987uvw654rst321",
      "source": "GitHub",
      "uid": "xyz987uvw654rst321",
    },
  },
  Object {
    "vcs_BranchCommitAssociation": Object {
      "branch": Object {
        "name": "main",
        "repository": Object {
          "name": "hello-world",
          "organization": Object {
            "source": "GitHub",
            "uid": "github",
          },
          "uid": "hello-world",
        },
        "uid": "main",
      },
      "commit": Object {
        "repository": Object {
          "name": "hello-world",
          "organization": Object {
            "source": "GitHub",
            "uid": "github",
          },
          "uid": "hello-world",
        },
        "sha": "xyz987uvw654rst321",
        "uid": "xyz987uvw654rst321",
      },
      "source": "GitHub",
    },
  },
  Object {
    "vcs_PullRequestComment": Object {
      "author": Object {
        "source": "GitHub",
        "uid": "jdoe",
      },
      "comment": "This is a test comment.",
      "createdAt": "2024-07-18T17:04:03.000Z",
      "number": 1000000001,
      "pullRequest": Object {
        "number": 1234,
        "repository": Object {
          "name": "dolos",
          "organization": Object {
            "source": "GitHub",
            "uid": "test",
          },
          "uid": "dolos",
        },
        "uid": "1234",
      },
      "source": "GitHub",
      "uid": "1000000001",
      "updatedAt": "2024-07-18T17:04:04.000Z",
    },
  },
  Object {
    "vcs_PullRequestComment": Object {
      "author": Object {
        "source": "GitHub",
        "uid": "fakeuser1",
      },
      "comment": "This is another test comment, suggesting a different change.",
      "createdAt": "2024-07-18T17:10:03.000Z",
      "number": 1000000002,
      "pullRequest": Object {
        "number": 1235,
        "repository": Object {
          "name": "dolos",
          "organization": Object {
            "source": "GitHub",
            "uid": "test",
          },
          "uid": "dolos",
        },
        "uid": "1235",
      },
      "source": "GitHub",
      "uid": "1000000002",
      "updatedAt": "2024-07-18T17:11:04.000Z",
    },
  },
  Object {
    "vcs_PullRequestComment": Object {
      "author": Object {
        "source": "GitHub",
        "uid": "fakeuser2",
      },
      "comment": "Yet another test comment with additional feedback.",
      "createdAt": "2024-07-18T17:20:03.000Z",
      "number": 1000000003,
      "pullRequest": Object {
        "number": 1236,
        "repository": Object {
          "name": "dolos",
          "organization": Object {
            "source": "GitHub",
            "uid": "test",
          },
          "uid": "dolos",
        },
        "uid": "1236",
      },
      "source": "GitHub",
      "uid": "1000000003",
      "updatedAt": "2024-07-18T17:21:04.000Z",
    },
  },
  Object {
    "vcs_PullRequestComment": Object {
      "author": Object {
        "source": "GitHub",
        "uid": "octocat",
      },
      "comment": "Me too",
      "createdAt": "2011-04-14T16:00:49.000Z",
      "number": 1,
      "pullRequest": Object {
        "number": 1347,
        "repository": Object {
          "name": "hello-world",
          "organization": Object {
            "source": "GitHub",
            "uid": "github",
          },
          "uid": "hello-world",
        },
        "uid": "1347",
      },
      "source": "GitHub",
      "uid": "1",
      "updatedAt": "2011-04-14T16:00:49.000Z",
    },
  },
  Object {
    "vcs_Tag": Object {
      "commit": Object {
        "repository": Object {
          "name": "dolos",
          "organization": Object {
            "source": "GitHub",
            "uid": "test",
          },
          "uid": "dolos",
        },
        "sha": "a91f0eb6e2c0dd050a72bf2e2b73878a9342403c",
        "uid": "a91f0eb6e2c0dd050a72bf2e2b73878a9342403c",
      },
      "name": "v0.0.1",
      "repository": Object {
        "name": "dolos",
        "organization": Object {
          "source": "GitHub",
          "uid": "test",
        },
        "uid": "dolos",
      },
      "source": "GitHub",
    },
  },
  Object {
    "vcs_Tag": Object {
      "commit": Object {
        "repository": Object {
          "name": "dolos",
          "organization": Object {
            "source": "GitHub",
            "uid": "test",
          },
          "uid": "dolos",
        },
        "sha": "97b456be6dab02610a7f7683be82a5c7191372c0",
        "uid": "97b456be6dab02610a7f7683be82a5c7191372c0",
      },
      "name": "v0.0.2",
      "repository": Object {
        "name": "dolos",
        "organization": Object {
          "source": "GitHub",
          "uid": "test",
        },
        "uid": "dolos",
      },
      "source": "GitHub",
    },
  },
  Object {
    "vcs_Tag": Object {
      "commit": Object {
        "repository": Object {
          "name": "dolos",
          "organization": Object {
            "source": "GitHub",
            "uid": "test",
          },
          "uid": "dolos",
        },
        "sha": "8c73521620f8cd70a07c7a475dfe3dd09f7690cf",
        "uid": "8c73521620f8cd70a07c7a475dfe3dd09f7690cf",
      },
      "name": "v0.0.3",
      "repository": Object {
        "name": "dolos",
        "organization": Object {
          "source": "GitHub",
          "uid": "test",
        },
        "uid": "dolos",
      },
      "source": "GitHub",
    },
  },
  Object {
    "cicd_Release": Object {
      "author": Object {
        "source": "GitHub",
        "uid": "nehanda",
      },
      "createdAt": "2024-01-11T22:39:15.000Z",
      "description": "What's Changed Bump typescript from 4.7.4 to 5.3.3 by @dependabot in https://github.com/test/dolos/pull/1234 Full Changelog**: https://github.com/test/dolos/compare/v0.0.3...v0.0.4",
      "draft": false,
      "htmlUrl": "https://api.github.com/repos/test/dolos/releases/136750551",
      "name": "v0.0.4",
      "notes": "What's Changed Bump typescript from 4.7.4 to 5.3.3 by @dependabot in https://github.com/test/dolos/pull/1234 Full Changelog**: https://github.com/test/dolos/compare/v0.0.3...v0.0.4",
      "prerelease": null,
      "publishedAt": "2024-01-11T23:34:51.000Z",
      "releasedAt": "2024-01-11T23:34:51.000Z",
      "source": "GitHub",
      "uid": "136750551",
    },
  },
  Object {
    "cicd_ReleaseTagAssociation": Object {
      "release": Object {
        "source": "GitHub",
        "uid": "136750551",
      },
      "source": "GitHub",
      "tag": Object {
        "name": "v0.0.4",
        "repository": Object {
          "name": "dolos",
          "organization": Object {
            "source": "GitHub",
            "uid": "test",
          },
          "uid": "dolos",
        },
      },
    },
  },
  Object {
    "cicd_Release": Object {
      "author": Object {
        "source": "GitHub",
        "uid": "nehanda",
      },
      "createdAt": "2024-02-11T22:39:15.000Z",
      "description": "What's Changed More stuff... Full Changelog**: https://github.com/test/dolos/compare/v0.0.4...v0.0.5",
      "draft": false,
      "htmlUrl": "https://api.github.com/repos/test/dolos/releases/136750222",
      "name": "v0.0.5",
      "notes": "What's Changed More stuff... Full Changelog**: https://github.com/test/dolos/compare/v0.0.4...v0.0.5",
      "prerelease": null,
      "publishedAt": "2024-02-11T23:34:51.000Z",
      "releasedAt": "2024-02-11T23:34:51.000Z",
      "source": "GitHub",
      "uid": "136750551",
    },
  },
  Object {
    "cicd_ReleaseTagAssociation": Object {
      "release": Object {
        "source": "GitHub",
        "uid": "136750551",
      },
      "source": "GitHub",
      "tag": Object {
        "name": "v0.0.5",
        "repository": Object {
          "name": "dolos",
          "organization": Object {
            "source": "GitHub",
            "uid": "test",
          },
          "uid": "dolos",
        },
      },
    },
  },
  Object {
    "tms_Project": Object {
      "createdAt": "2024-03-01T12:00:00Z",
      "description": "This is the first project",
      "name": "Project Alfa",
      "source": "GitHub",
      "uid": "1",
      "updatedAt": "2024-03-02T12:00:00Z",
    },
  },
  Object {
    "tms_TaskBoard": Object {
      "name": "Project Alfa",
      "source": "GitHub",
      "uid": "1",
    },
  },
  Object {
    "tms_TaskBoardProjectRelationship": Object {
      "board": Object {
        "source": "GitHub",
        "uid": "1",
      },
      "project": Object {
        "source": "GitHub",
        "uid": "1",
      },
      "source": "GitHub",
    },
  },
  Object {
    "tms_Project": Object {
      "createdAt": "2024-03-01T12:00:00Z",
      "description": "This is the second project",
      "name": "Project Beta",
      "source": "GitHub",
      "uid": "2",
      "updatedAt": "2024-03-02T12:00:00Z",
    },
  },
  Object {
    "tms_TaskBoard": Object {
      "name": "Project Beta",
      "source": "GitHub",
      "uid": "2",
    },
  },
  Object {
    "tms_TaskBoardProjectRelationship": Object {
      "board": Object {
        "source": "GitHub",
        "uid": "2",
      },
      "project": Object {
        "source": "GitHub",
        "uid": "2",
      },
      "source": "GitHub",
    },
  },
  Object {
    "tms_Project": Object {
      "createdAt": "2024-03-01T12:00:00Z",
      "description": "This is the third project",
      "name": "Project Gamma",
      "source": "GitHub",
      "uid": "3",
      "updatedAt": "2024-03-02T12:00:00Z",
    },
  },
  Object {
    "tms_TaskBoard": Object {
      "name": "Project Gamma",
      "source": "GitHub",
      "uid": "3",
    },
  },
  Object {
    "tms_TaskBoardProjectRelationship": Object {
      "board": Object {
        "source": "GitHub",
        "uid": "3",
      },
      "project": Object {
        "source": "GitHub",
        "uid": "3",
      },
      "source": "GitHub",
    },
  },
  Object {
    "tms_TaskAssignment": Object {
      "assignedAt": "2024-08-09T07:56:55Z",
      "assignee": Object {
        "source": "GitHub",
        "uid": "janedoe",
      },
      "source": "GitHub",
      "task": Object {
        "source": "GitHub",
        "uid": "2457343272",
      },
    },
  },
  Object {
    "tms_TaskAssignment__Deletion": Object {
      "source": "GitHub",
      "where": Object {
        "assignee": Object {
          "source": "GitHub",
          "uid": "janedoe",
        },
        "task": Object {
          "source": "GitHub",
          "uid": "2457343272",
        },
      },
    },
  },
  Object {
    "tms_TaskAssignment": Object {
      "assignedAt": "2024-08-09T13:08:39Z",
      "assignee": Object {
        "source": "GitHub",
        "uid": "nehanda",
      },
      "source": "GitHub",
      "task": Object {
        "source": "GitHub",
        "uid": "2457343272",
      },
    },
  },
  Object {
    "tms_TaskTag": Object {
      "label": Object {
        "name": "bug",
      },
      "source": "GitHub",
      "task": Object {
        "source": "GitHub",
        "uid": "2457343272",
      },
    },
  },
  Object {
    "tms_TaskTag": Object {
      "label": Object {
        "name": "good first issue",
      },
      "source": "GitHub",
      "task": Object {
        "source": "GitHub",
        "uid": "2457343272",
      },
    },
  },
  Object {
    "tms_TaskTag": Object {
      "label": Object {
        "name": "help wanted",
      },
      "source": "GitHub",
      "task": Object {
        "source": "GitHub",
        "uid": "2457343272",
      },
    },
  },
  Object {
    "tms_Task": Object {
      "createdAt": "2024-08-09T07:56:55.000Z",
      "creator": Object {
        "source": "GitHub",
        "uid": "nehanda",
      },
      "description": "Description to test first issue",
      "name": "This is a test Issue",
      "source": "GitHub",
      "status": Object {
        "category": "Done",
        "detail": "closed",
      },
      "statusChangelog": Array [
        Object {
          "changedAt": "2024-08-09T07:56:55.000Z",
          "status": Object {
            "category": "Todo",
            "detail": "open",
          },
        },
        Object {
          "changedAt": "2024-08-09T13:33:38.000Z",
          "status": Object {
            "category": "Done",
            "detail": "closed",
          },
        },
      ],
      "uid": "2457343272",
      "updatedAt": "2024-08-09T13:33:38.000Z",
    },
  },
  Object {
    "tms_TaskBoardRelationship": Object {
      "board": Object {
        "source": "GitHub",
        "uid": "github/Hello-World",
      },
      "source": "GitHub",
      "task": Object {
        "source": "GitHub",
        "uid": "2457343272",
      },
    },
  },
  Object {
    "tms_TaskProjectRelationship": Object {
      "project": Object {
        "source": "GitHub",
        "uid": "github/Hello-World",
      },
      "source": "GitHub",
      "task": Object {
        "source": "GitHub",
        "uid": "2457343272",
      },
    },
  },
  Object {
    "tms_TaskTag": Object {
      "label": Object {
        "name": "bug",
      },
      "source": "GitHub",
      "task": Object {
        "source": "GitHub",
        "uid": "2460042193",
      },
    },
  },
  Object {
    "tms_Task": Object {
      "createdAt": "2024-08-12T04:58:32.000Z",
      "creator": Object {
        "source": "GitHub",
        "uid": "nehanda",
      },
      "description": "Description of a test issue",
      "name": "This is another test Issue",
      "source": "GitHub",
      "status": Object {
        "category": "Todo",
        "detail": "open",
      },
      "statusChangelog": Array [
        Object {
          "changedAt": "2024-08-12T04:58:32.000Z",
          "status": Object {
            "category": "Todo",
            "detail": "open",
          },
        },
      ],
      "uid": "2460042193",
      "updatedAt": "2024-08-12T04:58:32.000Z",
    },
  },
  Object {
    "tms_TaskBoardRelationship": Object {
      "board": Object {
        "source": "GitHub",
        "uid": "github/Hello-World",
      },
      "source": "GitHub",
      "task": Object {
        "source": "GitHub",
        "uid": "2460042193",
      },
    },
  },
  Object {
    "tms_TaskProjectRelationship": Object {
      "project": Object {
        "source": "GitHub",
        "uid": "github/Hello-World",
      },
      "source": "GitHub",
      "task": Object {
        "source": "GitHub",
        "uid": "2460042193",
      },
    },
  },
  Object {
    "sec_Vulnerability": Object {
      "description": "Arbitrary file write during zip extraction",
      "severity": null,
      "source": "GitHub",
      "title": "js/zipslip",
      "type": Object {
        "category": "CodingError",
        "detail": "non-security code-scanning alert",
      },
      "uid": "github/hello-world/code-scanning/4",
      "url": "https://github.com/octocat/hello-world/code-scanning/4",
    },
  },
  Object {
    "vcs_RepositoryVulnerability": Object {
      "createdAt": "2020-02-13T12:29:18.000Z",
      "repository": Object {
        "name": "hello-world",
        "organization": Object {
          "source": "GitHub",
          "uid": "github",
        },
        "uid": "hello-world",
      },
      "resolvedAt": null,
      "source": "GitHub",
      "status": Object {
        "category": "Open",
        "detail": "open",
      },
      "url": "https://github.com/octocat/hello-world/code-scanning/4",
      "vulnerability": Object {
        "source": "GitHub",
        "uid": "github/hello-world/code-scanning/4",
      },
    },
  },
  Object {
    "sec_Vulnerability": Object {
      "description": "Arbitrary file write during zip extraction",
      "severity": null,
      "source": "GitHub",
      "title": "js/zipslip",
      "type": Object {
        "category": "CodingError",
        "detail": "non-security code-scanning alert",
      },
      "uid": "github/hello-world/code-scanning/3",
      "url": "https://github.com/octocat/hello-world/code-scanning/3",
    },
  },
  Object {
    "vcs_RepositoryVulnerability": Object {
      "createdAt": "2020-02-13T12:29:18.000Z",
      "repository": Object {
        "name": "hello-world",
        "organization": Object {
          "source": "GitHub",
          "uid": "github",
        },
        "uid": "hello-world",
      },
      "resolvedAt": "2020-02-14T12:29:18.000Z",
      "source": "GitHub",
      "status": Object {
        "category": "Ignored",
        "detail": "false positive",
      },
      "url": "https://github.com/octocat/hello-world/code-scanning/3",
      "vulnerability": Object {
        "source": "GitHub",
        "uid": "github/hello-world/code-scanning/3",
      },
    },
  },
  Object {
    "sec_Vulnerability": Object {
      "affectedVersions": Array [
        ">= 2.0.0, < 2.0.2",
      ],
      "description": "django.contrib.auth.forms.AuthenticationForm in Django 2.0 before 2.0.2, and 1.11.8 and 1.11.9, allows remote attackers to obtain potentially sensitive information by leveraging data exposure from the confirm_login_allowed() method, as demonstrated by discovering whether a user account is inactive.",
      "publishedAt": "2018-10-03T21:13:54.000Z",
      "remediatedInVersions": Array [
        "2.0.2",
      ],
      "severity": 8.9,
      "source": "GitHub",
      "title": "Django allows remote attackers to obtain potentially sensitive information by leveraging data exposure from the confirm_login_allowed() method, as demonstrated by discovering whether a user account is inactive",
      "type": Object {
        "category": "Dependency",
        "detail": "dependabot alert",
      },
      "uid": "github/hello-world/dependabot/2",
      "url": "https://github.com/octocat/hello-world/security/dependabot/2",
      "vulnerabilityIds": Array [
        "GHSA-rf4j-j272-fj86",
        "CVE-2018-6188",
      ],
    },
  },
  Object {
    "sec_VulnerabilityIdentifier": Object {
      "source": "GitHub",
      "type": Object {
        "category": "GHSA",
        "detail": "GHSA",
      },
      "uid": "GHSA-rf4j-j272-fj86",
    },
  },
  Object {
    "sec_VulnerabilityIdentifier": Object {
      "source": "GitHub",
      "type": Object {
        "category": "CVE",
        "detail": "CVE",
      },
      "uid": "CVE-2018-6188",
    },
  },
  Object {
    "sec_VulnerabilityIdentifierRelationship": Object {
      "identifier": Object {
        "type": Object {
          "category": "GHSA",
          "detail": "GHSA",
        },
        "uid": "GHSA-rf4j-j272-fj86",
      },
      "source": "GitHub",
      "vulnerability": Object {
        "source": "GitHub",
        "uid": "github/hello-world/dependabot/2",
      },
    },
  },
  Object {
    "sec_VulnerabilityIdentifierRelationship": Object {
      "identifier": Object {
        "type": Object {
          "category": "CVE",
          "detail": "CVE",
        },
        "uid": "CVE-2018-6188",
      },
      "source": "GitHub",
      "vulnerability": Object {
        "source": "GitHub",
        "uid": "github/hello-world/dependabot/2",
      },
    },
  },
  Object {
    "vcs_RepositoryVulnerability": Object {
      "createdAt": "2022-06-15T07:43:03.000Z",
      "repository": Object {
        "name": "hello-world",
        "organization": Object {
          "source": "GitHub",
          "uid": "github",
        },
        "uid": "hello-world",
      },
      "resolvedAt": "2022-08-23T14:29:47.000Z",
      "source": "GitHub",
      "status": Object {
        "category": "Ignored",
        "detail": "tolerable_risk",
      },
      "url": "https://github.com/octocat/hello-world/security/dependabot/2",
      "vulnerability": Object {
        "source": "GitHub",
        "uid": "github/hello-world/dependabot/2",
      },
    },
  },
  Object {
    "sec_Vulnerability": Object {
      "affectedVersions": Array [
        "< 2.8.19",
      ],
      "description": "A flaw was found in ansible. Credentials, such as secrets, are being disclosed in console log by default and not protected by no_log feature when using those modules. An attacker can take advantage of this information to steal those credentials. The highest threat from this vulnerability is to data confidentiality.",
      "publishedAt": "2021-06-01T17:38:00.000Z",
      "remediatedInVersions": Array [
        "2.8.19",
      ],
      "severity": 6.9,
      "source": "GitHub",
      "title": "Insertion of Sensitive Information into Log File in ansible",
      "type": Object {
        "category": "Dependency",
        "detail": "dependabot alert",
      },
      "uid": "github/hello-world/dependabot/1",
      "url": "https://github.com/octocat/hello-world/security/dependabot/1",
      "vulnerabilityIds": Array [
        "GHSA-8f4m-hccc-8qph",
        "CVE-2021-20191",
      ],
    },
  },
  Object {
    "sec_VulnerabilityIdentifier": Object {
      "source": "GitHub",
      "type": Object {
        "category": "GHSA",
        "detail": "GHSA",
      },
      "uid": "GHSA-8f4m-hccc-8qph",
    },
  },
  Object {
    "sec_VulnerabilityIdentifier": Object {
      "source": "GitHub",
      "type": Object {
        "category": "CVE",
        "detail": "CVE",
      },
      "uid": "CVE-2021-20191",
    },
  },
  Object {
    "sec_VulnerabilityIdentifierRelationship": Object {
      "identifier": Object {
        "type": Object {
          "category": "GHSA",
          "detail": "GHSA",
        },
        "uid": "GHSA-8f4m-hccc-8qph",
      },
      "source": "GitHub",
      "vulnerability": Object {
        "source": "GitHub",
        "uid": "github/hello-world/dependabot/1",
      },
    },
  },
  Object {
    "sec_VulnerabilityIdentifierRelationship": Object {
      "identifier": Object {
        "type": Object {
          "category": "CVE",
          "detail": "CVE",
        },
        "uid": "CVE-2021-20191",
      },
      "source": "GitHub",
      "vulnerability": Object {
        "source": "GitHub",
        "uid": "github/hello-world/dependabot/1",
      },
    },
  },
  Object {
    "vcs_RepositoryVulnerability": Object {
      "createdAt": "2022-06-14T15:21:52.000Z",
      "repository": Object {
        "name": "hello-world",
        "organization": Object {
          "source": "GitHub",
          "uid": "github",
        },
        "uid": "hello-world",
      },
      "resolvedAt": null,
      "source": "GitHub",
      "status": Object {
        "category": "Open",
        "detail": "open",
      },
      "url": "https://github.com/octocat/hello-world/security/dependabot/1",
      "vulnerability": Object {
        "source": "GitHub",
        "uid": "github/hello-world/dependabot/1",
      },
    },
  },
  Object {
    "sec_Vulnerability": Object {
      "description": "aio_XXXXXXXXXXXXXXXXXXXXXXXXXXXX",
      "source": "GitHub",
      "title": "Adafruit IO Key",
      "type": Object {
        "category": "SecretLeak",
        "detail": "secret-scanning alert",
      },
      "uid": "github/hello-world/secret-scanning/2",
      "url": "https://github.com/owner/private-repo/security/secret-scanning/2",
    },
  },
  Object {
    "vcs_RepositoryVulnerability": Object {
      "createdAt": "2020-11-06T18:48:51.000Z",
      "repository": Object {
        "name": "hello-world",
        "organization": Object {
          "source": "GitHub",
          "uid": "github",
        },
        "uid": "hello-world",
      },
      "resolvedAt": "2020-11-07T02:47:13.000Z",
      "source": "GitHub",
      "status": Object {
        "category": "Resolved",
        "detail": "false_positive",
      },
      "url": "https://github.com/owner/private-repo/security/secret-scanning/2",
      "vulnerability": Object {
        "source": "GitHub",
        "uid": "github/hello-world/secret-scanning/2",
      },
    },
  },
  Object {
    "sec_Vulnerability": Object {
      "description": "XXXXXXXXXXXXXXXXXXXXXXXXXXXXXXXX-us2",
      "source": "GitHub",
      "title": "Mailchimp API Key",
      "type": Object {
        "category": "SecretLeak",
        "detail": "secret-scanning alert",
      },
      "uid": "github/hello-world/secret-scanning/1",
      "url": "https://github.com/owner/repo/security/secret-scanning/1",
    },
  },
  Object {
    "vcs_RepositoryVulnerability": Object {
      "createdAt": "2020-11-06T18:18:30.000Z",
      "repository": Object {
        "name": "hello-world",
        "organization": Object {
          "source": "GitHub",
          "uid": "github",
        },
        "uid": "hello-world",
      },
      "resolvedAt": null,
      "source": "GitHub",
      "status": Object {
        "category": "Open",
        "detail": "open",
      },
      "url": "https://github.com/owner/repo/security/secret-scanning/1",
      "vulnerability": Object {
        "source": "GitHub",
        "uid": "github/hello-world/secret-scanning/1",
      },
    },
  },
  Object {
    "cicd_Organization": Object {
      "name": "github",
      "source": "GitHub",
      "uid": "github",
    },
  },
  Object {
    "cicd_Pipeline": Object {
      "name": "CI",
      "organization": Object {
        "source": "GitHub",
        "uid": "github",
      },
      "source": "GitHub",
      "uid": "161335",
      "url": "https://api.github.com/repos/octo-org/octo-repo/actions/workflows/161335",
    },
  },
  Object {
    "cicd_Build": Object {
      "createdAt": "2020-01-22T19:33:08.000Z",
      "endedAt": null,
      "name": "Build",
      "number": 562,
      "pipeline": Object {
        "organization": Object {
          "source": "GitHub",
          "uid": "github",
        },
        "uid": "159038",
      },
      "runAttempt": 1,
      "source": "GitHub",
      "startedAt": "2020-01-22T19:33:08.000Z",
      "status": Object {
        "category": "Queued",
        "detail": "queued",
      },
      "uid": "30433642",
      "url": "https://api.github.com/repos/octo-org/octo-repo/actions/runs/30433642",
    },
  },
  Object {
    "cicd_BuildCommitAssociation": Object {
      "build": Object {
        "pipeline": Object {
          "organization": Object {
            "source": "GitHub",
            "uid": "github",
          },
          "uid": "159038",
        },
        "uid": "30433642",
      },
      "commit": Object {
        "repository": Object {
          "name": "hello-world",
          "organization": Object {
            "source": "GitHub",
            "uid": "github",
          },
          "uid": "hello-world",
        },
        "sha": "acb5820ced9479c074f688cc328bf03f341a511d",
        "uid": "acb5820ced9479c074f688cc328bf03f341a511d",
      },
      "source": "GitHub",
    },
  },
  Object {
    "cicd_BuildStep": Object {
      "build": Object {
        "pipeline": Object {
          "organization": Object {
            "source": "GitHub",
            "uid": "github",
          },
          "uid": "159038",
        },
        "uid": "29679449",
      },
      "createdAt": null,
      "endedAt": "2020-01-20T17:44:39Z",
      "name": "build",
      "source": "GitHub",
      "startedAt": "2020-01-20T17:42:40Z",
      "status": Object {
        "category": "Success",
        "detail": "success",
      },
      "uid": "399444496",
      "url": "https://api.github.com/repos/octo-org/octo-repo/actions/jobs/399444496",
    },
  },
  Object {
    "cicd_Repository": Object {
      "name": "hello-world",
      "organization": Object {
        "source": "GitHub",
        "uid": "github",
      },
      "source": "GitHub",
      "uid": "hello-world",
    },
  },
  Object {
    "cicd_Artifact": Object {
      "build": Object {
        "pipeline": Object {
          "organization": Object {
            "source": "GitHub",
            "uid": "github",
          },
          "uid": "159038",
        },
        "uid": "30433642",
      },
      "createdAt": "2020-01-10T14:59:22Z",
      "name": "Rails",
      "repository": Object {
        "name": "hello-world",
        "organization": Object {
          "source": "GitHub",
          "uid": "github",
        },
        "uid": "hello-world",
      },
      "source": "GitHub",
      "uid": "11",
      "url": "https://api.github.com/repos/octo-org/octo-docs/actions/artifacts/11",
    },
  },
  Object {
    "vcs_Organization": Object {
      "createdAt": "2024-11-28T18:49:10.000Z",
      "htmlUrl": "https://github.com/enterprises/github",
      "name": "GitHub",
      "source": "GitHub",
      "type": Object {
        "category": "Custom",
        "detail": "Enterprise",
      },
      "uid": "enterprise:github",
    },
  },
  Object {
    "vcs_UserTool": Object {
      "endedAt": null,
      "inactive": false,
      "organization": Object {
        "source": "GitHub",
        "uid": "enterprise:github",
      },
      "source": "GitHub",
      "startedAt": "2021-08-03T18:00:00-06:00",
      "tool": Object {
        "category": "GitHubCopilot",
      },
      "user": Object {
        "source": "GitHub",
        "uid": "octocat",
      },
    },
  },
  Object {
    "vcs_UserToolLicense": Object {
      "endedAt": null,
      "source": "GitHub",
      "startedAt": "2021-08-03T18:00:00-06:00",
      "type": "enterprise",
      "userTool": Object {
        "organization": Object {
          "source": "GitHub",
          "uid": "enterprise:github",
        },
        "tool": Object {
          "category": "GitHubCopilot",
        },
        "user": Object {
          "source": "GitHub",
          "uid": "octocat",
        },
      },
    },
  },
  Object {
    "vcs_UserToolUsage": Object {
      "recordedAt": "2024-12-02T20:42:22.727Z",
      "source": "GitHub",
      "usedAt": "2021-10-14T06:53:32.000Z",
      "userTool": Object {
        "organization": Object {
          "source": "GitHub",
          "uid": "enterprise:github",
        },
        "tool": Object {
          "category": "GitHubCopilot",
        },
        "user": Object {
          "source": "GitHub",
          "uid": "octocat",
        },
      },
    },
  },
  Object {
    "vcs_AssistantMetric": Object {
      "endedAt": "2024-12-02T20:42:22.727Z",
      "organization": Object {
        "source": "GitHub",
        "uid": "enterprise:github",
      },
      "source": "GitHub",
      "startedAt": "2024-12-02T20:42:22.727Z",
      "tool": Object {
        "category": "GitHubCopilot",
      },
      "type": Object {
        "category": "LastActivity",
      },
      "uid": "d47d4be442643d598c8337c27c1f23d54fd92d0dc7e2bd5f03f1452a12a214ec",
      "user": Object {
        "source": "GitHub",
        "uid": "octocat",
      },
      "value": "2021-10-14T06:53:32.000Z",
      "valueType": "Timestamp",
    },
  },
  Object {
    "vcs_UserTool": Object {
      "endedAt": "2021-11-01T00:00:00.000Z",
      "inactive": false,
      "organization": Object {
        "source": "GitHub",
        "uid": "enterprise:github",
      },
      "source": "GitHub",
      "startedAt": "2021-09-23T18:00:00-06:00",
      "tool": Object {
        "category": "GitHubCopilot",
      },
      "user": Object {
        "source": "GitHub",
        "uid": "octokitten",
      },
    },
  },
  Object {
    "vcs_UserToolLicense": Object {
      "endedAt": "2021-11-01T00:00:00.000Z",
      "source": "GitHub",
      "startedAt": "2021-09-23T18:00:00-06:00",
      "type": "enterprise",
      "userTool": Object {
        "organization": Object {
          "source": "GitHub",
          "uid": "enterprise:github",
        },
        "tool": Object {
          "category": "GitHubCopilot",
        },
        "user": Object {
          "source": "GitHub",
          "uid": "octokitten",
        },
      },
    },
  },
  Object {
    "vcs_UserToolUsage": Object {
      "recordedAt": "2024-12-02T20:42:22.727Z",
      "source": "GitHub",
      "usedAt": "2021-10-13T06:53:32.000Z",
      "userTool": Object {
        "organization": Object {
          "source": "GitHub",
          "uid": "enterprise:github",
        },
        "tool": Object {
          "category": "GitHubCopilot",
        },
        "user": Object {
          "source": "GitHub",
          "uid": "octokitten",
        },
      },
    },
  },
  Object {
    "vcs_AssistantMetric": Object {
      "endedAt": "2024-12-02T20:42:22.727Z",
      "organization": Object {
        "source": "GitHub",
        "uid": "enterprise:github",
      },
      "source": "GitHub",
      "startedAt": "2024-12-02T20:42:22.727Z",
      "tool": Object {
        "category": "GitHubCopilot",
      },
      "type": Object {
        "category": "LastActivity",
      },
      "uid": "dd4aca5dfaa27d68ccd8bfbe0a86ee0e1dba4fe698c2b977a39333e4d63da826",
      "user": Object {
        "source": "GitHub",
        "uid": "octokitten",
      },
      "value": "2021-10-13T06:53:32.000Z",
      "valueType": "Timestamp",
    },
  },
  Object {
    "vcs_AssistantMetric": Object {
      "editor": null,
      "endedAt": "2023-10-16T00:00:00.000Z",
      "language": null,
      "model": null,
      "organization": Object {
        "source": "GitHub",
        "uid": "enterprise:github",
      },
      "source": "GitHub",
      "startedAt": "2023-10-15T00:00:00.000Z",
      "tool": Object {
        "category": "GitHubCopilot",
      },
      "type": Object {
        "category": "SuggestionsDiscarded",
      },
      "uid": "d82c48cac9bc61750e40892a859a4cb926d99e0d31dd0d104ba8a5130ec4e07e",
      "value": "200",
      "valueType": "Int",
    },
  },
  Object {
    "vcs_AssistantMetric": Object {
      "editor": "vscode",
      "endedAt": "2023-10-16T00:00:00.000Z",
      "language": "python",
      "model": null,
      "organization": Object {
        "source": "GitHub",
        "uid": "enterprise:github",
      },
      "source": "GitHub",
      "startedAt": "2023-10-15T00:00:00.000Z",
      "tool": Object {
        "category": "GitHubCopilot",
      },
      "type": Object {
        "category": "SuggestionsDiscarded",
      },
      "uid": "71b1c7098b20878199637ee45766fab0a8cf0cbeb4b8a2da01b9479f2d51081f",
      "value": "50",
      "valueType": "Int",
    },
  },
  Object {
    "vcs_AssistantMetric": Object {
      "editor": "jetbrains",
      "endedAt": "2023-10-16T00:00:00.000Z",
      "language": "python",
      "model": null,
      "organization": Object {
        "source": "GitHub",
        "uid": "enterprise:github",
      },
      "source": "GitHub",
      "startedAt": "2023-10-15T00:00:00.000Z",
      "tool": Object {
        "category": "GitHubCopilot",
      },
      "type": Object {
        "category": "SuggestionsDiscarded",
      },
      "uid": "5edf696baaed9d7aef78a3a788df30cac8733b251668d1c857f95e7e1e9d7a9f",
      "value": "100",
      "valueType": "Int",
    },
  },
  Object {
    "vcs_AssistantMetric": Object {
      "editor": "vscode",
      "endedAt": "2023-10-16T00:00:00.000Z",
      "language": "ruby",
      "model": null,
      "organization": Object {
        "source": "GitHub",
        "uid": "enterprise:github",
      },
      "source": "GitHub",
      "startedAt": "2023-10-15T00:00:00.000Z",
      "tool": Object {
        "category": "GitHubCopilot",
      },
      "type": Object {
        "category": "SuggestionsDiscarded",
      },
      "uid": "edc89e722593b95e6fe084fff6735ed88d4d94d570d487b2588c4589364876bf",
      "value": "50",
      "valueType": "Int",
    },
  },
  Object {
    "vcs_AssistantMetric": Object {
      "editor": null,
      "endedAt": "2023-10-16T00:00:00.000Z",
      "language": null,
      "model": null,
      "organization": Object {
        "source": "GitHub",
        "uid": "enterprise:github",
      },
      "source": "GitHub",
      "startedAt": "2023-10-15T00:00:00.000Z",
      "tool": Object {
        "category": "GitHubCopilot",
      },
      "type": Object {
        "category": "SuggestionsAccepted",
      },
      "uid": "cb31b4516b5c2a5495a51486ca4d9fe38bd203d08bdc2abd5aa597f833f50627",
      "value": "800",
      "valueType": "Int",
    },
  },
  Object {
    "vcs_AssistantMetric": Object {
      "editor": "vscode",
      "endedAt": "2023-10-16T00:00:00.000Z",
      "language": "python",
      "model": null,
      "organization": Object {
        "source": "GitHub",
        "uid": "enterprise:github",
      },
      "source": "GitHub",
      "startedAt": "2023-10-15T00:00:00.000Z",
      "tool": Object {
        "category": "GitHubCopilot",
      },
      "type": Object {
        "category": "SuggestionsAccepted",
      },
      "uid": "2c8a26b5d68b0214fc9be072c6f9bd1925d3a9fa7f292f07231df935d146c150",
      "value": "250",
      "valueType": "Int",
    },
  },
  Object {
    "vcs_AssistantMetric": Object {
      "editor": "jetbrains",
      "endedAt": "2023-10-16T00:00:00.000Z",
      "language": "python",
      "model": null,
      "organization": Object {
        "source": "GitHub",
        "uid": "enterprise:github",
      },
      "source": "GitHub",
      "startedAt": "2023-10-15T00:00:00.000Z",
      "tool": Object {
        "category": "GitHubCopilot",
      },
      "type": Object {
        "category": "SuggestionsAccepted",
      },
      "uid": "c2e38c594dd1f8846dbb51e71cf7d7aed47ba8ce31827f949da1c0b6e0032e7b",
      "value": "200",
      "valueType": "Int",
    },
  },
  Object {
    "vcs_AssistantMetric": Object {
      "editor": "vscode",
      "endedAt": "2023-10-16T00:00:00.000Z",
      "language": "ruby",
      "model": null,
      "organization": Object {
        "source": "GitHub",
        "uid": "enterprise:github",
      },
      "source": "GitHub",
      "startedAt": "2023-10-15T00:00:00.000Z",
      "tool": Object {
        "category": "GitHubCopilot",
      },
      "type": Object {
        "category": "SuggestionsAccepted",
      },
      "uid": "c58a0d8fcd359d1930da79cbb0342535daee28125820f0e3ea3036e0962d078e",
      "value": "350",
      "valueType": "Int",
    },
  },
  Object {
    "vcs_AssistantMetric": Object {
      "editor": null,
      "endedAt": "2023-10-16T00:00:00.000Z",
      "language": null,
      "model": null,
      "organization": Object {
        "source": "GitHub",
        "uid": "enterprise:github",
      },
      "source": "GitHub",
      "startedAt": "2023-10-15T00:00:00.000Z",
      "tool": Object {
        "category": "GitHubCopilot",
      },
      "type": Object {
        "category": "LinesDiscarded",
      },
      "uid": "e09cab4f0e90a83edf0182d20a2c61a06f30644038f0eeffd02bac2324688f28",
      "value": "600",
      "valueType": "Int",
    },
  },
  Object {
    "vcs_AssistantMetric": Object {
      "editor": "vscode",
      "endedAt": "2023-10-16T00:00:00.000Z",
      "language": "python",
      "model": null,
      "organization": Object {
        "source": "GitHub",
        "uid": "enterprise:github",
      },
      "source": "GitHub",
      "startedAt": "2023-10-15T00:00:00.000Z",
      "tool": Object {
        "category": "GitHubCopilot",
      },
      "type": Object {
        "category": "LinesDiscarded",
      },
      "uid": "ebb9ed1b1ff682391f7f8ce92f8106ad188aaaaf295dd8adf9aed0537475b54a",
      "value": "200",
      "valueType": "Int",
    },
  },
  Object {
    "vcs_AssistantMetric": Object {
      "editor": "jetbrains",
      "endedAt": "2023-10-16T00:00:00.000Z",
      "language": "python",
      "model": null,
      "organization": Object {
        "source": "GitHub",
        "uid": "enterprise:github",
      },
      "source": "GitHub",
      "startedAt": "2023-10-15T00:00:00.000Z",
      "tool": Object {
        "category": "GitHubCopilot",
      },
      "type": Object {
        "category": "LinesDiscarded",
      },
      "uid": "fb7b2f8bc781d49a2385ac9cd363524d12877816262f90aee994a7ac0fc27c28",
      "value": "100",
      "valueType": "Int",
    },
  },
  Object {
    "vcs_AssistantMetric": Object {
      "editor": "vscode",
      "endedAt": "2023-10-16T00:00:00.000Z",
      "language": "ruby",
      "model": null,
      "organization": Object {
        "source": "GitHub",
        "uid": "enterprise:github",
      },
      "source": "GitHub",
      "startedAt": "2023-10-15T00:00:00.000Z",
      "tool": Object {
        "category": "GitHubCopilot",
      },
      "type": Object {
        "category": "LinesDiscarded",
      },
      "uid": "8105803b07d5b85f62cfbd704c8a6cb34506e64157fe5c30ca88e4b837a0b2f4",
      "value": "300",
      "valueType": "Int",
    },
  },
  Object {
    "vcs_AssistantMetric": Object {
      "editor": null,
      "endedAt": "2023-10-16T00:00:00.000Z",
      "language": null,
      "model": null,
      "organization": Object {
        "source": "GitHub",
        "uid": "enterprise:github",
      },
      "source": "GitHub",
      "startedAt": "2023-10-15T00:00:00.000Z",
      "tool": Object {
        "category": "GitHubCopilot",
      },
      "type": Object {
        "category": "LinesAccepted",
      },
      "uid": "ad893d93087885781e089f261b3502cabb7991c8035e79c23af18f84e76571af",
      "value": "1200",
      "valueType": "Int",
    },
  },
  Object {
    "vcs_AssistantMetric": Object {
      "editor": "vscode",
      "endedAt": "2023-10-16T00:00:00.000Z",
      "language": "python",
      "model": null,
      "organization": Object {
        "source": "GitHub",
        "uid": "enterprise:github",
      },
      "source": "GitHub",
      "startedAt": "2023-10-15T00:00:00.000Z",
      "tool": Object {
        "category": "GitHubCopilot",
      },
      "type": Object {
        "category": "LinesAccepted",
      },
      "uid": "f34189ef7736603e240fa474a3a69f7fefe554593aaf32b07d59f393cf6e85fc",
      "value": "700",
      "valueType": "Int",
    },
  },
  Object {
    "vcs_AssistantMetric": Object {
      "editor": "jetbrains",
      "endedAt": "2023-10-16T00:00:00.000Z",
      "language": "python",
      "model": null,
      "organization": Object {
        "source": "GitHub",
        "uid": "enterprise:github",
      },
      "source": "GitHub",
      "startedAt": "2023-10-15T00:00:00.000Z",
      "tool": Object {
        "category": "GitHubCopilot",
      },
      "type": Object {
        "category": "LinesAccepted",
      },
      "uid": "ce79f9efb5beffcb5d398ab9802095d6be0e3e888bf6ad4db0d00e9524e3a141",
      "value": "300",
      "valueType": "Int",
    },
  },
  Object {
    "vcs_AssistantMetric": Object {
      "editor": "vscode",
      "endedAt": "2023-10-16T00:00:00.000Z",
      "language": "ruby",
      "model": null,
      "organization": Object {
        "source": "GitHub",
        "uid": "enterprise:github",
      },
      "source": "GitHub",
      "startedAt": "2023-10-15T00:00:00.000Z",
      "tool": Object {
        "category": "GitHubCopilot",
      },
      "type": Object {
        "category": "LinesAccepted",
      },
      "uid": "211fca1884cedc534328de957ef5525661994f2605ba170247be1468009c1a89",
      "value": "200",
      "valueType": "Int",
    },
  },
  Object {
    "vcs_AssistantMetric": Object {
      "editor": null,
      "endedAt": "2023-10-16T00:00:00.000Z",
      "language": null,
      "model": null,
      "organization": Object {
        "source": "GitHub",
        "uid": "enterprise:github",
      },
      "source": "GitHub",
      "startedAt": "2023-10-15T00:00:00.000Z",
      "tool": Object {
        "category": "GitHubCopilot",
      },
      "type": Object {
        "category": "ActiveUsers",
      },
      "uid": "fa450fc159ef773c128e7bf7dc5d65c3c1db3e1480a057d4f7e4842cb4f06811",
      "value": "10",
      "valueType": "Int",
    },
  },
  Object {
    "vcs_AssistantMetric": Object {
      "editor": "vscode",
      "endedAt": "2023-10-16T00:00:00.000Z",
      "language": "python",
      "model": null,
      "organization": Object {
        "source": "GitHub",
        "uid": "enterprise:github",
      },
      "source": "GitHub",
      "startedAt": "2023-10-15T00:00:00.000Z",
      "tool": Object {
        "category": "GitHubCopilot",
      },
      "type": Object {
        "category": "ActiveUsers",
      },
      "uid": "b9f30a2de8527821ba7dacc5fd3c6b919c161b636c0cdcb8740ac65721adf636",
      "value": "5",
      "valueType": "Int",
    },
  },
  Object {
    "vcs_AssistantMetric": Object {
      "editor": "jetbrains",
      "endedAt": "2023-10-16T00:00:00.000Z",
      "language": "python",
      "model": null,
      "organization": Object {
        "source": "GitHub",
        "uid": "enterprise:github",
      },
      "source": "GitHub",
      "startedAt": "2023-10-15T00:00:00.000Z",
      "tool": Object {
        "category": "GitHubCopilot",
      },
      "type": Object {
        "category": "ActiveUsers",
      },
      "uid": "23b16129c264a56b99991d670edd5099f42ef6fdd40e40547f73b307c4f3c103",
      "value": "2",
      "valueType": "Int",
    },
  },
  Object {
    "vcs_AssistantMetric": Object {
      "editor": "vscode",
      "endedAt": "2023-10-16T00:00:00.000Z",
      "language": "ruby",
      "model": null,
      "organization": Object {
        "source": "GitHub",
        "uid": "enterprise:github",
      },
      "source": "GitHub",
      "startedAt": "2023-10-15T00:00:00.000Z",
      "tool": Object {
        "category": "GitHubCopilot",
      },
      "type": Object {
        "category": "ActiveUsers",
      },
      "uid": "90be223077e45515d6db9fc972e188ed7fa1e50f5b571989ae1e8c11be9638d3",
      "value": "3",
      "valueType": "Int",
    },
  },
  Object {
    "vcs_AssistantMetric": Object {
      "editor": null,
      "endedAt": "2023-10-16T00:00:00.000Z",
      "language": null,
      "model": null,
      "organization": Object {
        "source": "GitHub",
        "uid": "enterprise:github",
      },
      "source": "GitHub",
      "startedAt": "2023-10-15T00:00:00.000Z",
      "tool": Object {
        "category": "GitHubCopilot",
      },
      "type": Object {
        "category": "ChatActiveUsers",
      },
      "uid": "1407b6cff4e20089414c10e31bb4fe328e2fdc14e09a32bc24a94c3398ad88a3",
      "value": "4",
      "valueType": "Int",
    },
  },
  Object {
    "vcs_AssistantMetric": Object {
      "editor": null,
      "endedAt": "2023-10-16T00:00:00.000Z",
      "language": null,
      "model": null,
      "organization": Object {
        "source": "GitHub",
        "uid": "enterprise:github",
      },
      "source": "GitHub",
      "startedAt": "2023-10-15T00:00:00.000Z",
      "team": Object {
        "uid": "justice-league",
      },
      "tool": Object {
        "category": "GitHubCopilot",
      },
      "type": Object {
        "category": "SuggestionsDiscarded",
      },
      "uid": "c3f127b7b514c0b41d56dfc59a9a6dfd00a393fba0771a152f6816e9ce4b7f4e",
      "value": "200",
      "valueType": "Int",
    },
  },
  Object {
    "vcs_AssistantMetric": Object {
      "editor": "vscode",
      "endedAt": "2023-10-16T00:00:00.000Z",
      "language": "python",
      "model": null,
      "organization": Object {
        "source": "GitHub",
        "uid": "enterprise:github",
      },
      "source": "GitHub",
      "startedAt": "2023-10-15T00:00:00.000Z",
      "team": Object {
        "uid": "justice-league",
      },
      "tool": Object {
        "category": "GitHubCopilot",
      },
      "type": Object {
        "category": "SuggestionsDiscarded",
      },
      "uid": "afa0c349bc19df25ba396e702cfd7f59e43713704ba49acb0fbd362967abc4a5",
      "value": "50",
      "valueType": "Int",
    },
  },
  Object {
    "vcs_AssistantMetric": Object {
      "editor": "jetbrains",
      "endedAt": "2023-10-16T00:00:00.000Z",
      "language": "python",
      "model": null,
      "organization": Object {
        "source": "GitHub",
        "uid": "enterprise:github",
      },
      "source": "GitHub",
      "startedAt": "2023-10-15T00:00:00.000Z",
      "team": Object {
        "uid": "justice-league",
      },
      "tool": Object {
        "category": "GitHubCopilot",
      },
      "type": Object {
        "category": "SuggestionsDiscarded",
      },
      "uid": "dc8d4710277769e309503e7d573a5946c1da7106802097fff69541352796fd5a",
      "value": "100",
      "valueType": "Int",
    },
  },
  Object {
    "vcs_AssistantMetric": Object {
      "editor": "vscode",
      "endedAt": "2023-10-16T00:00:00.000Z",
      "language": "ruby",
      "model": null,
      "organization": Object {
        "source": "GitHub",
        "uid": "enterprise:github",
      },
      "source": "GitHub",
      "startedAt": "2023-10-15T00:00:00.000Z",
      "team": Object {
        "uid": "justice-league",
      },
      "tool": Object {
        "category": "GitHubCopilot",
      },
      "type": Object {
        "category": "SuggestionsDiscarded",
      },
      "uid": "d2d8f08b1c5330fe8e8aa1722f84dc309cbd583d2baff15bedda65ef2da34a50",
      "value": "50",
      "valueType": "Int",
    },
  },
  Object {
    "vcs_AssistantMetric": Object {
      "editor": null,
      "endedAt": "2023-10-16T00:00:00.000Z",
      "language": null,
      "model": null,
      "organization": Object {
        "source": "GitHub",
        "uid": "enterprise:github",
      },
      "source": "GitHub",
      "startedAt": "2023-10-15T00:00:00.000Z",
      "team": Object {
        "uid": "justice-league",
      },
      "tool": Object {
        "category": "GitHubCopilot",
      },
      "type": Object {
        "category": "SuggestionsAccepted",
      },
      "uid": "4e5e380ff2bb1a7615a4ded05c70c919c3e62e77bac1fd07a95595476e9cab81",
      "value": "800",
      "valueType": "Int",
    },
  },
  Object {
    "vcs_AssistantMetric": Object {
      "editor": "vscode",
      "endedAt": "2023-10-16T00:00:00.000Z",
      "language": "python",
      "model": null,
      "organization": Object {
        "source": "GitHub",
        "uid": "enterprise:github",
      },
      "source": "GitHub",
      "startedAt": "2023-10-15T00:00:00.000Z",
      "team": Object {
        "uid": "justice-league",
      },
      "tool": Object {
        "category": "GitHubCopilot",
      },
      "type": Object {
        "category": "SuggestionsAccepted",
      },
      "uid": "80cad0d759db9b9519a40d6d6f1f816ba8686c574ab88728c7089dc3cd6276be",
      "value": "250",
      "valueType": "Int",
    },
  },
  Object {
    "vcs_AssistantMetric": Object {
      "editor": "jetbrains",
      "endedAt": "2023-10-16T00:00:00.000Z",
      "language": "python",
      "model": null,
      "organization": Object {
        "source": "GitHub",
        "uid": "enterprise:github",
      },
      "source": "GitHub",
      "startedAt": "2023-10-15T00:00:00.000Z",
      "team": Object {
        "uid": "justice-league",
      },
      "tool": Object {
        "category": "GitHubCopilot",
      },
      "type": Object {
        "category": "SuggestionsAccepted",
      },
      "uid": "8a6b5bff3f5b84a3e36b0242326bc774527719f4d68cfdb0f6a53b2edd7e1160",
      "value": "200",
      "valueType": "Int",
    },
  },
  Object {
    "vcs_AssistantMetric": Object {
      "editor": "vscode",
      "endedAt": "2023-10-16T00:00:00.000Z",
      "language": "ruby",
      "model": null,
      "organization": Object {
        "source": "GitHub",
        "uid": "enterprise:github",
      },
      "source": "GitHub",
      "startedAt": "2023-10-15T00:00:00.000Z",
      "team": Object {
        "uid": "justice-league",
      },
      "tool": Object {
        "category": "GitHubCopilot",
      },
      "type": Object {
        "category": "SuggestionsAccepted",
      },
      "uid": "be8f041432039f91be22452e577d86f29b09dfeb254fee274ada190322b5bcb6",
      "value": "350",
      "valueType": "Int",
    },
  },
  Object {
    "vcs_AssistantMetric": Object {
      "editor": null,
      "endedAt": "2023-10-16T00:00:00.000Z",
      "language": null,
      "model": null,
      "organization": Object {
        "source": "GitHub",
        "uid": "enterprise:github",
      },
      "source": "GitHub",
      "startedAt": "2023-10-15T00:00:00.000Z",
      "team": Object {
        "uid": "justice-league",
      },
      "tool": Object {
        "category": "GitHubCopilot",
      },
      "type": Object {
        "category": "LinesDiscarded",
      },
      "uid": "4f4afdbc1d56dd46f91c0ca6e0313bcba42e3acb8957db7313ee8c84ac4c1289",
      "value": "600",
      "valueType": "Int",
    },
  },
  Object {
    "vcs_AssistantMetric": Object {
      "editor": "vscode",
      "endedAt": "2023-10-16T00:00:00.000Z",
      "language": "python",
      "model": null,
      "organization": Object {
        "source": "GitHub",
        "uid": "enterprise:github",
      },
      "source": "GitHub",
      "startedAt": "2023-10-15T00:00:00.000Z",
      "team": Object {
        "uid": "justice-league",
      },
      "tool": Object {
        "category": "GitHubCopilot",
      },
      "type": Object {
        "category": "LinesDiscarded",
      },
      "uid": "a6cbe2816ba7ec26859817ed629f28f82eb36d136d81abd9b9fe223ce3c21324",
      "value": "200",
      "valueType": "Int",
    },
  },
  Object {
    "vcs_AssistantMetric": Object {
      "editor": "jetbrains",
      "endedAt": "2023-10-16T00:00:00.000Z",
      "language": "python",
      "model": null,
      "organization": Object {
        "source": "GitHub",
        "uid": "enterprise:github",
      },
      "source": "GitHub",
      "startedAt": "2023-10-15T00:00:00.000Z",
      "team": Object {
        "uid": "justice-league",
      },
      "tool": Object {
        "category": "GitHubCopilot",
      },
      "type": Object {
        "category": "LinesDiscarded",
      },
      "uid": "cb42fbbf7cf267dcb91e9c64f800e5a83665577ee337822c3a512658f81faa83",
      "value": "100",
      "valueType": "Int",
    },
  },
  Object {
    "vcs_AssistantMetric": Object {
      "editor": "vscode",
      "endedAt": "2023-10-16T00:00:00.000Z",
      "language": "ruby",
      "model": null,
      "organization": Object {
        "source": "GitHub",
        "uid": "enterprise:github",
      },
      "source": "GitHub",
      "startedAt": "2023-10-15T00:00:00.000Z",
      "team": Object {
        "uid": "justice-league",
      },
      "tool": Object {
        "category": "GitHubCopilot",
      },
      "type": Object {
        "category": "LinesDiscarded",
      },
      "uid": "fe2db47c3316ae26879a6cd01cc3bcf681128615948dfd57dc67fa126b853c97",
      "value": "300",
      "valueType": "Int",
    },
  },
  Object {
    "vcs_AssistantMetric": Object {
      "editor": null,
      "endedAt": "2023-10-16T00:00:00.000Z",
      "language": null,
      "model": null,
      "organization": Object {
        "source": "GitHub",
        "uid": "enterprise:github",
      },
      "source": "GitHub",
      "startedAt": "2023-10-15T00:00:00.000Z",
      "team": Object {
        "uid": "justice-league",
      },
      "tool": Object {
        "category": "GitHubCopilot",
      },
      "type": Object {
        "category": "LinesAccepted",
      },
      "uid": "6e910fb919d6c4dbe955bc1975f644b9b528f4c20321c850142300d49a5e5924",
      "value": "1200",
      "valueType": "Int",
    },
  },
  Object {
    "vcs_AssistantMetric": Object {
      "editor": "vscode",
      "endedAt": "2023-10-16T00:00:00.000Z",
      "language": "python",
      "model": null,
      "organization": Object {
        "source": "GitHub",
        "uid": "enterprise:github",
      },
      "source": "GitHub",
      "startedAt": "2023-10-15T00:00:00.000Z",
      "team": Object {
        "uid": "justice-league",
      },
      "tool": Object {
        "category": "GitHubCopilot",
      },
      "type": Object {
        "category": "LinesAccepted",
      },
      "uid": "0afb23a5134f998f29db25990da6f492daa972d4b722066097620ce78852dca3",
      "value": "700",
      "valueType": "Int",
    },
  },
  Object {
    "vcs_AssistantMetric": Object {
      "editor": "jetbrains",
      "endedAt": "2023-10-16T00:00:00.000Z",
      "language": "python",
      "model": null,
      "organization": Object {
        "source": "GitHub",
        "uid": "enterprise:github",
      },
      "source": "GitHub",
      "startedAt": "2023-10-15T00:00:00.000Z",
      "team": Object {
        "uid": "justice-league",
      },
      "tool": Object {
        "category": "GitHubCopilot",
      },
      "type": Object {
        "category": "LinesAccepted",
      },
      "uid": "2e81fe5df50bdfe6fd31e3e4882239e65ad1951f10920bb3077c4234eb162b62",
      "value": "300",
      "valueType": "Int",
    },
  },
  Object {
    "vcs_AssistantMetric": Object {
      "editor": "vscode",
      "endedAt": "2023-10-16T00:00:00.000Z",
      "language": "ruby",
      "model": null,
      "organization": Object {
        "source": "GitHub",
        "uid": "enterprise:github",
      },
      "source": "GitHub",
      "startedAt": "2023-10-15T00:00:00.000Z",
      "team": Object {
        "uid": "justice-league",
      },
      "tool": Object {
        "category": "GitHubCopilot",
      },
      "type": Object {
        "category": "LinesAccepted",
      },
      "uid": "959ddbe944b30fa0da8f6bccb643d1d53f33331e12a70581d24323fa1b96ad0c",
      "value": "200",
      "valueType": "Int",
    },
  },
  Object {
    "vcs_AssistantMetric": Object {
      "editor": null,
      "endedAt": "2023-10-16T00:00:00.000Z",
      "language": null,
      "model": null,
      "organization": Object {
        "source": "GitHub",
        "uid": "enterprise:github",
      },
      "source": "GitHub",
      "startedAt": "2023-10-15T00:00:00.000Z",
      "team": Object {
        "uid": "justice-league",
      },
      "tool": Object {
        "category": "GitHubCopilot",
      },
      "type": Object {
        "category": "ActiveUsers",
      },
      "uid": "de9a430e9283d4a64eb60b9a628b655f772c3ef5f150f656fc90d58eaa6df864",
      "value": "10",
      "valueType": "Int",
    },
  },
  Object {
    "vcs_AssistantMetric": Object {
      "editor": "vscode",
      "endedAt": "2023-10-16T00:00:00.000Z",
      "language": "python",
      "model": null,
      "organization": Object {
        "source": "GitHub",
        "uid": "enterprise:github",
      },
      "source": "GitHub",
      "startedAt": "2023-10-15T00:00:00.000Z",
      "team": Object {
        "uid": "justice-league",
      },
      "tool": Object {
        "category": "GitHubCopilot",
      },
      "type": Object {
        "category": "ActiveUsers",
      },
      "uid": "5b3aa3219e3093928ac972e2064d5f99b2339f90f9a7548f65ff8d151d079803",
      "value": "5",
      "valueType": "Int",
    },
  },
  Object {
    "vcs_AssistantMetric": Object {
      "editor": "jetbrains",
      "endedAt": "2023-10-16T00:00:00.000Z",
      "language": "python",
      "model": null,
      "organization": Object {
        "source": "GitHub",
        "uid": "enterprise:github",
      },
      "source": "GitHub",
      "startedAt": "2023-10-15T00:00:00.000Z",
      "team": Object {
        "uid": "justice-league",
      },
      "tool": Object {
        "category": "GitHubCopilot",
      },
      "type": Object {
        "category": "ActiveUsers",
      },
      "uid": "825e58d18212e236953b69bb08c7dddfc983fc75f44a2381a07c67efb239a9f9",
      "value": "2",
      "valueType": "Int",
    },
  },
  Object {
    "vcs_AssistantMetric": Object {
      "editor": "vscode",
      "endedAt": "2023-10-16T00:00:00.000Z",
      "language": "ruby",
      "model": null,
      "organization": Object {
        "source": "GitHub",
        "uid": "enterprise:github",
      },
      "source": "GitHub",
      "startedAt": "2023-10-15T00:00:00.000Z",
      "team": Object {
        "uid": "justice-league",
      },
      "tool": Object {
        "category": "GitHubCopilot",
      },
      "type": Object {
        "category": "ActiveUsers",
      },
      "uid": "47bb3ac0d4cc4cf31702e4c0c777698d3caeb536ad6b402ba3b6533f004447cd",
      "value": "3",
      "valueType": "Int",
    },
  },
  Object {
    "vcs_AssistantMetric": Object {
      "editor": null,
      "endedAt": "2023-10-16T00:00:00.000Z",
      "language": null,
      "model": null,
      "organization": Object {
        "source": "GitHub",
        "uid": "enterprise:github",
      },
      "source": "GitHub",
      "startedAt": "2023-10-15T00:00:00.000Z",
      "team": Object {
        "uid": "justice-league",
      },
      "tool": Object {
        "category": "GitHubCopilot",
      },
      "type": Object {
        "category": "ChatActiveUsers",
      },
      "uid": "d5ae2c33c3e744c8027b01903da0267af5757fec708325411a874d5ee50c8845",
      "value": "4",
      "valueType": "Int",
    },
  },
  Object {
    "vcs_Team": Object {
      "description": null,
      "lead": null,
      "name": "Justice League",
      "parentTeam": Object {
        "uid": "all_teams",
      },
      "source": "GitHub",
      "uid": "justice-league",
    },
  },
  Object {
    "vcs_TeamMembership": Object {
      "member": Object {
        "source": "GitHub",
        "uid": "octocat",
      },
      "source": "GitHub",
      "team": Object {
        "uid": "justice-league",
      },
    },
  },
  Object {
    "vcs_AssistantMetric": Object {
      "endedAt": "2025-01-02T00:00:00.000Z",
      "feature": "Code Completion",
      "organization": Object {
        "source": "GitHub",
        "uid": "enterprise:github",
      },
      "source": "GitHub",
      "startedAt": "2025-01-01T00:00:00.000Z",
      "tool": Object {
        "category": "GitHubCopilot",
      },
      "type": Object {
        "category": "Engagement",
      },
      "uid": "c9590a02cc06712aee058d8b1b2881a31eb1c323317d61ce55d335f5c7a06b71",
      "user": Object {
        "source": "GitHub",
        "uid": "github_login0",
      },
      "value": "true",
      "valueType": "Bool",
    },
  },
  Object {
    "vcs_AssistantMetric": Object {
      "endedAt": "2025-01-02T00:00:00.000Z",
      "feature": "Code Completion",
      "organization": Object {
        "source": "GitHub",
        "uid": "enterprise:github",
      },
      "source": "GitHub",
      "startedAt": "2025-01-01T00:00:00.000Z",
      "tool": Object {
        "category": "GitHubCopilot",
      },
      "type": Object {
        "category": "Engagement",
      },
      "uid": "0a757d8be500b7abfffaf362395b4db09b826473530e06d9b0aa67293e33aa0c",
      "user": Object {
        "source": "GitHub",
        "uid": "github_login1",
      },
      "value": "true",
      "valueType": "Bool",
    },
  },
  Object {
    "vcs_User": Object {
      "htmlUrl": "https://github.com/octocat",
      "source": "GitHub",
      "type": Object {
        "category": "User",
        "detail": "user",
      },
      "uid": "octocat",
    },
  },
  Object {
    "vcs_User": Object {
      "htmlUrl": "https://github.com/octokitten",
      "source": "GitHub",
      "type": Object {
        "category": "User",
        "detail": "user",
      },
      "uid": "octokitten",
    },
  },
  Object {
    "vcs_OrganizationTool": Object {
      "inactive": false,
      "organization": Object {
        "source": "GitHub",
        "uid": "github",
      },
      "source": "GitHub",
      "tool": Object {
        "category": "GitHubCopilot",
      },
    },
  },
  Object {
    "vcs_OrganizationTool": Object {
      "inactive": false,
      "organization": Object {
        "source": "GitHub",
        "uid": "github-2",
      },
      "source": "GitHub",
      "tool": Object {
        "category": "GitHubCopilot",
      },
    },
  },
  Object {
    "vcs_UserTool": Object {
      "inactive": true,
      "organization": Object {
        "source": "GitHub",
        "uid": "github",
      },
      "source": "GitHub",
      "tool": Object {
        "category": "GitHubCopilot",
      },
      "user": Object {
        "source": "GitHub",
        "uid": "oldkit",
      },
    },
  },
  Object {
    "vcs_UserToolLicense": Object {
      "source": "GitHub",
      "startedAt": "2024-07-15T17:43:12.098Z",
      "userTool": Object {
        "organization": Object {
          "source": "GitHub",
          "uid": "github",
        },
        "tool": Object {
          "category": "GitHubCopilot",
        },
        "user": Object {
          "source": "GitHub",
          "uid": "oldkit",
        },
      },
    },
  },
  Object {
    "vcs_UserTool": Object {
      "inactive": true,
      "organization": Object {
        "source": "GitHub",
        "uid": "github-2",
      },
      "source": "GitHub",
      "tool": Object {
        "category": "GitHubCopilot",
      },
      "user": Object {
        "source": "GitHub",
        "uid": "oldkit",
      },
    },
  },
  Object {
    "vcs_UserToolLicense": Object {
      "source": "GitHub",
      "startedAt": "2024-07-15T17:43:12.098Z",
      "userTool": Object {
        "organization": Object {
          "source": "GitHub",
          "uid": "github-2",
        },
        "tool": Object {
          "category": "GitHubCopilot",
        },
        "user": Object {
          "source": "GitHub",
          "uid": "oldkit",
        },
      },
    },
  },
  Object {
    "vcs_Membership": Object {
      "organization": Object {
        "source": "GitHub",
        "uid": "github",
      },
      "source": "GitHub",
      "user": Object {
        "source": "GitHub",
        "uid": "octocat",
      },
    },
  },
  Object {
    "vcs_User": Object {
      "htmlUrl": "https://github.com/octocat",
      "name": "Octocat",
      "source": "GitHub",
      "type": Object {
        "category": "User",
        "detail": "user",
      },
      "uid": "octocat",
    },
  },
  Object {
    "vcs_Membership": Object {
      "organization": Object {
        "source": "GitHub",
        "uid": "github",
      },
      "source": "GitHub",
      "user": Object {
        "source": "GitHub",
        "uid": "octokitten",
      },
    },
  },
  Object {
    "vcs_User": Object {
      "htmlUrl": "https://github.com/octokitten",
      "name": "Octokitten",
      "source": "GitHub",
      "type": Object {
        "category": "User",
        "detail": "user",
      },
      "uid": "octokitten",
    },
  },
  Object {
    "vcs_User": Object {
      "htmlUrl": "https://github.com/octocat",
      "source": "GitHub",
      "type": Object {
        "category": "User",
        "detail": "user",
      },
      "uid": "octocat",
    },
  },
  Object {
    "vcs_Branch": Object {
      "name": "dora-employee-param",
      "repository": Object {
        "name": "faros-apps",
        "organization": Object {
          "source": "GitHub",
          "uid": "faros-ai",
        },
        "uid": "faros-apps",
      },
      "source": "GitHub",
      "uid": "dora-employee-param",
    },
  },
  Object {
    "vcs_Branch": Object {
      "name": "main",
      "repository": Object {
        "name": "faros-apps",
        "organization": Object {
          "source": "GitHub",
          "uid": "faros-ai",
        },
        "uid": "faros-apps",
      },
      "source": "GitHub",
      "uid": "main",
    },
  },
  Object {
    "vcs_Branch": Object {
      "name": "nehanda/cleanup-apps",
      "repository": Object {
        "name": "faros-apps",
        "organization": Object {
          "source": "GitHub",
          "uid": "faros-ai",
        },
        "uid": "faros-apps",
      },
      "source": "GitHub",
      "uid": "nehanda/cleanup-apps",
    },
  },
  Object {
    "vcs_Branch": Object {
      "name": "fix-edge-cases",
      "repository": Object {
        "name": "faros-apps",
        "organization": Object {
          "source": "GitHub",
          "uid": "dora",
        },
        "uid": "faros-apps",
      },
      "source": "GitHub",
      "uid": "fix-edge-cases",
    },
  },
  Object {
    "vcs_Label": Object {
      "name": "dependencies",
      "source": "GitHub",
    },
  },
  Object {
    "vcs_Label": Object {
      "name": "typescript",
      "source": "GitHub",
    },
  },
  Object {
    "vcs_User": Object {
      "htmlUrl": "https://github.com/dolos",
      "name": "Dolos",
      "source": "GitHub",
      "type": Object {
        "category": "User",
        "detail": "user",
      },
      "uid": "dolos",
    },
  },
  Object {
    "vcs_User": Object {
      "htmlUrl": "https://github.com/nehanda",
      "source": "GitHub",
      "type": Object {
        "category": "User",
        "detail": "user",
      },
      "uid": "janedoe",
    },
  },
  Object {
    "vcs_User": Object {
      "htmlUrl": "https://github.com/nehanda",
      "name": "nehanda",
      "source": "GitHub",
      "type": Object {
        "category": "User",
        "detail": "user",
      },
      "uid": "nehanda",
    },
  },
  Object {
    "vcs_User": Object {
      "htmlUrl": "https://github.com/user1",
      "source": "GitHub",
      "type": Object {
        "category": "User",
        "detail": "user",
      },
      "uid": "user1",
    },
  },
  Object {
    "vcs_User": Object {
      "htmlUrl": "https://github.com/user2",
      "source": "GitHub",
      "type": Object {
        "category": "User",
        "detail": "user",
      },
      "uid": "user2",
    },
  },
  Object {
    "vcs_User": Object {
      "htmlUrl": "https://github.com/user3",
      "source": "GitHub",
      "type": Object {
        "category": "User",
        "detail": "user",
      },
      "uid": "user3",
    },
  },
  Object {
    "vcs_File": Object {
      "path": "dolos/test/file.ts",
      "repository": Object {
        "name": "hello-world",
        "organization": Object {
          "source": "GitHub",
          "uid": "github",
        },
        "uid": "hello-world",
      },
      "source": "GitHub",
      "uid": "dolos/test/file.ts",
    },
  },
  Object {
    "vcs_File": Object {
      "path": "nehanda/test/file2.ts",
      "repository": Object {
        "name": "hello-world",
        "organization": Object {
          "source": "GitHub",
          "uid": "github",
        },
        "uid": "hello-world",
      },
      "source": "GitHub",
      "uid": "nehanda/test/file2.ts",
    },
  },
  Object {
    "vcs_File": Object {
      "path": "nehanda/test/file3.ts",
      "repository": Object {
        "name": "hello-world",
        "organization": Object {
          "source": "GitHub",
          "uid": "github",
        },
        "uid": "hello-world",
      },
      "source": "GitHub",
      "uid": "nehanda/test/file3.ts",
    },
  },
  Object {
    "vcs_PullRequestFile__Deletion": Object {
      "flushRequired": false,
      "source": "GitHub",
      "where": Object {
        "pullRequest": Object {
          "number": 48,
          "repository": Object {
            "name": "hello-world",
            "organization": Object {
              "source": "GitHub",
              "uid": "github",
            },
            "uid": "hello-world",
          },
          "uid": "48",
        },
      },
    },
  },
  Object {
    "vcs_PullRequestFile__Deletion": Object {
      "flushRequired": false,
      "source": "GitHub",
      "where": Object {
        "pullRequest": Object {
          "number": 47,
          "repository": Object {
            "name": "hello-world",
            "organization": Object {
              "source": "GitHub",
              "uid": "github",
            },
            "uid": "hello-world",
          },
          "uid": "47",
        },
      },
    },
  },
  Object {
    "vcs_PullRequestFile__Deletion": Object {
      "flushRequired": false,
      "source": "GitHub",
      "where": Object {
        "pullRequest": Object {
          "number": 46,
          "repository": Object {
            "name": "hello-world",
            "organization": Object {
              "source": "GitHub",
              "uid": "github",
            },
            "uid": "hello-world",
          },
          "uid": "46",
        },
      },
    },
  },
  Object {
    "__Flush": Object {
      "source": "GitHub",
    },
  },
  Object {
    "vcs_PullRequestFile": Object {
      "additions": 15,
      "deletions": 0,
      "file": Object {
        "repository": Object {
          "name": "hello-world",
          "organization": Object {
            "source": "GitHub",
            "uid": "github",
          },
          "uid": "hello-world",
        },
        "uid": "dolos/test/file.ts",
      },
      "pullRequest": Object {
        "number": 48,
        "repository": Object {
          "name": "hello-world",
          "organization": Object {
            "source": "GitHub",
            "uid": "github",
          },
          "uid": "hello-world",
        },
        "uid": "48",
      },
      "source": "GitHub",
    },
  },
  Object {
    "vcs_PullRequestFile": Object {
      "additions": 14,
      "deletions": 0,
      "file": Object {
        "repository": Object {
          "name": "hello-world",
          "organization": Object {
            "source": "GitHub",
            "uid": "github",
          },
          "uid": "hello-world",
        },
        "uid": "dolos/test/file.ts",
      },
      "pullRequest": Object {
        "number": 47,
        "repository": Object {
          "name": "hello-world",
          "organization": Object {
            "source": "GitHub",
            "uid": "github",
          },
          "uid": "hello-world",
        },
        "uid": "47",
      },
      "source": "GitHub",
    },
  },
  Object {
    "vcs_PullRequestFile": Object {
      "additions": 33,
      "deletions": 2,
      "file": Object {
        "repository": Object {
          "name": "hello-world",
          "organization": Object {
            "source": "GitHub",
            "uid": "github",
          },
          "uid": "hello-world",
        },
        "uid": "nehanda/test/file2.ts",
      },
      "pullRequest": Object {
        "number": 47,
        "repository": Object {
          "name": "hello-world",
          "organization": Object {
            "source": "GitHub",
            "uid": "github",
          },
          "uid": "hello-world",
        },
        "uid": "47",
      },
      "source": "GitHub",
    },
  },
  Object {
    "vcs_PullRequestFile": Object {
      "additions": 1,
      "deletions": 10,
      "file": Object {
        "repository": Object {
          "name": "hello-world",
          "organization": Object {
            "source": "GitHub",
            "uid": "github",
          },
          "uid": "hello-world",
        },
        "uid": "nehanda/test/file3.ts",
      },
      "pullRequest": Object {
        "number": 47,
        "repository": Object {
          "name": "hello-world",
          "organization": Object {
            "source": "GitHub",
            "uid": "github",
          },
          "uid": "hello-world",
        },
        "uid": "47",
      },
      "source": "GitHub",
    },
  },
  Object {
    "vcs_PullRequestFile": Object {
      "additions": 14,
      "deletions": 0,
      "file": Object {
        "repository": Object {
          "name": "hello-world",
          "organization": Object {
            "source": "GitHub",
            "uid": "github",
          },
          "uid": "hello-world",
        },
        "uid": "dolos/test/file.ts",
      },
      "pullRequest": Object {
        "number": 46,
        "repository": Object {
          "name": "hello-world",
          "organization": Object {
            "source": "GitHub",
            "uid": "github",
          },
          "uid": "hello-world",
        },
        "uid": "46",
      },
      "source": "GitHub",
    },
  },
  Object {
    "vcs_PullRequestFile": Object {
      "additions": 10,
      "deletions": 2,
      "file": Object {
        "repository": Object {
          "name": "hello-world",
          "organization": Object {
            "source": "GitHub",
            "uid": "github",
          },
          "uid": "hello-world",
        },
        "uid": "nehanda/test/file2.ts",
      },
      "pullRequest": Object {
        "number": 46,
        "repository": Object {
          "name": "hello-world",
          "organization": Object {
            "source": "GitHub",
            "uid": "github",
          },
          "uid": "hello-world",
        },
        "uid": "46",
      },
      "source": "GitHub",
    },
  },
  Object {
    "vcs_UserEmail": Object {
      "email": "johndoe@example.com",
      "source": "GitHub",
      "user": Object {
        "source": "GitHub",
        "uid": "johndoe",
      },
    },
  },
  Object {
    "vcs_User": Object {
      "email": "johndoe@example.com",
      "htmlUrl": "https://github.com/johndoe",
      "name": "John Doe",
      "source": "GitHub",
      "type": Object {
        "category": "User",
        "detail": "user",
      },
      "uid": "johndoe",
    },
  },
  Object {
    "vcs_UserEmail": Object {
      "email": "janesmith@example.com",
      "source": "GitHub",
      "user": Object {
        "source": "GitHub",
        "uid": "janesmith",
      },
    },
  },
  Object {
    "vcs_User": Object {
      "email": "janesmith@example.com",
      "htmlUrl": "https://github.com/janesmith",
      "name": "Jane Smith",
      "source": "GitHub",
      "type": Object {
        "category": "User",
        "detail": "user",
      },
      "uid": "janesmith",
    },
  },
  Object {
    "vcs_User": Object {
      "htmlUrl": "https://github.com/jdoe",
      "source": "GitHub",
      "type": Object {
        "category": "User",
        "detail": "user",
      },
      "uid": "jdoe",
    },
  },
  Object {
    "vcs_User": Object {
      "htmlUrl": "https://github.com/jdoe",
      "source": "GitHub",
      "type": Object {
        "category": "User",
        "detail": "user",
      },
      "uid": "fakeuser1",
    },
  },
  Object {
    "vcs_User": Object {
      "htmlUrl": "https://github.com/jdoe",
      "source": "GitHub",
      "type": Object {
        "category": "User",
        "detail": "user",
      },
      "uid": "fakeuser2",
    },
  },
  Object {
    "vcs_User": Object {
      "htmlUrl": "https://github.com/octocat",
      "source": "GitHub",
      "type": Object {
        "category": "User",
        "detail": "user",
      },
      "uid": "octocat",
    },
  },
  Object {
    "vcs_Membership": Object {
      "organization": Object {
        "source": "GitHub",
        "uid": "github",
      },
      "source": "GitHub",
      "user": Object {
        "source": "GitHub",
        "uid": "nehanda",
      },
    },
  },
  Object {
    "vcs_User": Object {
      "htmlUrl": "https://github.com/nehanda",
      "source": "GitHub",
      "type": Object {
        "category": "User",
        "detail": "user",
      },
      "uid": "nehanda",
    },
  },
  Object {
    "vcs_UserEmail": Object {
      "email": "johndoe@mail.com",
      "source": "GitHub",
      "user": Object {
        "source": "GitHub",
        "uid": "johndoe",
      },
    },
  },
  Object {
    "vcs_Membership": Object {
      "organization": Object {
        "source": "GitHub",
        "uid": "github",
      },
      "source": "GitHub",
      "user": Object {
        "source": "GitHub",
        "uid": "johndoe",
      },
    },
  },
  Object {
    "vcs_User": Object {
      "email": "johndoe@mail.com",
      "htmlUrl": "https://github.com/johndoe",
      "name": "John Doe",
      "source": "GitHub",
      "type": Object {
        "category": "User",
        "detail": "user",
      },
      "uid": "johndoe",
    },
  },
  Object {
    "vcs_User": Object {
      "htmlUrl": "https://github.com/nehanda",
      "source": "GitHub",
      "type": Object {
        "category": "User",
        "detail": "user",
      },
      "uid": "nehanda",
    },
  },
  Object {
    "vcs_UserEmail": Object {
      "email": "mt@faros.ai",
      "source": "GitHub",
      "user": Object {
        "source": "GitHub",
        "uid": "tovbinm",
      },
    },
  },
  Object {
    "vcs_Membership": Object {
      "organization": Object {
        "source": "GitHub",
        "uid": "github",
      },
      "source": "GitHub",
      "user": Object {
        "source": "GitHub",
        "uid": "tovbinm",
      },
    },
  },
  Object {
    "vcs_User": Object {
      "email": "mt@faros.ai",
      "htmlUrl": "https://github.com/tovbinm",
      "source": "GitHub",
      "type": Object {
        "category": "User",
        "detail": "user",
      },
      "uid": "tovbinm",
    },
  },
  Object {
    "vcs_UserEmail": Object {
      "email": "jennie@faros.ai",
      "source": "GitHub",
      "user": Object {
        "source": "GitHub",
        "uid": "jeniii",
      },
    },
  },
  Object {
    "vcs_Membership": Object {
      "organization": Object {
        "source": "GitHub",
        "uid": "github",
      },
      "source": "GitHub",
      "user": Object {
        "source": "GitHub",
        "uid": "jeniii",
      },
    },
  },
  Object {
    "vcs_User": Object {
      "email": "jennie@faros.ai",
      "htmlUrl": "https://github.com/jeniii",
      "source": "GitHub",
      "type": Object {
        "category": "User",
        "detail": "user",
      },
      "uid": "jeniii",
    },
  },
  Object {
    "tms_Label": Object {
      "name": "bug",
      "source": "GitHub",
    },
  },
  Object {
    "tms_Label": Object {
      "name": "good first issue",
      "source": "GitHub",
    },
  },
  Object {
    "tms_Label": Object {
      "name": "help wanted",
      "source": "GitHub",
    },
  },
  Object {
    "tms_User": Object {
      "name": "Nehanda",
      "source": "GitHub",
      "uid": "nehanda",
    },
  },
  Object {
    "tms_User": Object {
      "name": "Jane Doe",
      "source": "GitHub",
      "uid": "janedoe",
    },
  },
  Object {
    "vcs_User": Object {
      "htmlUrl": "https://github.com/octocat",
      "source": "GitHub",
      "type": Object {
        "category": "User",
        "detail": "user",
      },
      "uid": "octocat",
    },
  },
  Object {
    "vcs_User": Object {
      "htmlUrl": "https://github.com/octokitten",
      "source": "GitHub",
      "type": Object {
        "category": "User",
        "detail": "user",
      },
      "uid": "octokitten",
    },
  },
  Object {
    "vcs_OrganizationTool": Object {
      "inactive": false,
      "organization": Object {
        "source": "GitHub",
        "uid": "enterprise:github",
      },
      "source": "GitHub",
      "tool": Object {
        "category": "GitHubCopilot",
      },
    },
  },
  Object {
    "vcs_OrganizationTool": Object {
      "inactive": false,
      "organization": Object {
        "source": "GitHub",
        "uid": "enterprise:github-2",
      },
      "source": "GitHub",
      "tool": Object {
        "category": "GitHubCopilot",
      },
    },
  },
  Object {
    "vcs_UserTool": Object {
      "inactive": true,
      "organization": Object {
        "source": "GitHub",
        "uid": "enterprise:github",
      },
      "source": "GitHub",
      "tool": Object {
        "category": "GitHubCopilot",
      },
      "user": Object {
        "source": "GitHub",
        "uid": "oldkit",
      },
    },
  },
  Object {
    "vcs_UserToolLicense": Object {
      "source": "GitHub",
      "startedAt": "2024-07-15T17:43:12.098Z",
      "userTool": Object {
        "organization": Object {
          "source": "GitHub",
          "uid": "enterprise:github",
        },
        "tool": Object {
          "category": "GitHubCopilot",
        },
        "user": Object {
          "source": "GitHub",
          "uid": "oldkit",
        },
      },
    },
  },
  Object {
    "vcs_UserTool": Object {
      "inactive": true,
      "organization": Object {
        "source": "GitHub",
        "uid": "enterprise:github-2",
      },
      "source": "GitHub",
      "tool": Object {
        "category": "GitHubCopilot",
      },
      "user": Object {
        "source": "GitHub",
        "uid": "oldkit",
      },
    },
  },
  Object {
    "vcs_UserToolLicense": Object {
      "source": "GitHub",
      "startedAt": "2024-07-15T17:43:12.098Z",
      "userTool": Object {
        "organization": Object {
          "source": "GitHub",
          "uid": "enterprise:github-2",
        },
        "tool": Object {
          "category": "GitHubCopilot",
        },
        "user": Object {
          "source": "GitHub",
          "uid": "oldkit",
        },
      },
    },
  },
]
`;<|MERGE_RESOLUTION|>--- conflicted
+++ resolved
@@ -2683,4707 +2683,6 @@
       "uid": "f3fb198eae252837d26dad6ba1e386ed10bd27e95f6eb5b2363e93b99ee20286",
       "value": "102",
       "valueType": "Int",
-    },
-  },
-  Object {
-    "vcs_Organization": Object {
-      "createdAt": "2008-01-14T04:33:35.000Z",
-      "htmlUrl": "https://github.com/octocat",
-      "name": "github",
-      "source": "GitHub",
-      "type": Object {
-        "category": "Organization",
-        "detail": "Organization",
-      },
-      "uid": "github",
-    },
-  },
-  Object {
-    "vcs_Team": Object {
-      "description": "A great team.",
-      "lead": null,
-      "name": "Justice League",
-      "parentTeam": Object {
-        "uid": "all_teams",
-      },
-      "source": "GitHub",
-      "uid": "justice-league",
-    },
-  },
-  Object {
-    "vcs_TeamMembership": Object {
-      "member": Object {
-        "source": "GitHub",
-        "uid": "octocat",
-      },
-      "source": "GitHub",
-      "team": Object {
-        "uid": "justice-league",
-      },
-    },
-  },
-  Object {
-    "vcs_Repository": Object {
-      "archived": false,
-      "createdAt": "2011-01-26T19:01:12.000Z",
-      "description": "This your first repo!",
-      "fullName": "octocat/Hello-World",
-      "htmlUrl": "https://github.com/octocat/Hello-World",
-      "language": null,
-      "mainBranch": "master",
-      "name": "hello-world",
-      "organization": Object {
-        "source": "GitHub",
-        "uid": "github",
-      },
-      "private": false,
-      "pushedAt": "2011-01-26T19:14:43.000Z",
-      "size": 108,
-      "source": "GitHub",
-      "topics": Array [
-        "octocat",
-        "atom",
-        "electron",
-        "api",
-      ],
-      "uid": "hello-world",
-      "updatedAt": "2011-01-26T19:14:43.000Z",
-    },
-  },
-  Object {
-    "faros_Tag": Object {
-      "key": "Language__JavaScript",
-      "source": "GitHub",
-      "uid": "githubLanguageBytes__github__Hello-World__JavaScript",
-      "value": "1024",
-    },
-  },
-  Object {
-    "vcs_RepositoryTag": Object {
-      "repository": Object {
-        "name": "hello-world",
-        "organization": Object {
-          "source": "GitHub",
-          "uid": "github",
-        },
-        "uid": "hello-world",
-      },
-      "source": "GitHub",
-      "tag": Object {
-        "uid": "githubLanguageBytes__github__Hello-World__JavaScript",
-      },
-    },
-  },
-  Object {
-    "tms_Project": Object {
-      "createdAt": "2011-01-26T19:01:12.000Z",
-      "description": "This your first repo!",
-      "name": "github/hello-world",
-      "source": "GitHub",
-      "uid": "github/hello-world",
-      "updatedAt": "2011-01-26T19:14:43.000Z",
-    },
-  },
-  Object {
-    "tms_TaskBoard": Object {
-      "name": "github/hello-world",
-      "source": "GitHub",
-      "uid": "github/hello-world",
-    },
-  },
-  Object {
-    "tms_TaskBoardProjectRelationship": Object {
-      "board": Object {
-        "source": "GitHub",
-        "uid": "github/hello-world",
-      },
-      "project": Object {
-        "source": "GitHub",
-        "uid": "github/hello-world",
-      },
-      "source": "GitHub",
-    },
-  },
-  Object {
-    "faros_TmsTaskBoardOptions": Object {
-      "board": Object {
-        "source": "GitHub",
-        "uid": "github/hello-world",
-      },
-      "inclusion": Object {
-        "category": "Included",
-      },
-      "source": "GitHub",
-    },
-  },
-  Object {
-    "faros_VcsRepositoryOptions": Object {
-      "inclusion": Object {
-        "category": "Included",
-      },
-      "repository": Object {
-        "name": "hello-world",
-        "organization": Object {
-          "source": "GitHub",
-          "uid": "github",
-        },
-        "uid": "hello-world",
-      },
-      "source": "GitHub",
-    },
-  },
-  Object {
-    "vcs_Repository": Object {
-      "archived": false,
-      "createdAt": "2011-01-26T19:01:12.000Z",
-      "description": "This your first repo!",
-      "fullName": "octocat/Hello-World-2",
-      "htmlUrl": "https://github.com/octocat/Hello-World-2",
-      "language": null,
-      "mainBranch": "master",
-      "name": "hello-world-2",
-      "organization": Object {
-        "source": "GitHub",
-        "uid": "github",
-      },
-      "private": false,
-      "pushedAt": "2011-01-26T19:14:43.000Z",
-      "size": 108,
-      "source": "GitHub",
-      "topics": Array [
-        "octocat",
-        "atom",
-        "electron",
-        "api",
-      ],
-      "uid": "hello-world-2",
-      "updatedAt": "2011-01-26T19:14:43.000Z",
-    },
-  },
-  Object {
-    "vcs_PullRequest": Object {
-      "author": Object {
-        "source": "GitHub",
-        "uid": "dolos",
-      },
-      "commentCount": 5,
-      "commitCount": 13,
-      "createdAt": "2021-02-12T05:35:19.000Z",
-      "description": "**Related issues**
-https://github.com/faros-ai/tickets/issues/120
-
-**Describe the proposed solution**
-Optional \`employee\` param changes DORA app behavior to return metrics rolled-up by owner.
-
-**Describe alternatives you've considered**
-A clear and concise description of any alternative solutions or features you've considered.
-
-**Additional context**
-Add any other context about the changes here.
-",
-      "diffStats": Object {
-        "filesChanged": 21,
-        "linesAdded": 1077,
-        "linesDeleted": 763,
-      },
-      "htmlUrl": "https://github.com/faros-ai/faros-apps/pull/48",
-      "mergeCommit": Object {
-        "repository": Object {
-          "name": "hello-world",
-          "organization": Object {
-            "source": "GitHub",
-            "uid": "github",
-          },
-          "uid": "hello-world",
-        },
-        "sha": "b4c35c299ad22fe858569482a7696597ca038651",
-        "uid": "b4c35c299ad22fe858569482a7696597ca038651",
-      },
-      "mergedAt": "2021-02-16T17:15:27.000Z",
-      "number": 48,
-      "readyForReviewAt": "2021-02-12T05:35:19.000Z",
-      "repository": Object {
-        "name": "hello-world",
-        "organization": Object {
-          "source": "GitHub",
-          "uid": "github",
-        },
-        "uid": "hello-world",
-      },
-      "source": "GitHub",
-      "sourceBranch": Object {
-        "name": "dora-employee-param",
-        "repository": Object {
-          "name": "faros-apps",
-          "organization": Object {
-            "source": "GitHub",
-            "uid": "faros-ai",
-          },
-          "uid": "faros-apps",
-        },
-        "uid": "dora-employee-param",
-      },
-      "sourceBranchName": "dora-employee-param",
-      "state": Object {
-        "category": "Merged",
-        "detail": "MERGED",
-      },
-      "targetBranch": Object {
-        "name": "main",
-        "repository": Object {
-          "name": "faros-apps",
-          "organization": Object {
-            "source": "GitHub",
-            "uid": "faros-ai",
-          },
-          "uid": "faros-apps",
-        },
-        "uid": "main",
-      },
-      "targetBranchName": "main",
-      "title": "DORA apps take optional employee uid param",
-      "uid": "48",
-      "updatedAt": "2021-02-16T17:15:29.000Z",
-    },
-  },
-  Object {
-    "vcs_PullRequestLabel": Object {
-      "label": Object {
-        "name": "dependencies",
-      },
-      "pullRequest": Object {
-        "number": 48,
-        "repository": Object {
-          "name": "hello-world",
-          "organization": Object {
-            "source": "GitHub",
-            "uid": "github",
-          },
-          "uid": "hello-world",
-        },
-        "uid": "48",
-      },
-      "source": "GitHub",
-    },
-  },
-  Object {
-    "vcs_PullRequestLabel": Object {
-      "label": Object {
-        "name": "typescript",
-      },
-      "pullRequest": Object {
-        "number": 48,
-        "repository": Object {
-          "name": "hello-world",
-          "organization": Object {
-            "source": "GitHub",
-            "uid": "github",
-          },
-          "uid": "hello-world",
-        },
-        "uid": "48",
-      },
-      "source": "GitHub",
-    },
-  },
-  Object {
-    "vcs_PullRequestReview": Object {
-      "htmlUrl": "https://github.com/test/dolos/pull/1234#pullrequestreview-2192199611",
-      "number": 2192199611,
-      "pullRequest": Object {
-        "number": 48,
-        "repository": Object {
-          "name": "hello-world",
-          "organization": Object {
-            "source": "GitHub",
-            "uid": "github",
-          },
-          "uid": "hello-world",
-        },
-        "uid": "48",
-      },
-      "reviewer": Object {
-        "source": "GitHub",
-        "uid": "janedoe",
-      },
-      "source": "GitHub",
-      "state": Object {
-        "category": "Commented",
-        "detail": "COMMENTED",
-      },
-      "submittedAt": "2021-02-04T21:53:09.000Z",
-      "uid": "2192199611",
-    },
-  },
-  Object {
-    "vcs_PullRequestReview": Object {
-      "htmlUrl": "https://github.com/test/dolos/pull/1234#pullrequestreview-2192199612",
-      "number": 2192199612,
-      "pullRequest": Object {
-        "number": 48,
-        "repository": Object {
-          "name": "hello-world",
-          "organization": Object {
-            "source": "GitHub",
-            "uid": "github",
-          },
-          "uid": "hello-world",
-        },
-        "uid": "48",
-      },
-      "reviewer": Object {
-        "source": "GitHub",
-        "uid": "nehanda",
-      },
-      "source": "GitHub",
-      "state": Object {
-        "category": "Approved",
-        "detail": "APPROVED",
-      },
-      "submittedAt": "2021-03-04T21:53:09.000Z",
-      "uid": "2192199612",
-    },
-  },
-  Object {
-    "vcs_PullRequestReviewRequest": Object {
-      "asCodeOwner": true,
-      "pullRequest": Object {
-        "number": 48,
-        "repository": Object {
-          "name": "hello-world",
-          "organization": Object {
-            "source": "GitHub",
-            "uid": "github",
-          },
-          "uid": "hello-world",
-        },
-        "uid": "48",
-      },
-      "requestedReviewer": Object {
-        "source": "GitHub",
-        "uid": "user1",
-      },
-      "source": "GitHub",
-    },
-  },
-  Object {
-    "vcs_PullRequestReviewRequest": Object {
-      "asCodeOwner": false,
-      "pullRequest": Object {
-        "number": 48,
-        "repository": Object {
-          "name": "hello-world",
-          "organization": Object {
-            "source": "GitHub",
-            "uid": "github",
-          },
-          "uid": "hello-world",
-        },
-        "uid": "48",
-      },
-      "requestedReviewer": Object {
-        "source": "GitHub",
-        "uid": "user2",
-      },
-      "source": "GitHub",
-    },
-  },
-  Object {
-<<<<<<< HEAD
-=======
-    "faros_MetricValue": Object {
-      "computedAt": "2023-10-15T00:00:00.000Z",
-      "definition": Object {
-        "uid": "DailySuggestionReferenceCount_Discard",
-      },
-      "source": "GitHub",
-      "uid": "copilotTeam__github/justice-league-DailySuggestionReferenceCount_Discard-ruby-vscode-2023-10-15",
-      "value": "50",
-    },
-  },
-  Object {
-    "vcs_AssistantMetric": Object {
-      "editor": "vscode",
-      "endedAt": "2023-10-16T00:00:00.000Z",
-      "language": "ruby",
-      "model": null,
-      "organization": Object {
-        "source": "GitHub",
-        "uid": "github",
-      },
-      "source": "GitHub",
-      "startedAt": "2023-10-15T00:00:00.000Z",
-      "team": Object {
-        "uid": "justice-league",
-      },
-      "tool": Object {
-        "category": "GitHubCopilot",
-      },
-      "type": Object {
-        "category": "SuggestionsDiscarded",
-      },
-      "uid": "66a17798a9a00338a6ebd30f30c0d3f6dcedb2de4c541786eeb6b9b0e1a8e999",
-      "value": "50",
-      "valueType": "Int",
-    },
-  },
-  Object {
-    "faros_MetricValueTag": Object {
-      "source": "GitHub",
-      "tag": Object {
-        "uid": "copilotLanguage__ruby",
-      },
-      "value": Object {
-        "definition": Object {
-          "uid": "DailySuggestionReferenceCount_Discard",
-        },
-        "uid": "copilotTeam__github/justice-league-DailySuggestionReferenceCount_Discard-ruby-vscode-2023-10-15",
-      },
-    },
-  },
-  Object {
-    "faros_MetricValueTag": Object {
-      "source": "GitHub",
-      "tag": Object {
-        "uid": "copilotEditor__vscode",
-      },
-      "value": Object {
-        "definition": Object {
-          "uid": "DailySuggestionReferenceCount_Discard",
-        },
-        "uid": "copilotTeam__github/justice-league-DailySuggestionReferenceCount_Discard-ruby-vscode-2023-10-15",
-      },
-    },
-  },
-  Object {
-    "faros_MetricValueTag": Object {
-      "source": "GitHub",
-      "tag": Object {
-        "uid": "copilotOrg__github",
-      },
-      "value": Object {
-        "definition": Object {
-          "uid": "DailySuggestionReferenceCount_Discard",
-        },
-        "uid": "copilotTeam__github/justice-league-DailySuggestionReferenceCount_Discard-ruby-vscode-2023-10-15",
-      },
-    },
-  },
-  Object {
-    "faros_MetricValueTag": Object {
-      "source": "GitHub",
-      "tag": Object {
-        "uid": "copilotTeam__github/justice-league",
-      },
-      "value": Object {
-        "definition": Object {
-          "uid": "DailySuggestionReferenceCount_Discard",
-        },
-        "uid": "copilotTeam__github/justice-league-DailySuggestionReferenceCount_Discard-ruby-vscode-2023-10-15",
-      },
-    },
-  },
-  Object {
-    "compute_ApplicationMetric": Object {
-      "application": Object {
-        "name": "copilot",
-        "platform": "",
-        "uid": "copilot",
-      },
-      "source": "GitHub",
-      "value": Object {
-        "definition": Object {
-          "uid": "DailySuggestionReferenceCount_Discard",
-        },
-        "uid": "copilotTeam__github/justice-league-DailySuggestionReferenceCount_Discard-ruby-vscode-2023-10-15",
-      },
-    },
-  },
-  Object {
-    "faros_MetricValue": Object {
-      "computedAt": "2023-10-15T00:00:00.000Z",
-      "definition": Object {
-        "uid": "DailySuggestionReferenceCount_Accept",
-      },
-      "source": "GitHub",
-      "uid": "copilotTeam__github/justice-league-DailySuggestionReferenceCount_Accept-2023-10-15",
-      "value": "800",
-    },
-  },
-  Object {
-    "vcs_AssistantMetric": Object {
-      "editor": null,
-      "endedAt": "2023-10-16T00:00:00.000Z",
-      "language": null,
-      "model": null,
-      "organization": Object {
-        "source": "GitHub",
-        "uid": "github",
-      },
-      "source": "GitHub",
-      "startedAt": "2023-10-15T00:00:00.000Z",
-      "team": Object {
-        "uid": "justice-league",
-      },
-      "tool": Object {
-        "category": "GitHubCopilot",
-      },
-      "type": Object {
-        "category": "SuggestionsAccepted",
-      },
-      "uid": "848857193c4be22c5709cb08548a311f49de72e942f76acc17d6b0b5f26295d0",
-      "value": "800",
-      "valueType": "Int",
-    },
-  },
-  Object {
-    "faros_MetricValueTag": Object {
-      "source": "GitHub",
-      "tag": Object {
-        "uid": "copilotOrg__github",
-      },
-      "value": Object {
-        "definition": Object {
-          "uid": "DailySuggestionReferenceCount_Accept",
-        },
-        "uid": "copilotTeam__github/justice-league-DailySuggestionReferenceCount_Accept-2023-10-15",
-      },
-    },
-  },
-  Object {
-    "faros_MetricValueTag": Object {
-      "source": "GitHub",
-      "tag": Object {
-        "uid": "copilotTeam__github/justice-league",
-      },
-      "value": Object {
-        "definition": Object {
-          "uid": "DailySuggestionReferenceCount_Accept",
-        },
-        "uid": "copilotTeam__github/justice-league-DailySuggestionReferenceCount_Accept-2023-10-15",
-      },
-    },
-  },
-  Object {
-    "compute_ApplicationMetric": Object {
-      "application": Object {
-        "name": "copilot",
-        "platform": "",
-        "uid": "copilot",
-      },
-      "source": "GitHub",
-      "value": Object {
-        "definition": Object {
-          "uid": "DailySuggestionReferenceCount_Accept",
-        },
-        "uid": "copilotTeam__github/justice-league-DailySuggestionReferenceCount_Accept-2023-10-15",
-      },
-    },
-  },
-  Object {
-    "faros_MetricValue": Object {
-      "computedAt": "2023-10-15T00:00:00.000Z",
-      "definition": Object {
-        "uid": "DailySuggestionReferenceCount_Accept",
-      },
-      "source": "GitHub",
-      "uid": "copilotTeam__github/justice-league-DailySuggestionReferenceCount_Accept-python-vscode-2023-10-15",
-      "value": "250",
-    },
-  },
-  Object {
-    "vcs_AssistantMetric": Object {
-      "editor": "vscode",
-      "endedAt": "2023-10-16T00:00:00.000Z",
-      "language": "python",
-      "model": null,
-      "organization": Object {
-        "source": "GitHub",
-        "uid": "github",
-      },
-      "source": "GitHub",
-      "startedAt": "2023-10-15T00:00:00.000Z",
-      "team": Object {
-        "uid": "justice-league",
-      },
-      "tool": Object {
-        "category": "GitHubCopilot",
-      },
-      "type": Object {
-        "category": "SuggestionsAccepted",
-      },
-      "uid": "7709e5a394ace14a5c7fdd4577e6dbf22e828bbc17b0b616f6ccfc04c96e92fe",
-      "value": "250",
-      "valueType": "Int",
-    },
-  },
-  Object {
-    "faros_MetricValueTag": Object {
-      "source": "GitHub",
-      "tag": Object {
-        "uid": "copilotLanguage__python",
-      },
-      "value": Object {
-        "definition": Object {
-          "uid": "DailySuggestionReferenceCount_Accept",
-        },
-        "uid": "copilotTeam__github/justice-league-DailySuggestionReferenceCount_Accept-python-vscode-2023-10-15",
-      },
-    },
-  },
-  Object {
-    "faros_MetricValueTag": Object {
-      "source": "GitHub",
-      "tag": Object {
-        "uid": "copilotEditor__vscode",
-      },
-      "value": Object {
-        "definition": Object {
-          "uid": "DailySuggestionReferenceCount_Accept",
-        },
-        "uid": "copilotTeam__github/justice-league-DailySuggestionReferenceCount_Accept-python-vscode-2023-10-15",
-      },
-    },
-  },
-  Object {
-    "faros_MetricValueTag": Object {
-      "source": "GitHub",
-      "tag": Object {
-        "uid": "copilotOrg__github",
-      },
-      "value": Object {
-        "definition": Object {
-          "uid": "DailySuggestionReferenceCount_Accept",
-        },
-        "uid": "copilotTeam__github/justice-league-DailySuggestionReferenceCount_Accept-python-vscode-2023-10-15",
-      },
-    },
-  },
-  Object {
-    "faros_MetricValueTag": Object {
-      "source": "GitHub",
-      "tag": Object {
-        "uid": "copilotTeam__github/justice-league",
-      },
-      "value": Object {
-        "definition": Object {
-          "uid": "DailySuggestionReferenceCount_Accept",
-        },
-        "uid": "copilotTeam__github/justice-league-DailySuggestionReferenceCount_Accept-python-vscode-2023-10-15",
-      },
-    },
-  },
-  Object {
-    "compute_ApplicationMetric": Object {
-      "application": Object {
-        "name": "copilot",
-        "platform": "",
-        "uid": "copilot",
-      },
-      "source": "GitHub",
-      "value": Object {
-        "definition": Object {
-          "uid": "DailySuggestionReferenceCount_Accept",
-        },
-        "uid": "copilotTeam__github/justice-league-DailySuggestionReferenceCount_Accept-python-vscode-2023-10-15",
-      },
-    },
-  },
-  Object {
-    "faros_MetricValue": Object {
-      "computedAt": "2023-10-15T00:00:00.000Z",
-      "definition": Object {
-        "uid": "DailySuggestionReferenceCount_Accept",
-      },
-      "source": "GitHub",
-      "uid": "copilotTeam__github/justice-league-DailySuggestionReferenceCount_Accept-python-jetbrains-2023-10-15",
-      "value": "200",
-    },
-  },
-  Object {
-    "vcs_AssistantMetric": Object {
-      "editor": "jetbrains",
-      "endedAt": "2023-10-16T00:00:00.000Z",
-      "language": "python",
-      "model": null,
-      "organization": Object {
-        "source": "GitHub",
-        "uid": "github",
-      },
-      "source": "GitHub",
-      "startedAt": "2023-10-15T00:00:00.000Z",
-      "team": Object {
-        "uid": "justice-league",
-      },
-      "tool": Object {
-        "category": "GitHubCopilot",
-      },
-      "type": Object {
-        "category": "SuggestionsAccepted",
-      },
-      "uid": "c6a5c6f53e1923bdd030de378bfa52d0c573c593e1b4e60441fd183b1973893a",
-      "value": "200",
-      "valueType": "Int",
-    },
-  },
-  Object {
-    "faros_MetricValueTag": Object {
-      "source": "GitHub",
-      "tag": Object {
-        "uid": "copilotLanguage__python",
-      },
-      "value": Object {
-        "definition": Object {
-          "uid": "DailySuggestionReferenceCount_Accept",
-        },
-        "uid": "copilotTeam__github/justice-league-DailySuggestionReferenceCount_Accept-python-jetbrains-2023-10-15",
-      },
-    },
-  },
-  Object {
-    "faros_MetricValueTag": Object {
-      "source": "GitHub",
-      "tag": Object {
-        "uid": "copilotEditor__jetbrains",
-      },
-      "value": Object {
-        "definition": Object {
-          "uid": "DailySuggestionReferenceCount_Accept",
-        },
-        "uid": "copilotTeam__github/justice-league-DailySuggestionReferenceCount_Accept-python-jetbrains-2023-10-15",
-      },
-    },
-  },
-  Object {
-    "faros_MetricValueTag": Object {
-      "source": "GitHub",
-      "tag": Object {
-        "uid": "copilotOrg__github",
-      },
-      "value": Object {
-        "definition": Object {
-          "uid": "DailySuggestionReferenceCount_Accept",
-        },
-        "uid": "copilotTeam__github/justice-league-DailySuggestionReferenceCount_Accept-python-jetbrains-2023-10-15",
-      },
-    },
-  },
-  Object {
-    "faros_MetricValueTag": Object {
-      "source": "GitHub",
-      "tag": Object {
-        "uid": "copilotTeam__github/justice-league",
-      },
-      "value": Object {
-        "definition": Object {
-          "uid": "DailySuggestionReferenceCount_Accept",
-        },
-        "uid": "copilotTeam__github/justice-league-DailySuggestionReferenceCount_Accept-python-jetbrains-2023-10-15",
-      },
-    },
-  },
-  Object {
-    "compute_ApplicationMetric": Object {
-      "application": Object {
-        "name": "copilot",
-        "platform": "",
-        "uid": "copilot",
-      },
-      "source": "GitHub",
-      "value": Object {
-        "definition": Object {
-          "uid": "DailySuggestionReferenceCount_Accept",
-        },
-        "uid": "copilotTeam__github/justice-league-DailySuggestionReferenceCount_Accept-python-jetbrains-2023-10-15",
-      },
-    },
-  },
-  Object {
-    "faros_MetricValue": Object {
-      "computedAt": "2023-10-15T00:00:00.000Z",
-      "definition": Object {
-        "uid": "DailySuggestionReferenceCount_Accept",
-      },
-      "source": "GitHub",
-      "uid": "copilotTeam__github/justice-league-DailySuggestionReferenceCount_Accept-ruby-vscode-2023-10-15",
-      "value": "350",
-    },
-  },
-  Object {
-    "vcs_AssistantMetric": Object {
-      "editor": "vscode",
-      "endedAt": "2023-10-16T00:00:00.000Z",
-      "language": "ruby",
-      "model": null,
-      "organization": Object {
-        "source": "GitHub",
-        "uid": "github",
-      },
-      "source": "GitHub",
-      "startedAt": "2023-10-15T00:00:00.000Z",
-      "team": Object {
-        "uid": "justice-league",
-      },
-      "tool": Object {
-        "category": "GitHubCopilot",
-      },
-      "type": Object {
-        "category": "SuggestionsAccepted",
-      },
-      "uid": "32c4b651e8838057d772d920dd643e365561c4f58d793c981ec67541bd40ea35",
-      "value": "350",
-      "valueType": "Int",
-    },
-  },
-  Object {
-    "faros_MetricValueTag": Object {
-      "source": "GitHub",
-      "tag": Object {
-        "uid": "copilotLanguage__ruby",
-      },
-      "value": Object {
-        "definition": Object {
-          "uid": "DailySuggestionReferenceCount_Accept",
-        },
-        "uid": "copilotTeam__github/justice-league-DailySuggestionReferenceCount_Accept-ruby-vscode-2023-10-15",
-      },
-    },
-  },
-  Object {
-    "faros_MetricValueTag": Object {
-      "source": "GitHub",
-      "tag": Object {
-        "uid": "copilotEditor__vscode",
-      },
-      "value": Object {
-        "definition": Object {
-          "uid": "DailySuggestionReferenceCount_Accept",
-        },
-        "uid": "copilotTeam__github/justice-league-DailySuggestionReferenceCount_Accept-ruby-vscode-2023-10-15",
-      },
-    },
-  },
-  Object {
-    "faros_MetricValueTag": Object {
-      "source": "GitHub",
-      "tag": Object {
-        "uid": "copilotOrg__github",
-      },
-      "value": Object {
-        "definition": Object {
-          "uid": "DailySuggestionReferenceCount_Accept",
-        },
-        "uid": "copilotTeam__github/justice-league-DailySuggestionReferenceCount_Accept-ruby-vscode-2023-10-15",
-      },
-    },
-  },
-  Object {
-    "faros_MetricValueTag": Object {
-      "source": "GitHub",
-      "tag": Object {
-        "uid": "copilotTeam__github/justice-league",
-      },
-      "value": Object {
-        "definition": Object {
-          "uid": "DailySuggestionReferenceCount_Accept",
-        },
-        "uid": "copilotTeam__github/justice-league-DailySuggestionReferenceCount_Accept-ruby-vscode-2023-10-15",
-      },
-    },
-  },
-  Object {
-    "compute_ApplicationMetric": Object {
-      "application": Object {
-        "name": "copilot",
-        "platform": "",
-        "uid": "copilot",
-      },
-      "source": "GitHub",
-      "value": Object {
-        "definition": Object {
-          "uid": "DailySuggestionReferenceCount_Accept",
-        },
-        "uid": "copilotTeam__github/justice-league-DailySuggestionReferenceCount_Accept-ruby-vscode-2023-10-15",
-      },
-    },
-  },
-  Object {
-    "faros_MetricValue": Object {
-      "computedAt": "2023-10-15T00:00:00.000Z",
-      "definition": Object {
-        "uid": "DailyGeneratedLineCount_Discard",
-      },
-      "source": "GitHub",
-      "uid": "copilotTeam__github/justice-league-DailyGeneratedLineCount_Discard-2023-10-15",
-      "value": "600",
-    },
-  },
-  Object {
-    "vcs_AssistantMetric": Object {
-      "editor": null,
-      "endedAt": "2023-10-16T00:00:00.000Z",
-      "language": null,
-      "model": null,
-      "organization": Object {
-        "source": "GitHub",
-        "uid": "github",
-      },
-      "source": "GitHub",
-      "startedAt": "2023-10-15T00:00:00.000Z",
-      "team": Object {
-        "uid": "justice-league",
-      },
-      "tool": Object {
-        "category": "GitHubCopilot",
-      },
-      "type": Object {
-        "category": "LinesDiscarded",
-      },
-      "uid": "7b909aec9a8b3b1dad230c420f5e096583adf21115a4902fd104632e10d2efb0",
-      "value": "600",
-      "valueType": "Int",
-    },
-  },
-  Object {
-    "faros_MetricValueTag": Object {
-      "source": "GitHub",
-      "tag": Object {
-        "uid": "copilotOrg__github",
-      },
-      "value": Object {
-        "definition": Object {
-          "uid": "DailyGeneratedLineCount_Discard",
-        },
-        "uid": "copilotTeam__github/justice-league-DailyGeneratedLineCount_Discard-2023-10-15",
-      },
-    },
-  },
-  Object {
-    "faros_MetricValueTag": Object {
-      "source": "GitHub",
-      "tag": Object {
-        "uid": "copilotTeam__github/justice-league",
-      },
-      "value": Object {
-        "definition": Object {
-          "uid": "DailyGeneratedLineCount_Discard",
-        },
-        "uid": "copilotTeam__github/justice-league-DailyGeneratedLineCount_Discard-2023-10-15",
-      },
-    },
-  },
-  Object {
-    "compute_ApplicationMetric": Object {
-      "application": Object {
-        "name": "copilot",
-        "platform": "",
-        "uid": "copilot",
-      },
-      "source": "GitHub",
-      "value": Object {
-        "definition": Object {
-          "uid": "DailyGeneratedLineCount_Discard",
-        },
-        "uid": "copilotTeam__github/justice-league-DailyGeneratedLineCount_Discard-2023-10-15",
-      },
-    },
-  },
-  Object {
-    "faros_MetricValue": Object {
-      "computedAt": "2023-10-15T00:00:00.000Z",
-      "definition": Object {
-        "uid": "DailyGeneratedLineCount_Discard",
-      },
-      "source": "GitHub",
-      "uid": "copilotTeam__github/justice-league-DailyGeneratedLineCount_Discard-python-vscode-2023-10-15",
-      "value": "200",
-    },
-  },
-  Object {
-    "vcs_AssistantMetric": Object {
-      "editor": "vscode",
-      "endedAt": "2023-10-16T00:00:00.000Z",
-      "language": "python",
-      "model": null,
-      "organization": Object {
-        "source": "GitHub",
-        "uid": "github",
-      },
-      "source": "GitHub",
-      "startedAt": "2023-10-15T00:00:00.000Z",
-      "team": Object {
-        "uid": "justice-league",
-      },
-      "tool": Object {
-        "category": "GitHubCopilot",
-      },
-      "type": Object {
-        "category": "LinesDiscarded",
-      },
-      "uid": "aa58502a13e3821fbdd247dbf448c0608d6b48276167a8cec459237b52639be0",
-      "value": "200",
-      "valueType": "Int",
-    },
-  },
-  Object {
-    "faros_MetricValueTag": Object {
-      "source": "GitHub",
-      "tag": Object {
-        "uid": "copilotLanguage__python",
-      },
-      "value": Object {
-        "definition": Object {
-          "uid": "DailyGeneratedLineCount_Discard",
-        },
-        "uid": "copilotTeam__github/justice-league-DailyGeneratedLineCount_Discard-python-vscode-2023-10-15",
-      },
-    },
-  },
-  Object {
-    "faros_MetricValueTag": Object {
-      "source": "GitHub",
-      "tag": Object {
-        "uid": "copilotEditor__vscode",
-      },
-      "value": Object {
-        "definition": Object {
-          "uid": "DailyGeneratedLineCount_Discard",
-        },
-        "uid": "copilotTeam__github/justice-league-DailyGeneratedLineCount_Discard-python-vscode-2023-10-15",
-      },
-    },
-  },
-  Object {
-    "faros_MetricValueTag": Object {
-      "source": "GitHub",
-      "tag": Object {
-        "uid": "copilotOrg__github",
-      },
-      "value": Object {
-        "definition": Object {
-          "uid": "DailyGeneratedLineCount_Discard",
-        },
-        "uid": "copilotTeam__github/justice-league-DailyGeneratedLineCount_Discard-python-vscode-2023-10-15",
-      },
-    },
-  },
-  Object {
-    "faros_MetricValueTag": Object {
-      "source": "GitHub",
-      "tag": Object {
-        "uid": "copilotTeam__github/justice-league",
-      },
-      "value": Object {
-        "definition": Object {
-          "uid": "DailyGeneratedLineCount_Discard",
-        },
-        "uid": "copilotTeam__github/justice-league-DailyGeneratedLineCount_Discard-python-vscode-2023-10-15",
-      },
-    },
-  },
-  Object {
-    "compute_ApplicationMetric": Object {
-      "application": Object {
-        "name": "copilot",
-        "platform": "",
-        "uid": "copilot",
-      },
-      "source": "GitHub",
-      "value": Object {
-        "definition": Object {
-          "uid": "DailyGeneratedLineCount_Discard",
-        },
-        "uid": "copilotTeam__github/justice-league-DailyGeneratedLineCount_Discard-python-vscode-2023-10-15",
-      },
-    },
-  },
-  Object {
-    "faros_MetricValue": Object {
-      "computedAt": "2023-10-15T00:00:00.000Z",
-      "definition": Object {
-        "uid": "DailyGeneratedLineCount_Discard",
-      },
-      "source": "GitHub",
-      "uid": "copilotTeam__github/justice-league-DailyGeneratedLineCount_Discard-python-jetbrains-2023-10-15",
-      "value": "100",
-    },
-  },
-  Object {
-    "vcs_AssistantMetric": Object {
-      "editor": "jetbrains",
-      "endedAt": "2023-10-16T00:00:00.000Z",
-      "language": "python",
-      "model": null,
-      "organization": Object {
-        "source": "GitHub",
-        "uid": "github",
-      },
-      "source": "GitHub",
-      "startedAt": "2023-10-15T00:00:00.000Z",
-      "team": Object {
-        "uid": "justice-league",
-      },
-      "tool": Object {
-        "category": "GitHubCopilot",
-      },
-      "type": Object {
-        "category": "LinesDiscarded",
-      },
-      "uid": "97cc8df49d83d31d714ef8ac755801d3161f077c7d4ca2c7021246f6a72def0b",
-      "value": "100",
-      "valueType": "Int",
-    },
-  },
-  Object {
-    "faros_MetricValueTag": Object {
-      "source": "GitHub",
-      "tag": Object {
-        "uid": "copilotLanguage__python",
-      },
-      "value": Object {
-        "definition": Object {
-          "uid": "DailyGeneratedLineCount_Discard",
-        },
-        "uid": "copilotTeam__github/justice-league-DailyGeneratedLineCount_Discard-python-jetbrains-2023-10-15",
-      },
-    },
-  },
-  Object {
-    "faros_MetricValueTag": Object {
-      "source": "GitHub",
-      "tag": Object {
-        "uid": "copilotEditor__jetbrains",
-      },
-      "value": Object {
-        "definition": Object {
-          "uid": "DailyGeneratedLineCount_Discard",
-        },
-        "uid": "copilotTeam__github/justice-league-DailyGeneratedLineCount_Discard-python-jetbrains-2023-10-15",
-      },
-    },
-  },
-  Object {
-    "faros_MetricValueTag": Object {
-      "source": "GitHub",
-      "tag": Object {
-        "uid": "copilotOrg__github",
-      },
-      "value": Object {
-        "definition": Object {
-          "uid": "DailyGeneratedLineCount_Discard",
-        },
-        "uid": "copilotTeam__github/justice-league-DailyGeneratedLineCount_Discard-python-jetbrains-2023-10-15",
-      },
-    },
-  },
-  Object {
-    "faros_MetricValueTag": Object {
-      "source": "GitHub",
-      "tag": Object {
-        "uid": "copilotTeam__github/justice-league",
-      },
-      "value": Object {
-        "definition": Object {
-          "uid": "DailyGeneratedLineCount_Discard",
-        },
-        "uid": "copilotTeam__github/justice-league-DailyGeneratedLineCount_Discard-python-jetbrains-2023-10-15",
-      },
-    },
-  },
-  Object {
-    "compute_ApplicationMetric": Object {
-      "application": Object {
-        "name": "copilot",
-        "platform": "",
-        "uid": "copilot",
-      },
-      "source": "GitHub",
-      "value": Object {
-        "definition": Object {
-          "uid": "DailyGeneratedLineCount_Discard",
-        },
-        "uid": "copilotTeam__github/justice-league-DailyGeneratedLineCount_Discard-python-jetbrains-2023-10-15",
-      },
-    },
-  },
-  Object {
-    "faros_MetricValue": Object {
-      "computedAt": "2023-10-15T00:00:00.000Z",
-      "definition": Object {
-        "uid": "DailyGeneratedLineCount_Discard",
-      },
-      "source": "GitHub",
-      "uid": "copilotTeam__github/justice-league-DailyGeneratedLineCount_Discard-ruby-vscode-2023-10-15",
-      "value": "300",
-    },
-  },
-  Object {
-    "vcs_AssistantMetric": Object {
-      "editor": "vscode",
-      "endedAt": "2023-10-16T00:00:00.000Z",
-      "language": "ruby",
-      "model": null,
-      "organization": Object {
-        "source": "GitHub",
-        "uid": "github",
-      },
-      "source": "GitHub",
-      "startedAt": "2023-10-15T00:00:00.000Z",
-      "team": Object {
-        "uid": "justice-league",
-      },
-      "tool": Object {
-        "category": "GitHubCopilot",
-      },
-      "type": Object {
-        "category": "LinesDiscarded",
-      },
-      "uid": "1958fa64ef3d0e0adc9ccd73a6594966879385030a17aa1511f36fc6c0f782ec",
-      "value": "300",
-      "valueType": "Int",
-    },
-  },
-  Object {
-    "faros_MetricValueTag": Object {
-      "source": "GitHub",
-      "tag": Object {
-        "uid": "copilotLanguage__ruby",
-      },
-      "value": Object {
-        "definition": Object {
-          "uid": "DailyGeneratedLineCount_Discard",
-        },
-        "uid": "copilotTeam__github/justice-league-DailyGeneratedLineCount_Discard-ruby-vscode-2023-10-15",
-      },
-    },
-  },
-  Object {
-    "faros_MetricValueTag": Object {
-      "source": "GitHub",
-      "tag": Object {
-        "uid": "copilotEditor__vscode",
-      },
-      "value": Object {
-        "definition": Object {
-          "uid": "DailyGeneratedLineCount_Discard",
-        },
-        "uid": "copilotTeam__github/justice-league-DailyGeneratedLineCount_Discard-ruby-vscode-2023-10-15",
-      },
-    },
-  },
-  Object {
-    "faros_MetricValueTag": Object {
-      "source": "GitHub",
-      "tag": Object {
-        "uid": "copilotOrg__github",
-      },
-      "value": Object {
-        "definition": Object {
-          "uid": "DailyGeneratedLineCount_Discard",
-        },
-        "uid": "copilotTeam__github/justice-league-DailyGeneratedLineCount_Discard-ruby-vscode-2023-10-15",
-      },
-    },
-  },
-  Object {
-    "faros_MetricValueTag": Object {
-      "source": "GitHub",
-      "tag": Object {
-        "uid": "copilotTeam__github/justice-league",
-      },
-      "value": Object {
-        "definition": Object {
-          "uid": "DailyGeneratedLineCount_Discard",
-        },
-        "uid": "copilotTeam__github/justice-league-DailyGeneratedLineCount_Discard-ruby-vscode-2023-10-15",
-      },
-    },
-  },
-  Object {
-    "compute_ApplicationMetric": Object {
-      "application": Object {
-        "name": "copilot",
-        "platform": "",
-        "uid": "copilot",
-      },
-      "source": "GitHub",
-      "value": Object {
-        "definition": Object {
-          "uid": "DailyGeneratedLineCount_Discard",
-        },
-        "uid": "copilotTeam__github/justice-league-DailyGeneratedLineCount_Discard-ruby-vscode-2023-10-15",
-      },
-    },
-  },
-  Object {
-    "faros_MetricValue": Object {
-      "computedAt": "2023-10-15T00:00:00.000Z",
-      "definition": Object {
-        "uid": "DailyGeneratedLineCount_Accept",
-      },
-      "source": "GitHub",
-      "uid": "copilotTeam__github/justice-league-DailyGeneratedLineCount_Accept-2023-10-15",
-      "value": "1200",
-    },
-  },
-  Object {
-    "vcs_AssistantMetric": Object {
-      "editor": null,
-      "endedAt": "2023-10-16T00:00:00.000Z",
-      "language": null,
-      "model": null,
-      "organization": Object {
-        "source": "GitHub",
-        "uid": "github",
-      },
-      "source": "GitHub",
-      "startedAt": "2023-10-15T00:00:00.000Z",
-      "team": Object {
-        "uid": "justice-league",
-      },
-      "tool": Object {
-        "category": "GitHubCopilot",
-      },
-      "type": Object {
-        "category": "LinesAccepted",
-      },
-      "uid": "c8ba774fc9d293d49eddaca3d78612e196475bd414f9fe11fcabba7bd10eb80f",
-      "value": "1200",
-      "valueType": "Int",
-    },
-  },
-  Object {
-    "faros_MetricValueTag": Object {
-      "source": "GitHub",
-      "tag": Object {
-        "uid": "copilotOrg__github",
-      },
-      "value": Object {
-        "definition": Object {
-          "uid": "DailyGeneratedLineCount_Accept",
-        },
-        "uid": "copilotTeam__github/justice-league-DailyGeneratedLineCount_Accept-2023-10-15",
-      },
-    },
-  },
-  Object {
-    "faros_MetricValueTag": Object {
-      "source": "GitHub",
-      "tag": Object {
-        "uid": "copilotTeam__github/justice-league",
-      },
-      "value": Object {
-        "definition": Object {
-          "uid": "DailyGeneratedLineCount_Accept",
-        },
-        "uid": "copilotTeam__github/justice-league-DailyGeneratedLineCount_Accept-2023-10-15",
-      },
-    },
-  },
-  Object {
-    "compute_ApplicationMetric": Object {
-      "application": Object {
-        "name": "copilot",
-        "platform": "",
-        "uid": "copilot",
-      },
-      "source": "GitHub",
-      "value": Object {
-        "definition": Object {
-          "uid": "DailyGeneratedLineCount_Accept",
-        },
-        "uid": "copilotTeam__github/justice-league-DailyGeneratedLineCount_Accept-2023-10-15",
-      },
-    },
-  },
-  Object {
-    "faros_MetricValue": Object {
-      "computedAt": "2023-10-15T00:00:00.000Z",
-      "definition": Object {
-        "uid": "DailyGeneratedLineCount_Accept",
-      },
-      "source": "GitHub",
-      "uid": "copilotTeam__github/justice-league-DailyGeneratedLineCount_Accept-python-vscode-2023-10-15",
-      "value": "700",
-    },
-  },
-  Object {
-    "vcs_AssistantMetric": Object {
-      "editor": "vscode",
-      "endedAt": "2023-10-16T00:00:00.000Z",
-      "language": "python",
-      "model": null,
-      "organization": Object {
-        "source": "GitHub",
-        "uid": "github",
-      },
-      "source": "GitHub",
-      "startedAt": "2023-10-15T00:00:00.000Z",
-      "team": Object {
-        "uid": "justice-league",
-      },
-      "tool": Object {
-        "category": "GitHubCopilot",
-      },
-      "type": Object {
-        "category": "LinesAccepted",
-      },
-      "uid": "9cd88c4980a30dda76f56958b60e6d885098cf003251ca60de29ab686a11e3b1",
-      "value": "700",
-      "valueType": "Int",
-    },
-  },
-  Object {
-    "faros_MetricValueTag": Object {
-      "source": "GitHub",
-      "tag": Object {
-        "uid": "copilotLanguage__python",
-      },
-      "value": Object {
-        "definition": Object {
-          "uid": "DailyGeneratedLineCount_Accept",
-        },
-        "uid": "copilotTeam__github/justice-league-DailyGeneratedLineCount_Accept-python-vscode-2023-10-15",
-      },
-    },
-  },
-  Object {
-    "faros_MetricValueTag": Object {
-      "source": "GitHub",
-      "tag": Object {
-        "uid": "copilotEditor__vscode",
-      },
-      "value": Object {
-        "definition": Object {
-          "uid": "DailyGeneratedLineCount_Accept",
-        },
-        "uid": "copilotTeam__github/justice-league-DailyGeneratedLineCount_Accept-python-vscode-2023-10-15",
-      },
-    },
-  },
-  Object {
-    "faros_MetricValueTag": Object {
-      "source": "GitHub",
-      "tag": Object {
-        "uid": "copilotOrg__github",
-      },
-      "value": Object {
-        "definition": Object {
-          "uid": "DailyGeneratedLineCount_Accept",
-        },
-        "uid": "copilotTeam__github/justice-league-DailyGeneratedLineCount_Accept-python-vscode-2023-10-15",
-      },
-    },
-  },
-  Object {
-    "faros_MetricValueTag": Object {
-      "source": "GitHub",
-      "tag": Object {
-        "uid": "copilotTeam__github/justice-league",
-      },
-      "value": Object {
-        "definition": Object {
-          "uid": "DailyGeneratedLineCount_Accept",
-        },
-        "uid": "copilotTeam__github/justice-league-DailyGeneratedLineCount_Accept-python-vscode-2023-10-15",
-      },
-    },
-  },
-  Object {
-    "compute_ApplicationMetric": Object {
-      "application": Object {
-        "name": "copilot",
-        "platform": "",
-        "uid": "copilot",
-      },
-      "source": "GitHub",
-      "value": Object {
-        "definition": Object {
-          "uid": "DailyGeneratedLineCount_Accept",
-        },
-        "uid": "copilotTeam__github/justice-league-DailyGeneratedLineCount_Accept-python-vscode-2023-10-15",
-      },
-    },
-  },
-  Object {
-    "faros_MetricValue": Object {
-      "computedAt": "2023-10-15T00:00:00.000Z",
-      "definition": Object {
-        "uid": "DailyGeneratedLineCount_Accept",
-      },
-      "source": "GitHub",
-      "uid": "copilotTeam__github/justice-league-DailyGeneratedLineCount_Accept-python-jetbrains-2023-10-15",
-      "value": "300",
-    },
-  },
-  Object {
-    "vcs_AssistantMetric": Object {
-      "editor": "jetbrains",
-      "endedAt": "2023-10-16T00:00:00.000Z",
-      "language": "python",
-      "model": null,
-      "organization": Object {
-        "source": "GitHub",
-        "uid": "github",
-      },
-      "source": "GitHub",
-      "startedAt": "2023-10-15T00:00:00.000Z",
-      "team": Object {
-        "uid": "justice-league",
-      },
-      "tool": Object {
-        "category": "GitHubCopilot",
-      },
-      "type": Object {
-        "category": "LinesAccepted",
-      },
-      "uid": "9eb9bb576d7bc3c9c93e1714a29baf60ffabbebf9f13d6248de82b15630f73b1",
-      "value": "300",
-      "valueType": "Int",
-    },
-  },
-  Object {
-    "faros_MetricValueTag": Object {
-      "source": "GitHub",
-      "tag": Object {
-        "uid": "copilotLanguage__python",
-      },
-      "value": Object {
-        "definition": Object {
-          "uid": "DailyGeneratedLineCount_Accept",
-        },
-        "uid": "copilotTeam__github/justice-league-DailyGeneratedLineCount_Accept-python-jetbrains-2023-10-15",
-      },
-    },
-  },
-  Object {
-    "faros_MetricValueTag": Object {
-      "source": "GitHub",
-      "tag": Object {
-        "uid": "copilotEditor__jetbrains",
-      },
-      "value": Object {
-        "definition": Object {
-          "uid": "DailyGeneratedLineCount_Accept",
-        },
-        "uid": "copilotTeam__github/justice-league-DailyGeneratedLineCount_Accept-python-jetbrains-2023-10-15",
-      },
-    },
-  },
-  Object {
-    "faros_MetricValueTag": Object {
-      "source": "GitHub",
-      "tag": Object {
-        "uid": "copilotOrg__github",
-      },
-      "value": Object {
-        "definition": Object {
-          "uid": "DailyGeneratedLineCount_Accept",
-        },
-        "uid": "copilotTeam__github/justice-league-DailyGeneratedLineCount_Accept-python-jetbrains-2023-10-15",
-      },
-    },
-  },
-  Object {
-    "faros_MetricValueTag": Object {
-      "source": "GitHub",
-      "tag": Object {
-        "uid": "copilotTeam__github/justice-league",
-      },
-      "value": Object {
-        "definition": Object {
-          "uid": "DailyGeneratedLineCount_Accept",
-        },
-        "uid": "copilotTeam__github/justice-league-DailyGeneratedLineCount_Accept-python-jetbrains-2023-10-15",
-      },
-    },
-  },
-  Object {
-    "compute_ApplicationMetric": Object {
-      "application": Object {
-        "name": "copilot",
-        "platform": "",
-        "uid": "copilot",
-      },
-      "source": "GitHub",
-      "value": Object {
-        "definition": Object {
-          "uid": "DailyGeneratedLineCount_Accept",
-        },
-        "uid": "copilotTeam__github/justice-league-DailyGeneratedLineCount_Accept-python-jetbrains-2023-10-15",
-      },
-    },
-  },
-  Object {
-    "faros_MetricValue": Object {
-      "computedAt": "2023-10-15T00:00:00.000Z",
-      "definition": Object {
-        "uid": "DailyGeneratedLineCount_Accept",
-      },
-      "source": "GitHub",
-      "uid": "copilotTeam__github/justice-league-DailyGeneratedLineCount_Accept-ruby-vscode-2023-10-15",
-      "value": "200",
-    },
-  },
-  Object {
-    "vcs_AssistantMetric": Object {
-      "editor": "vscode",
-      "endedAt": "2023-10-16T00:00:00.000Z",
-      "language": "ruby",
-      "model": null,
-      "organization": Object {
-        "source": "GitHub",
-        "uid": "github",
-      },
-      "source": "GitHub",
-      "startedAt": "2023-10-15T00:00:00.000Z",
-      "team": Object {
-        "uid": "justice-league",
-      },
-      "tool": Object {
-        "category": "GitHubCopilot",
-      },
-      "type": Object {
-        "category": "LinesAccepted",
-      },
-      "uid": "5953e7719540dff20f6a33be3e2b288a3263fd3c909089b26443b295a1c0b853",
-      "value": "200",
-      "valueType": "Int",
-    },
-  },
-  Object {
-    "faros_MetricValueTag": Object {
-      "source": "GitHub",
-      "tag": Object {
-        "uid": "copilotLanguage__ruby",
-      },
-      "value": Object {
-        "definition": Object {
-          "uid": "DailyGeneratedLineCount_Accept",
-        },
-        "uid": "copilotTeam__github/justice-league-DailyGeneratedLineCount_Accept-ruby-vscode-2023-10-15",
-      },
-    },
-  },
-  Object {
-    "faros_MetricValueTag": Object {
-      "source": "GitHub",
-      "tag": Object {
-        "uid": "copilotEditor__vscode",
-      },
-      "value": Object {
-        "definition": Object {
-          "uid": "DailyGeneratedLineCount_Accept",
-        },
-        "uid": "copilotTeam__github/justice-league-DailyGeneratedLineCount_Accept-ruby-vscode-2023-10-15",
-      },
-    },
-  },
-  Object {
-    "faros_MetricValueTag": Object {
-      "source": "GitHub",
-      "tag": Object {
-        "uid": "copilotOrg__github",
-      },
-      "value": Object {
-        "definition": Object {
-          "uid": "DailyGeneratedLineCount_Accept",
-        },
-        "uid": "copilotTeam__github/justice-league-DailyGeneratedLineCount_Accept-ruby-vscode-2023-10-15",
-      },
-    },
-  },
-  Object {
-    "faros_MetricValueTag": Object {
-      "source": "GitHub",
-      "tag": Object {
-        "uid": "copilotTeam__github/justice-league",
-      },
-      "value": Object {
-        "definition": Object {
-          "uid": "DailyGeneratedLineCount_Accept",
-        },
-        "uid": "copilotTeam__github/justice-league-DailyGeneratedLineCount_Accept-ruby-vscode-2023-10-15",
-      },
-    },
-  },
-  Object {
-    "compute_ApplicationMetric": Object {
-      "application": Object {
-        "name": "copilot",
-        "platform": "",
-        "uid": "copilot",
-      },
-      "source": "GitHub",
-      "value": Object {
-        "definition": Object {
-          "uid": "DailyGeneratedLineCount_Accept",
-        },
-        "uid": "copilotTeam__github/justice-league-DailyGeneratedLineCount_Accept-ruby-vscode-2023-10-15",
-      },
-    },
-  },
-  Object {
-    "faros_MetricValue": Object {
-      "computedAt": "2023-10-15T00:00:00.000Z",
-      "definition": Object {
-        "uid": "DailyActiveUserTrend",
-      },
-      "source": "GitHub",
-      "uid": "copilotTeam__github/justice-league-DailyActiveUserTrend-2023-10-15",
-      "value": "10",
-    },
-  },
-  Object {
-    "vcs_AssistantMetric": Object {
-      "editor": null,
-      "endedAt": "2023-10-16T00:00:00.000Z",
-      "language": null,
-      "model": null,
-      "organization": Object {
-        "source": "GitHub",
-        "uid": "github",
-      },
-      "source": "GitHub",
-      "startedAt": "2023-10-15T00:00:00.000Z",
-      "team": Object {
-        "uid": "justice-league",
-      },
-      "tool": Object {
-        "category": "GitHubCopilot",
-      },
-      "type": Object {
-        "category": "ActiveUsers",
-      },
-      "uid": "9d380746fe563e6c18d2544e70e16445b2ee4127e1ac67b8a06e98d0057883aa",
-      "value": "10",
-      "valueType": "Int",
-    },
-  },
-  Object {
-    "faros_MetricValueTag": Object {
-      "source": "GitHub",
-      "tag": Object {
-        "uid": "copilotOrg__github",
-      },
-      "value": Object {
-        "definition": Object {
-          "uid": "DailyActiveUserTrend",
-        },
-        "uid": "copilotTeam__github/justice-league-DailyActiveUserTrend-2023-10-15",
-      },
-    },
-  },
-  Object {
-    "faros_MetricValueTag": Object {
-      "source": "GitHub",
-      "tag": Object {
-        "uid": "copilotTeam__github/justice-league",
-      },
-      "value": Object {
-        "definition": Object {
-          "uid": "DailyActiveUserTrend",
-        },
-        "uid": "copilotTeam__github/justice-league-DailyActiveUserTrend-2023-10-15",
-      },
-    },
-  },
-  Object {
-    "compute_ApplicationMetric": Object {
-      "application": Object {
-        "name": "copilot",
-        "platform": "",
-        "uid": "copilot",
-      },
-      "source": "GitHub",
-      "value": Object {
-        "definition": Object {
-          "uid": "DailyActiveUserTrend",
-        },
-        "uid": "copilotTeam__github/justice-league-DailyActiveUserTrend-2023-10-15",
-      },
-    },
-  },
-  Object {
-    "faros_MetricValue": Object {
-      "computedAt": "2023-10-15T00:00:00.000Z",
-      "definition": Object {
-        "uid": "DailyActiveUserTrend",
-      },
-      "source": "GitHub",
-      "uid": "copilotTeam__github/justice-league-DailyActiveUserTrend-python-vscode-2023-10-15",
-      "value": "5",
-    },
-  },
-  Object {
-    "vcs_AssistantMetric": Object {
-      "editor": "vscode",
-      "endedAt": "2023-10-16T00:00:00.000Z",
-      "language": "python",
-      "model": null,
-      "organization": Object {
-        "source": "GitHub",
-        "uid": "github",
-      },
-      "source": "GitHub",
-      "startedAt": "2023-10-15T00:00:00.000Z",
-      "team": Object {
-        "uid": "justice-league",
-      },
-      "tool": Object {
-        "category": "GitHubCopilot",
-      },
-      "type": Object {
-        "category": "ActiveUsers",
-      },
-      "uid": "95f9b282dc891de3e38734a478c88b8fba9aebfb81896a7d1035845d63700007",
-      "value": "5",
-      "valueType": "Int",
-    },
-  },
-  Object {
-    "faros_MetricValueTag": Object {
-      "source": "GitHub",
-      "tag": Object {
-        "uid": "copilotLanguage__python",
-      },
-      "value": Object {
-        "definition": Object {
-          "uid": "DailyActiveUserTrend",
-        },
-        "uid": "copilotTeam__github/justice-league-DailyActiveUserTrend-python-vscode-2023-10-15",
-      },
-    },
-  },
-  Object {
-    "faros_MetricValueTag": Object {
-      "source": "GitHub",
-      "tag": Object {
-        "uid": "copilotEditor__vscode",
-      },
-      "value": Object {
-        "definition": Object {
-          "uid": "DailyActiveUserTrend",
-        },
-        "uid": "copilotTeam__github/justice-league-DailyActiveUserTrend-python-vscode-2023-10-15",
-      },
-    },
-  },
-  Object {
-    "faros_MetricValueTag": Object {
-      "source": "GitHub",
-      "tag": Object {
-        "uid": "copilotOrg__github",
-      },
-      "value": Object {
-        "definition": Object {
-          "uid": "DailyActiveUserTrend",
-        },
-        "uid": "copilotTeam__github/justice-league-DailyActiveUserTrend-python-vscode-2023-10-15",
-      },
-    },
-  },
-  Object {
-    "faros_MetricValueTag": Object {
-      "source": "GitHub",
-      "tag": Object {
-        "uid": "copilotTeam__github/justice-league",
-      },
-      "value": Object {
-        "definition": Object {
-          "uid": "DailyActiveUserTrend",
-        },
-        "uid": "copilotTeam__github/justice-league-DailyActiveUserTrend-python-vscode-2023-10-15",
-      },
-    },
-  },
-  Object {
-    "compute_ApplicationMetric": Object {
-      "application": Object {
-        "name": "copilot",
-        "platform": "",
-        "uid": "copilot",
-      },
-      "source": "GitHub",
-      "value": Object {
-        "definition": Object {
-          "uid": "DailyActiveUserTrend",
-        },
-        "uid": "copilotTeam__github/justice-league-DailyActiveUserTrend-python-vscode-2023-10-15",
-      },
-    },
-  },
-  Object {
-    "faros_MetricValue": Object {
-      "computedAt": "2023-10-15T00:00:00.000Z",
-      "definition": Object {
-        "uid": "DailyActiveUserTrend",
-      },
-      "source": "GitHub",
-      "uid": "copilotTeam__github/justice-league-DailyActiveUserTrend-python-jetbrains-2023-10-15",
-      "value": "2",
-    },
-  },
-  Object {
-    "vcs_AssistantMetric": Object {
-      "editor": "jetbrains",
-      "endedAt": "2023-10-16T00:00:00.000Z",
-      "language": "python",
-      "model": null,
-      "organization": Object {
-        "source": "GitHub",
-        "uid": "github",
-      },
-      "source": "GitHub",
-      "startedAt": "2023-10-15T00:00:00.000Z",
-      "team": Object {
-        "uid": "justice-league",
-      },
-      "tool": Object {
-        "category": "GitHubCopilot",
-      },
-      "type": Object {
-        "category": "ActiveUsers",
-      },
-      "uid": "8f7c3eea0137cfcad90123103b731db36add490bf2be622a5f32eb0ad5adc0a0",
-      "value": "2",
-      "valueType": "Int",
-    },
-  },
-  Object {
-    "faros_MetricValueTag": Object {
-      "source": "GitHub",
-      "tag": Object {
-        "uid": "copilotLanguage__python",
-      },
-      "value": Object {
-        "definition": Object {
-          "uid": "DailyActiveUserTrend",
-        },
-        "uid": "copilotTeam__github/justice-league-DailyActiveUserTrend-python-jetbrains-2023-10-15",
-      },
-    },
-  },
-  Object {
-    "faros_MetricValueTag": Object {
-      "source": "GitHub",
-      "tag": Object {
-        "uid": "copilotEditor__jetbrains",
-      },
-      "value": Object {
-        "definition": Object {
-          "uid": "DailyActiveUserTrend",
-        },
-        "uid": "copilotTeam__github/justice-league-DailyActiveUserTrend-python-jetbrains-2023-10-15",
-      },
-    },
-  },
-  Object {
-    "faros_MetricValueTag": Object {
-      "source": "GitHub",
-      "tag": Object {
-        "uid": "copilotOrg__github",
-      },
-      "value": Object {
-        "definition": Object {
-          "uid": "DailyActiveUserTrend",
-        },
-        "uid": "copilotTeam__github/justice-league-DailyActiveUserTrend-python-jetbrains-2023-10-15",
-      },
-    },
-  },
-  Object {
-    "faros_MetricValueTag": Object {
-      "source": "GitHub",
-      "tag": Object {
-        "uid": "copilotTeam__github/justice-league",
-      },
-      "value": Object {
-        "definition": Object {
-          "uid": "DailyActiveUserTrend",
-        },
-        "uid": "copilotTeam__github/justice-league-DailyActiveUserTrend-python-jetbrains-2023-10-15",
-      },
-    },
-  },
-  Object {
-    "compute_ApplicationMetric": Object {
-      "application": Object {
-        "name": "copilot",
-        "platform": "",
-        "uid": "copilot",
-      },
-      "source": "GitHub",
-      "value": Object {
-        "definition": Object {
-          "uid": "DailyActiveUserTrend",
-        },
-        "uid": "copilotTeam__github/justice-league-DailyActiveUserTrend-python-jetbrains-2023-10-15",
-      },
-    },
-  },
-  Object {
-    "faros_MetricValue": Object {
-      "computedAt": "2023-10-15T00:00:00.000Z",
-      "definition": Object {
-        "uid": "DailyActiveUserTrend",
-      },
-      "source": "GitHub",
-      "uid": "copilotTeam__github/justice-league-DailyActiveUserTrend-ruby-vscode-2023-10-15",
-      "value": "3",
-    },
-  },
-  Object {
-    "vcs_AssistantMetric": Object {
-      "editor": "vscode",
-      "endedAt": "2023-10-16T00:00:00.000Z",
-      "language": "ruby",
-      "model": null,
-      "organization": Object {
-        "source": "GitHub",
-        "uid": "github",
-      },
-      "source": "GitHub",
-      "startedAt": "2023-10-15T00:00:00.000Z",
-      "team": Object {
-        "uid": "justice-league",
-      },
-      "tool": Object {
-        "category": "GitHubCopilot",
-      },
-      "type": Object {
-        "category": "ActiveUsers",
-      },
-      "uid": "29168c82d95b4ca6ee817479be4d3f212bbb6f6090d71b37e0ffdd909db55863",
-      "value": "3",
-      "valueType": "Int",
-    },
-  },
-  Object {
-    "faros_MetricValueTag": Object {
-      "source": "GitHub",
-      "tag": Object {
-        "uid": "copilotLanguage__ruby",
-      },
-      "value": Object {
-        "definition": Object {
-          "uid": "DailyActiveUserTrend",
-        },
-        "uid": "copilotTeam__github/justice-league-DailyActiveUserTrend-ruby-vscode-2023-10-15",
-      },
-    },
-  },
-  Object {
-    "faros_MetricValueTag": Object {
-      "source": "GitHub",
-      "tag": Object {
-        "uid": "copilotEditor__vscode",
-      },
-      "value": Object {
-        "definition": Object {
-          "uid": "DailyActiveUserTrend",
-        },
-        "uid": "copilotTeam__github/justice-league-DailyActiveUserTrend-ruby-vscode-2023-10-15",
-      },
-    },
-  },
-  Object {
-    "faros_MetricValueTag": Object {
-      "source": "GitHub",
-      "tag": Object {
-        "uid": "copilotOrg__github",
-      },
-      "value": Object {
-        "definition": Object {
-          "uid": "DailyActiveUserTrend",
-        },
-        "uid": "copilotTeam__github/justice-league-DailyActiveUserTrend-ruby-vscode-2023-10-15",
-      },
-    },
-  },
-  Object {
-    "faros_MetricValueTag": Object {
-      "source": "GitHub",
-      "tag": Object {
-        "uid": "copilotTeam__github/justice-league",
-      },
-      "value": Object {
-        "definition": Object {
-          "uid": "DailyActiveUserTrend",
-        },
-        "uid": "copilotTeam__github/justice-league-DailyActiveUserTrend-ruby-vscode-2023-10-15",
-      },
-    },
-  },
-  Object {
-    "compute_ApplicationMetric": Object {
-      "application": Object {
-        "name": "copilot",
-        "platform": "",
-        "uid": "copilot",
-      },
-      "source": "GitHub",
-      "value": Object {
-        "definition": Object {
-          "uid": "DailyActiveUserTrend",
-        },
-        "uid": "copilotTeam__github/justice-league-DailyActiveUserTrend-ruby-vscode-2023-10-15",
-      },
-    },
-  },
-  Object {
-    "faros_MetricValue": Object {
-      "computedAt": "2023-10-15T00:00:00.000Z",
-      "definition": Object {
-        "uid": "DailyChatAcceptanceCount",
-      },
-      "source": "GitHub",
-      "uid": "copilotTeam__github/justice-league-DailyChatAcceptanceCount-2023-10-15",
-      "value": "32",
-    },
-  },
-  Object {
-    "faros_MetricValueTag": Object {
-      "source": "GitHub",
-      "tag": Object {
-        "uid": "copilotOrg__github",
-      },
-      "value": Object {
-        "definition": Object {
-          "uid": "DailyChatAcceptanceCount",
-        },
-        "uid": "copilotTeam__github/justice-league-DailyChatAcceptanceCount-2023-10-15",
-      },
-    },
-  },
-  Object {
-    "faros_MetricValueTag": Object {
-      "source": "GitHub",
-      "tag": Object {
-        "uid": "copilotTeam__github/justice-league",
-      },
-      "value": Object {
-        "definition": Object {
-          "uid": "DailyChatAcceptanceCount",
-        },
-        "uid": "copilotTeam__github/justice-league-DailyChatAcceptanceCount-2023-10-15",
-      },
-    },
-  },
-  Object {
-    "compute_ApplicationMetric": Object {
-      "application": Object {
-        "name": "copilot",
-        "platform": "",
-        "uid": "copilot",
-      },
-      "source": "GitHub",
-      "value": Object {
-        "definition": Object {
-          "uid": "DailyChatAcceptanceCount",
-        },
-        "uid": "copilotTeam__github/justice-league-DailyChatAcceptanceCount-2023-10-15",
-      },
-    },
-  },
-  Object {
-    "faros_MetricValue": Object {
-      "computedAt": "2023-10-15T00:00:00.000Z",
-      "definition": Object {
-        "uid": "DailyChatTurnCount",
-      },
-      "source": "GitHub",
-      "uid": "copilotTeam__github/justice-league-DailyChatTurnCount-2023-10-15",
-      "value": "200",
-    },
-  },
-  Object {
-    "faros_MetricValueTag": Object {
-      "source": "GitHub",
-      "tag": Object {
-        "uid": "copilotOrg__github",
-      },
-      "value": Object {
-        "definition": Object {
-          "uid": "DailyChatTurnCount",
-        },
-        "uid": "copilotTeam__github/justice-league-DailyChatTurnCount-2023-10-15",
-      },
-    },
-  },
-  Object {
-    "faros_MetricValueTag": Object {
-      "source": "GitHub",
-      "tag": Object {
-        "uid": "copilotTeam__github/justice-league",
-      },
-      "value": Object {
-        "definition": Object {
-          "uid": "DailyChatTurnCount",
-        },
-        "uid": "copilotTeam__github/justice-league-DailyChatTurnCount-2023-10-15",
-      },
-    },
-  },
-  Object {
-    "compute_ApplicationMetric": Object {
-      "application": Object {
-        "name": "copilot",
-        "platform": "",
-        "uid": "copilot",
-      },
-      "source": "GitHub",
-      "value": Object {
-        "definition": Object {
-          "uid": "DailyChatTurnCount",
-        },
-        "uid": "copilotTeam__github/justice-league-DailyChatTurnCount-2023-10-15",
-      },
-    },
-  },
-  Object {
-    "faros_MetricValue": Object {
-      "computedAt": "2023-10-15T00:00:00.000Z",
-      "definition": Object {
-        "uid": "DailyActiveChatUserTrend",
-      },
-      "source": "GitHub",
-      "uid": "copilotTeam__github/justice-league-DailyActiveChatUserTrend-2023-10-15",
-      "value": "4",
-    },
-  },
-  Object {
-    "vcs_AssistantMetric": Object {
-      "editor": null,
-      "endedAt": "2023-10-16T00:00:00.000Z",
-      "language": null,
-      "model": null,
-      "organization": Object {
-        "source": "GitHub",
-        "uid": "github",
-      },
-      "source": "GitHub",
-      "startedAt": "2023-10-15T00:00:00.000Z",
-      "team": Object {
-        "uid": "justice-league",
-      },
-      "tool": Object {
-        "category": "GitHubCopilot",
-      },
-      "type": Object {
-        "category": "ChatActiveUsers",
-      },
-      "uid": "e73b342bb0d91a00d59edf9b2ce366b02a0b3c1fd16be2ee03c25f745d07214b",
-      "value": "4",
-      "valueType": "Int",
-    },
-  },
-  Object {
-    "faros_MetricValueTag": Object {
-      "source": "GitHub",
-      "tag": Object {
-        "uid": "copilotOrg__github",
-      },
-      "value": Object {
-        "definition": Object {
-          "uid": "DailyActiveChatUserTrend",
-        },
-        "uid": "copilotTeam__github/justice-league-DailyActiveChatUserTrend-2023-10-15",
-      },
-    },
-  },
-  Object {
-    "faros_MetricValueTag": Object {
-      "source": "GitHub",
-      "tag": Object {
-        "uid": "copilotTeam__github/justice-league",
-      },
-      "value": Object {
-        "definition": Object {
-          "uid": "DailyActiveChatUserTrend",
-        },
-        "uid": "copilotTeam__github/justice-league-DailyActiveChatUserTrend-2023-10-15",
-      },
-    },
-  },
-  Object {
-    "compute_ApplicationMetric": Object {
-      "application": Object {
-        "name": "copilot",
-        "platform": "",
-        "uid": "copilot",
-      },
-      "source": "GitHub",
-      "value": Object {
-        "definition": Object {
-          "uid": "DailyActiveChatUserTrend",
-        },
-        "uid": "copilotTeam__github/justice-league-DailyActiveChatUserTrend-2023-10-15",
-      },
-    },
-  },
-  Object {
-    "faros_MetricValue": Object {
-      "computedAt": "2023-10-16T00:00:00.000Z",
-      "definition": Object {
-        "uid": "DailySuggestionReferenceCount_Discard",
-      },
-      "source": "GitHub",
-      "uid": "copilotTeam__github/justice-league-DailySuggestionReferenceCount_Discard-2023-10-16",
-      "value": "200",
-    },
-  },
-  Object {
-    "vcs_AssistantMetric": Object {
-      "editor": null,
-      "endedAt": "2023-10-17T00:00:00.000Z",
-      "language": null,
-      "model": null,
-      "organization": Object {
-        "source": "GitHub",
-        "uid": "github",
-      },
-      "source": "GitHub",
-      "startedAt": "2023-10-16T00:00:00.000Z",
-      "team": Object {
-        "uid": "justice-league",
-      },
-      "tool": Object {
-        "category": "GitHubCopilot",
-      },
-      "type": Object {
-        "category": "SuggestionsDiscarded",
-      },
-      "uid": "38b38aa4506dc8efd2e8ad4d80939788d66f438d7ea022240f3f7d8115c507f7",
-      "value": "200",
-      "valueType": "Int",
-    },
-  },
-  Object {
-    "faros_MetricValueTag": Object {
-      "source": "GitHub",
-      "tag": Object {
-        "uid": "copilotOrg__github",
-      },
-      "value": Object {
-        "definition": Object {
-          "uid": "DailySuggestionReferenceCount_Discard",
-        },
-        "uid": "copilotTeam__github/justice-league-DailySuggestionReferenceCount_Discard-2023-10-16",
-      },
-    },
-  },
-  Object {
-    "faros_MetricValueTag": Object {
-      "source": "GitHub",
-      "tag": Object {
-        "uid": "copilotTeam__github/justice-league",
-      },
-      "value": Object {
-        "definition": Object {
-          "uid": "DailySuggestionReferenceCount_Discard",
-        },
-        "uid": "copilotTeam__github/justice-league-DailySuggestionReferenceCount_Discard-2023-10-16",
-      },
-    },
-  },
-  Object {
-    "compute_ApplicationMetric": Object {
-      "application": Object {
-        "name": "copilot",
-        "platform": "",
-        "uid": "copilot",
-      },
-      "source": "GitHub",
-      "value": Object {
-        "definition": Object {
-          "uid": "DailySuggestionReferenceCount_Discard",
-        },
-        "uid": "copilotTeam__github/justice-league-DailySuggestionReferenceCount_Discard-2023-10-16",
-      },
-    },
-  },
-  Object {
-    "faros_MetricValue": Object {
-      "computedAt": "2023-10-16T00:00:00.000Z",
-      "definition": Object {
-        "uid": "DailySuggestionReferenceCount_Discard",
-      },
-      "source": "GitHub",
-      "uid": "copilotTeam__github/justice-league-DailySuggestionReferenceCount_Discard-python-vscode-2023-10-16",
-      "value": "100",
-    },
-  },
-  Object {
-    "vcs_AssistantMetric": Object {
-      "editor": "vscode",
-      "endedAt": "2023-10-17T00:00:00.000Z",
-      "language": "python",
-      "model": null,
-      "organization": Object {
-        "source": "GitHub",
-        "uid": "github",
-      },
-      "source": "GitHub",
-      "startedAt": "2023-10-16T00:00:00.000Z",
-      "team": Object {
-        "uid": "justice-league",
-      },
-      "tool": Object {
-        "category": "GitHubCopilot",
-      },
-      "type": Object {
-        "category": "SuggestionsDiscarded",
-      },
-      "uid": "94d63a2c712b5e977726d80b632b58cfef6dac342dbc297c056452891486fef5",
-      "value": "100",
-      "valueType": "Int",
-    },
-  },
-  Object {
-    "faros_MetricValueTag": Object {
-      "source": "GitHub",
-      "tag": Object {
-        "uid": "copilotLanguage__python",
-      },
-      "value": Object {
-        "definition": Object {
-          "uid": "DailySuggestionReferenceCount_Discard",
-        },
-        "uid": "copilotTeam__github/justice-league-DailySuggestionReferenceCount_Discard-python-vscode-2023-10-16",
-      },
-    },
-  },
-  Object {
-    "faros_MetricValueTag": Object {
-      "source": "GitHub",
-      "tag": Object {
-        "uid": "copilotEditor__vscode",
-      },
-      "value": Object {
-        "definition": Object {
-          "uid": "DailySuggestionReferenceCount_Discard",
-        },
-        "uid": "copilotTeam__github/justice-league-DailySuggestionReferenceCount_Discard-python-vscode-2023-10-16",
-      },
-    },
-  },
-  Object {
-    "faros_MetricValueTag": Object {
-      "source": "GitHub",
-      "tag": Object {
-        "uid": "copilotOrg__github",
-      },
-      "value": Object {
-        "definition": Object {
-          "uid": "DailySuggestionReferenceCount_Discard",
-        },
-        "uid": "copilotTeam__github/justice-league-DailySuggestionReferenceCount_Discard-python-vscode-2023-10-16",
-      },
-    },
-  },
-  Object {
-    "faros_MetricValueTag": Object {
-      "source": "GitHub",
-      "tag": Object {
-        "uid": "copilotTeam__github/justice-league",
-      },
-      "value": Object {
-        "definition": Object {
-          "uid": "DailySuggestionReferenceCount_Discard",
-        },
-        "uid": "copilotTeam__github/justice-league-DailySuggestionReferenceCount_Discard-python-vscode-2023-10-16",
-      },
-    },
-  },
-  Object {
-    "compute_ApplicationMetric": Object {
-      "application": Object {
-        "name": "copilot",
-        "platform": "",
-        "uid": "copilot",
-      },
-      "source": "GitHub",
-      "value": Object {
-        "definition": Object {
-          "uid": "DailySuggestionReferenceCount_Discard",
-        },
-        "uid": "copilotTeam__github/justice-league-DailySuggestionReferenceCount_Discard-python-vscode-2023-10-16",
-      },
-    },
-  },
-  Object {
-    "faros_MetricValue": Object {
-      "computedAt": "2023-10-16T00:00:00.000Z",
-      "definition": Object {
-        "uid": "DailySuggestionReferenceCount_Discard",
-      },
-      "source": "GitHub",
-      "uid": "copilotTeam__github/justice-league-DailySuggestionReferenceCount_Discard-python-jetbrains-2023-10-16",
-      "value": "150",
-    },
-  },
-  Object {
-    "vcs_AssistantMetric": Object {
-      "editor": "jetbrains",
-      "endedAt": "2023-10-17T00:00:00.000Z",
-      "language": "python",
-      "model": null,
-      "organization": Object {
-        "source": "GitHub",
-        "uid": "github",
-      },
-      "source": "GitHub",
-      "startedAt": "2023-10-16T00:00:00.000Z",
-      "team": Object {
-        "uid": "justice-league",
-      },
-      "tool": Object {
-        "category": "GitHubCopilot",
-      },
-      "type": Object {
-        "category": "SuggestionsDiscarded",
-      },
-      "uid": "9cfcad53c684f7c9aa57d2157a0c1d112c26bb73733fa7ce7d9e2ab9b042f16f",
-      "value": "150",
-      "valueType": "Int",
-    },
-  },
-  Object {
-    "faros_MetricValueTag": Object {
-      "source": "GitHub",
-      "tag": Object {
-        "uid": "copilotLanguage__python",
-      },
-      "value": Object {
-        "definition": Object {
-          "uid": "DailySuggestionReferenceCount_Discard",
-        },
-        "uid": "copilotTeam__github/justice-league-DailySuggestionReferenceCount_Discard-python-jetbrains-2023-10-16",
-      },
-    },
-  },
-  Object {
-    "faros_MetricValueTag": Object {
-      "source": "GitHub",
-      "tag": Object {
-        "uid": "copilotEditor__jetbrains",
-      },
-      "value": Object {
-        "definition": Object {
-          "uid": "DailySuggestionReferenceCount_Discard",
-        },
-        "uid": "copilotTeam__github/justice-league-DailySuggestionReferenceCount_Discard-python-jetbrains-2023-10-16",
-      },
-    },
-  },
-  Object {
-    "faros_MetricValueTag": Object {
-      "source": "GitHub",
-      "tag": Object {
-        "uid": "copilotOrg__github",
-      },
-      "value": Object {
-        "definition": Object {
-          "uid": "DailySuggestionReferenceCount_Discard",
-        },
-        "uid": "copilotTeam__github/justice-league-DailySuggestionReferenceCount_Discard-python-jetbrains-2023-10-16",
-      },
-    },
-  },
-  Object {
-    "faros_MetricValueTag": Object {
-      "source": "GitHub",
-      "tag": Object {
-        "uid": "copilotTeam__github/justice-league",
-      },
-      "value": Object {
-        "definition": Object {
-          "uid": "DailySuggestionReferenceCount_Discard",
-        },
-        "uid": "copilotTeam__github/justice-league-DailySuggestionReferenceCount_Discard-python-jetbrains-2023-10-16",
-      },
-    },
-  },
-  Object {
-    "compute_ApplicationMetric": Object {
-      "application": Object {
-        "name": "copilot",
-        "platform": "",
-        "uid": "copilot",
-      },
-      "source": "GitHub",
-      "value": Object {
-        "definition": Object {
-          "uid": "DailySuggestionReferenceCount_Discard",
-        },
-        "uid": "copilotTeam__github/justice-league-DailySuggestionReferenceCount_Discard-python-jetbrains-2023-10-16",
-      },
-    },
-  },
-  Object {
-    "faros_MetricValue": Object {
-      "computedAt": "2023-10-16T00:00:00.000Z",
-      "definition": Object {
-        "uid": "DailySuggestionReferenceCount_Discard",
-      },
-      "source": "GitHub",
-      "uid": "copilotTeam__github/justice-league-DailySuggestionReferenceCount_Discard-ruby-vscode-2023-10-16",
-      "value": "50",
-    },
-  },
-  Object {
-    "vcs_AssistantMetric": Object {
-      "editor": "vscode",
-      "endedAt": "2023-10-17T00:00:00.000Z",
-      "language": "ruby",
-      "model": null,
-      "organization": Object {
-        "source": "GitHub",
-        "uid": "github",
-      },
-      "source": "GitHub",
-      "startedAt": "2023-10-16T00:00:00.000Z",
-      "team": Object {
-        "uid": "justice-league",
-      },
-      "tool": Object {
-        "category": "GitHubCopilot",
-      },
-      "type": Object {
-        "category": "SuggestionsDiscarded",
-      },
-      "uid": "872ebac03b0c14b1e982357d5db7f7c7dd91a01b4459aacf95a6248885da1369",
-      "value": "50",
-      "valueType": "Int",
-    },
-  },
-  Object {
-    "faros_MetricValueTag": Object {
-      "source": "GitHub",
-      "tag": Object {
-        "uid": "copilotLanguage__ruby",
-      },
-      "value": Object {
-        "definition": Object {
-          "uid": "DailySuggestionReferenceCount_Discard",
-        },
-        "uid": "copilotTeam__github/justice-league-DailySuggestionReferenceCount_Discard-ruby-vscode-2023-10-16",
-      },
-    },
-  },
-  Object {
-    "faros_MetricValueTag": Object {
-      "source": "GitHub",
-      "tag": Object {
-        "uid": "copilotEditor__vscode",
-      },
-      "value": Object {
-        "definition": Object {
-          "uid": "DailySuggestionReferenceCount_Discard",
-        },
-        "uid": "copilotTeam__github/justice-league-DailySuggestionReferenceCount_Discard-ruby-vscode-2023-10-16",
-      },
-    },
-  },
-  Object {
-    "faros_MetricValueTag": Object {
-      "source": "GitHub",
-      "tag": Object {
-        "uid": "copilotOrg__github",
-      },
-      "value": Object {
-        "definition": Object {
-          "uid": "DailySuggestionReferenceCount_Discard",
-        },
-        "uid": "copilotTeam__github/justice-league-DailySuggestionReferenceCount_Discard-ruby-vscode-2023-10-16",
-      },
-    },
-  },
-  Object {
-    "faros_MetricValueTag": Object {
-      "source": "GitHub",
-      "tag": Object {
-        "uid": "copilotTeam__github/justice-league",
-      },
-      "value": Object {
-        "definition": Object {
-          "uid": "DailySuggestionReferenceCount_Discard",
-        },
-        "uid": "copilotTeam__github/justice-league-DailySuggestionReferenceCount_Discard-ruby-vscode-2023-10-16",
-      },
-    },
-  },
-  Object {
-    "compute_ApplicationMetric": Object {
-      "application": Object {
-        "name": "copilot",
-        "platform": "",
-        "uid": "copilot",
-      },
-      "source": "GitHub",
-      "value": Object {
-        "definition": Object {
-          "uid": "DailySuggestionReferenceCount_Discard",
-        },
-        "uid": "copilotTeam__github/justice-league-DailySuggestionReferenceCount_Discard-ruby-vscode-2023-10-16",
-      },
-    },
-  },
-  Object {
-    "faros_MetricValue": Object {
-      "computedAt": "2023-10-16T00:00:00.000Z",
-      "definition": Object {
-        "uid": "DailySuggestionReferenceCount_Accept",
-      },
-      "source": "GitHub",
-      "uid": "copilotTeam__github/justice-league-DailySuggestionReferenceCount_Accept-2023-10-16",
-      "value": "600",
-    },
-  },
-  Object {
-    "vcs_AssistantMetric": Object {
-      "editor": null,
-      "endedAt": "2023-10-17T00:00:00.000Z",
-      "language": null,
-      "model": null,
-      "organization": Object {
-        "source": "GitHub",
-        "uid": "github",
-      },
-      "source": "GitHub",
-      "startedAt": "2023-10-16T00:00:00.000Z",
-      "team": Object {
-        "uid": "justice-league",
-      },
-      "tool": Object {
-        "category": "GitHubCopilot",
-      },
-      "type": Object {
-        "category": "SuggestionsAccepted",
-      },
-      "uid": "606f634461c3089e4e5611dbc2cee93cf2c45e67eca8051f6b1bd38df6e39d33",
-      "value": "600",
-      "valueType": "Int",
-    },
-  },
-  Object {
-    "faros_MetricValueTag": Object {
-      "source": "GitHub",
-      "tag": Object {
-        "uid": "copilotOrg__github",
-      },
-      "value": Object {
-        "definition": Object {
-          "uid": "DailySuggestionReferenceCount_Accept",
-        },
-        "uid": "copilotTeam__github/justice-league-DailySuggestionReferenceCount_Accept-2023-10-16",
-      },
-    },
-  },
-  Object {
-    "faros_MetricValueTag": Object {
-      "source": "GitHub",
-      "tag": Object {
-        "uid": "copilotTeam__github/justice-league",
-      },
-      "value": Object {
-        "definition": Object {
-          "uid": "DailySuggestionReferenceCount_Accept",
-        },
-        "uid": "copilotTeam__github/justice-league-DailySuggestionReferenceCount_Accept-2023-10-16",
-      },
-    },
-  },
-  Object {
-    "compute_ApplicationMetric": Object {
-      "application": Object {
-        "name": "copilot",
-        "platform": "",
-        "uid": "copilot",
-      },
-      "source": "GitHub",
-      "value": Object {
-        "definition": Object {
-          "uid": "DailySuggestionReferenceCount_Accept",
-        },
-        "uid": "copilotTeam__github/justice-league-DailySuggestionReferenceCount_Accept-2023-10-16",
-      },
-    },
-  },
-  Object {
-    "faros_MetricValue": Object {
-      "computedAt": "2023-10-16T00:00:00.000Z",
-      "definition": Object {
-        "uid": "DailySuggestionReferenceCount_Accept",
-      },
-      "source": "GitHub",
-      "uid": "copilotTeam__github/justice-league-DailySuggestionReferenceCount_Accept-python-vscode-2023-10-16",
-      "value": "200",
-    },
-  },
-  Object {
-    "vcs_AssistantMetric": Object {
-      "editor": "vscode",
-      "endedAt": "2023-10-17T00:00:00.000Z",
-      "language": "python",
-      "model": null,
-      "organization": Object {
-        "source": "GitHub",
-        "uid": "github",
-      },
-      "source": "GitHub",
-      "startedAt": "2023-10-16T00:00:00.000Z",
-      "team": Object {
-        "uid": "justice-league",
-      },
-      "tool": Object {
-        "category": "GitHubCopilot",
-      },
-      "type": Object {
-        "category": "SuggestionsAccepted",
-      },
-      "uid": "49b2e598d98d23e388b2e4b888d54ac564167de55b0fbcdd0bb510786ce4bd38",
-      "value": "200",
-      "valueType": "Int",
-    },
-  },
-  Object {
-    "faros_MetricValueTag": Object {
-      "source": "GitHub",
-      "tag": Object {
-        "uid": "copilotLanguage__python",
-      },
-      "value": Object {
-        "definition": Object {
-          "uid": "DailySuggestionReferenceCount_Accept",
-        },
-        "uid": "copilotTeam__github/justice-league-DailySuggestionReferenceCount_Accept-python-vscode-2023-10-16",
-      },
-    },
-  },
-  Object {
-    "faros_MetricValueTag": Object {
-      "source": "GitHub",
-      "tag": Object {
-        "uid": "copilotEditor__vscode",
-      },
-      "value": Object {
-        "definition": Object {
-          "uid": "DailySuggestionReferenceCount_Accept",
-        },
-        "uid": "copilotTeam__github/justice-league-DailySuggestionReferenceCount_Accept-python-vscode-2023-10-16",
-      },
-    },
-  },
-  Object {
-    "faros_MetricValueTag": Object {
-      "source": "GitHub",
-      "tag": Object {
-        "uid": "copilotOrg__github",
-      },
-      "value": Object {
-        "definition": Object {
-          "uid": "DailySuggestionReferenceCount_Accept",
-        },
-        "uid": "copilotTeam__github/justice-league-DailySuggestionReferenceCount_Accept-python-vscode-2023-10-16",
-      },
-    },
-  },
-  Object {
-    "faros_MetricValueTag": Object {
-      "source": "GitHub",
-      "tag": Object {
-        "uid": "copilotTeam__github/justice-league",
-      },
-      "value": Object {
-        "definition": Object {
-          "uid": "DailySuggestionReferenceCount_Accept",
-        },
-        "uid": "copilotTeam__github/justice-league-DailySuggestionReferenceCount_Accept-python-vscode-2023-10-16",
-      },
-    },
-  },
-  Object {
-    "compute_ApplicationMetric": Object {
-      "application": Object {
-        "name": "copilot",
-        "platform": "",
-        "uid": "copilot",
-      },
-      "source": "GitHub",
-      "value": Object {
-        "definition": Object {
-          "uid": "DailySuggestionReferenceCount_Accept",
-        },
-        "uid": "copilotTeam__github/justice-league-DailySuggestionReferenceCount_Accept-python-vscode-2023-10-16",
-      },
-    },
-  },
-  Object {
-    "faros_MetricValue": Object {
-      "computedAt": "2023-10-16T00:00:00.000Z",
-      "definition": Object {
-        "uid": "DailySuggestionReferenceCount_Accept",
-      },
-      "source": "GitHub",
-      "uid": "copilotTeam__github/justice-league-DailySuggestionReferenceCount_Accept-python-jetbrains-2023-10-16",
-      "value": "150",
-    },
-  },
-  Object {
-    "vcs_AssistantMetric": Object {
-      "editor": "jetbrains",
-      "endedAt": "2023-10-17T00:00:00.000Z",
-      "language": "python",
-      "model": null,
-      "organization": Object {
-        "source": "GitHub",
-        "uid": "github",
-      },
-      "source": "GitHub",
-      "startedAt": "2023-10-16T00:00:00.000Z",
-      "team": Object {
-        "uid": "justice-league",
-      },
-      "tool": Object {
-        "category": "GitHubCopilot",
-      },
-      "type": Object {
-        "category": "SuggestionsAccepted",
-      },
-      "uid": "96c9ae8708e8527c37a599f4fc7cdb4a76a63fbf8a07edc4408a367ddaa9a6f8",
-      "value": "150",
-      "valueType": "Int",
-    },
-  },
-  Object {
-    "faros_MetricValueTag": Object {
-      "source": "GitHub",
-      "tag": Object {
-        "uid": "copilotLanguage__python",
-      },
-      "value": Object {
-        "definition": Object {
-          "uid": "DailySuggestionReferenceCount_Accept",
-        },
-        "uid": "copilotTeam__github/justice-league-DailySuggestionReferenceCount_Accept-python-jetbrains-2023-10-16",
-      },
-    },
-  },
-  Object {
-    "faros_MetricValueTag": Object {
-      "source": "GitHub",
-      "tag": Object {
-        "uid": "copilotEditor__jetbrains",
-      },
-      "value": Object {
-        "definition": Object {
-          "uid": "DailySuggestionReferenceCount_Accept",
-        },
-        "uid": "copilotTeam__github/justice-league-DailySuggestionReferenceCount_Accept-python-jetbrains-2023-10-16",
-      },
-    },
-  },
-  Object {
-    "faros_MetricValueTag": Object {
-      "source": "GitHub",
-      "tag": Object {
-        "uid": "copilotOrg__github",
-      },
-      "value": Object {
-        "definition": Object {
-          "uid": "DailySuggestionReferenceCount_Accept",
-        },
-        "uid": "copilotTeam__github/justice-league-DailySuggestionReferenceCount_Accept-python-jetbrains-2023-10-16",
-      },
-    },
-  },
-  Object {
-    "faros_MetricValueTag": Object {
-      "source": "GitHub",
-      "tag": Object {
-        "uid": "copilotTeam__github/justice-league",
-      },
-      "value": Object {
-        "definition": Object {
-          "uid": "DailySuggestionReferenceCount_Accept",
-        },
-        "uid": "copilotTeam__github/justice-league-DailySuggestionReferenceCount_Accept-python-jetbrains-2023-10-16",
-      },
-    },
-  },
-  Object {
-    "compute_ApplicationMetric": Object {
-      "application": Object {
-        "name": "copilot",
-        "platform": "",
-        "uid": "copilot",
-      },
-      "source": "GitHub",
-      "value": Object {
-        "definition": Object {
-          "uid": "DailySuggestionReferenceCount_Accept",
-        },
-        "uid": "copilotTeam__github/justice-league-DailySuggestionReferenceCount_Accept-python-jetbrains-2023-10-16",
-      },
-    },
-  },
-  Object {
-    "faros_MetricValue": Object {
-      "computedAt": "2023-10-16T00:00:00.000Z",
-      "definition": Object {
-        "uid": "DailySuggestionReferenceCount_Accept",
-      },
-      "source": "GitHub",
-      "uid": "copilotTeam__github/justice-league-DailySuggestionReferenceCount_Accept-ruby-vscode-2023-10-16",
-      "value": "150",
-    },
-  },
-  Object {
-    "vcs_AssistantMetric": Object {
-      "editor": "vscode",
-      "endedAt": "2023-10-17T00:00:00.000Z",
-      "language": "ruby",
-      "model": null,
-      "organization": Object {
-        "source": "GitHub",
-        "uid": "github",
-      },
-      "source": "GitHub",
-      "startedAt": "2023-10-16T00:00:00.000Z",
-      "team": Object {
-        "uid": "justice-league",
-      },
-      "tool": Object {
-        "category": "GitHubCopilot",
-      },
-      "type": Object {
-        "category": "SuggestionsAccepted",
-      },
-      "uid": "2f7ac567cff260f64eb7e79989f08ff6013f1a3298e8b2a70389655763ea4158",
-      "value": "150",
-      "valueType": "Int",
-    },
-  },
-  Object {
-    "faros_MetricValueTag": Object {
-      "source": "GitHub",
-      "tag": Object {
-        "uid": "copilotLanguage__ruby",
-      },
-      "value": Object {
-        "definition": Object {
-          "uid": "DailySuggestionReferenceCount_Accept",
-        },
-        "uid": "copilotTeam__github/justice-league-DailySuggestionReferenceCount_Accept-ruby-vscode-2023-10-16",
-      },
-    },
-  },
-  Object {
-    "faros_MetricValueTag": Object {
-      "source": "GitHub",
-      "tag": Object {
-        "uid": "copilotEditor__vscode",
-      },
-      "value": Object {
-        "definition": Object {
-          "uid": "DailySuggestionReferenceCount_Accept",
-        },
-        "uid": "copilotTeam__github/justice-league-DailySuggestionReferenceCount_Accept-ruby-vscode-2023-10-16",
-      },
-    },
-  },
-  Object {
-    "faros_MetricValueTag": Object {
-      "source": "GitHub",
-      "tag": Object {
-        "uid": "copilotOrg__github",
-      },
-      "value": Object {
-        "definition": Object {
-          "uid": "DailySuggestionReferenceCount_Accept",
-        },
-        "uid": "copilotTeam__github/justice-league-DailySuggestionReferenceCount_Accept-ruby-vscode-2023-10-16",
-      },
-    },
-  },
-  Object {
-    "faros_MetricValueTag": Object {
-      "source": "GitHub",
-      "tag": Object {
-        "uid": "copilotTeam__github/justice-league",
-      },
-      "value": Object {
-        "definition": Object {
-          "uid": "DailySuggestionReferenceCount_Accept",
-        },
-        "uid": "copilotTeam__github/justice-league-DailySuggestionReferenceCount_Accept-ruby-vscode-2023-10-16",
-      },
-    },
-  },
-  Object {
-    "compute_ApplicationMetric": Object {
-      "application": Object {
-        "name": "copilot",
-        "platform": "",
-        "uid": "copilot",
-      },
-      "source": "GitHub",
-      "value": Object {
-        "definition": Object {
-          "uid": "DailySuggestionReferenceCount_Accept",
-        },
-        "uid": "copilotTeam__github/justice-league-DailySuggestionReferenceCount_Accept-ruby-vscode-2023-10-16",
-      },
-    },
-  },
-  Object {
-    "faros_MetricValue": Object {
-      "computedAt": "2023-10-16T00:00:00.000Z",
-      "definition": Object {
-        "uid": "DailyGeneratedLineCount_Discard",
-      },
-      "source": "GitHub",
-      "uid": "copilotTeam__github/justice-league-DailyGeneratedLineCount_Discard-2023-10-16",
-      "value": "400",
-    },
-  },
-  Object {
-    "vcs_AssistantMetric": Object {
-      "editor": null,
-      "endedAt": "2023-10-17T00:00:00.000Z",
-      "language": null,
-      "model": null,
-      "organization": Object {
-        "source": "GitHub",
-        "uid": "github",
-      },
-      "source": "GitHub",
-      "startedAt": "2023-10-16T00:00:00.000Z",
-      "team": Object {
-        "uid": "justice-league",
-      },
-      "tool": Object {
-        "category": "GitHubCopilot",
-      },
-      "type": Object {
-        "category": "LinesDiscarded",
-      },
-      "uid": "7e85704eb9121d43643c42a4da88b7674195967e0857c378bcdd0220de4808e0",
-      "value": "400",
-      "valueType": "Int",
-    },
-  },
-  Object {
-    "faros_MetricValueTag": Object {
-      "source": "GitHub",
-      "tag": Object {
-        "uid": "copilotOrg__github",
-      },
-      "value": Object {
-        "definition": Object {
-          "uid": "DailyGeneratedLineCount_Discard",
-        },
-        "uid": "copilotTeam__github/justice-league-DailyGeneratedLineCount_Discard-2023-10-16",
-      },
-    },
-  },
-  Object {
-    "faros_MetricValueTag": Object {
-      "source": "GitHub",
-      "tag": Object {
-        "uid": "copilotTeam__github/justice-league",
-      },
-      "value": Object {
-        "definition": Object {
-          "uid": "DailyGeneratedLineCount_Discard",
-        },
-        "uid": "copilotTeam__github/justice-league-DailyGeneratedLineCount_Discard-2023-10-16",
-      },
-    },
-  },
-  Object {
-    "compute_ApplicationMetric": Object {
-      "application": Object {
-        "name": "copilot",
-        "platform": "",
-        "uid": "copilot",
-      },
-      "source": "GitHub",
-      "value": Object {
-        "definition": Object {
-          "uid": "DailyGeneratedLineCount_Discard",
-        },
-        "uid": "copilotTeam__github/justice-league-DailyGeneratedLineCount_Discard-2023-10-16",
-      },
-    },
-  },
-  Object {
-    "faros_MetricValue": Object {
-      "computedAt": "2023-10-16T00:00:00.000Z",
-      "definition": Object {
-        "uid": "DailyGeneratedLineCount_Discard",
-      },
-      "source": "GitHub",
-      "uid": "copilotTeam__github/justice-league-DailyGeneratedLineCount_Discard-python-vscode-2023-10-16",
-      "value": "300",
-    },
-  },
-  Object {
-    "vcs_AssistantMetric": Object {
-      "editor": "vscode",
-      "endedAt": "2023-10-17T00:00:00.000Z",
-      "language": "python",
-      "model": null,
-      "organization": Object {
-        "source": "GitHub",
-        "uid": "github",
-      },
-      "source": "GitHub",
-      "startedAt": "2023-10-16T00:00:00.000Z",
-      "team": Object {
-        "uid": "justice-league",
-      },
-      "tool": Object {
-        "category": "GitHubCopilot",
-      },
-      "type": Object {
-        "category": "LinesDiscarded",
-      },
-      "uid": "6d434bdf110fcedffc9a0711a2107a188f9d78ea5cd3a43535ff9da6d11d00c8",
-      "value": "300",
-      "valueType": "Int",
-    },
-  },
-  Object {
-    "faros_MetricValueTag": Object {
-      "source": "GitHub",
-      "tag": Object {
-        "uid": "copilotLanguage__python",
-      },
-      "value": Object {
-        "definition": Object {
-          "uid": "DailyGeneratedLineCount_Discard",
-        },
-        "uid": "copilotTeam__github/justice-league-DailyGeneratedLineCount_Discard-python-vscode-2023-10-16",
-      },
-    },
-  },
-  Object {
-    "faros_MetricValueTag": Object {
-      "source": "GitHub",
-      "tag": Object {
-        "uid": "copilotEditor__vscode",
-      },
-      "value": Object {
-        "definition": Object {
-          "uid": "DailyGeneratedLineCount_Discard",
-        },
-        "uid": "copilotTeam__github/justice-league-DailyGeneratedLineCount_Discard-python-vscode-2023-10-16",
-      },
-    },
-  },
-  Object {
-    "faros_MetricValueTag": Object {
-      "source": "GitHub",
-      "tag": Object {
-        "uid": "copilotOrg__github",
-      },
-      "value": Object {
-        "definition": Object {
-          "uid": "DailyGeneratedLineCount_Discard",
-        },
-        "uid": "copilotTeam__github/justice-league-DailyGeneratedLineCount_Discard-python-vscode-2023-10-16",
-      },
-    },
-  },
-  Object {
-    "faros_MetricValueTag": Object {
-      "source": "GitHub",
-      "tag": Object {
-        "uid": "copilotTeam__github/justice-league",
-      },
-      "value": Object {
-        "definition": Object {
-          "uid": "DailyGeneratedLineCount_Discard",
-        },
-        "uid": "copilotTeam__github/justice-league-DailyGeneratedLineCount_Discard-python-vscode-2023-10-16",
-      },
-    },
-  },
-  Object {
-    "compute_ApplicationMetric": Object {
-      "application": Object {
-        "name": "copilot",
-        "platform": "",
-        "uid": "copilot",
-      },
-      "source": "GitHub",
-      "value": Object {
-        "definition": Object {
-          "uid": "DailyGeneratedLineCount_Discard",
-        },
-        "uid": "copilotTeam__github/justice-league-DailyGeneratedLineCount_Discard-python-vscode-2023-10-16",
-      },
-    },
-  },
-  Object {
-    "faros_MetricValue": Object {
-      "computedAt": "2023-10-16T00:00:00.000Z",
-      "definition": Object {
-        "uid": "DailyGeneratedLineCount_Discard",
-      },
-      "source": "GitHub",
-      "uid": "copilotTeam__github/justice-league-DailyGeneratedLineCount_Discard-python-jetbrains-2023-10-16",
-      "value": "50",
-    },
-  },
-  Object {
-    "vcs_AssistantMetric": Object {
-      "editor": "jetbrains",
-      "endedAt": "2023-10-17T00:00:00.000Z",
-      "language": "python",
-      "model": null,
-      "organization": Object {
-        "source": "GitHub",
-        "uid": "github",
-      },
-      "source": "GitHub",
-      "startedAt": "2023-10-16T00:00:00.000Z",
-      "team": Object {
-        "uid": "justice-league",
-      },
-      "tool": Object {
-        "category": "GitHubCopilot",
-      },
-      "type": Object {
-        "category": "LinesDiscarded",
-      },
-      "uid": "b6523231f057ec278fac98c9eaa14a55f98ebc17447595e9811e30441445f621",
-      "value": "50",
-      "valueType": "Int",
-    },
-  },
-  Object {
-    "faros_MetricValueTag": Object {
-      "source": "GitHub",
-      "tag": Object {
-        "uid": "copilotLanguage__python",
-      },
-      "value": Object {
-        "definition": Object {
-          "uid": "DailyGeneratedLineCount_Discard",
-        },
-        "uid": "copilotTeam__github/justice-league-DailyGeneratedLineCount_Discard-python-jetbrains-2023-10-16",
-      },
-    },
-  },
-  Object {
-    "faros_MetricValueTag": Object {
-      "source": "GitHub",
-      "tag": Object {
-        "uid": "copilotEditor__jetbrains",
-      },
-      "value": Object {
-        "definition": Object {
-          "uid": "DailyGeneratedLineCount_Discard",
-        },
-        "uid": "copilotTeam__github/justice-league-DailyGeneratedLineCount_Discard-python-jetbrains-2023-10-16",
-      },
-    },
-  },
-  Object {
-    "faros_MetricValueTag": Object {
-      "source": "GitHub",
-      "tag": Object {
-        "uid": "copilotOrg__github",
-      },
-      "value": Object {
-        "definition": Object {
-          "uid": "DailyGeneratedLineCount_Discard",
-        },
-        "uid": "copilotTeam__github/justice-league-DailyGeneratedLineCount_Discard-python-jetbrains-2023-10-16",
-      },
-    },
-  },
-  Object {
-    "faros_MetricValueTag": Object {
-      "source": "GitHub",
-      "tag": Object {
-        "uid": "copilotTeam__github/justice-league",
-      },
-      "value": Object {
-        "definition": Object {
-          "uid": "DailyGeneratedLineCount_Discard",
-        },
-        "uid": "copilotTeam__github/justice-league-DailyGeneratedLineCount_Discard-python-jetbrains-2023-10-16",
-      },
-    },
-  },
-  Object {
-    "compute_ApplicationMetric": Object {
-      "application": Object {
-        "name": "copilot",
-        "platform": "",
-        "uid": "copilot",
-      },
-      "source": "GitHub",
-      "value": Object {
-        "definition": Object {
-          "uid": "DailyGeneratedLineCount_Discard",
-        },
-        "uid": "copilotTeam__github/justice-league-DailyGeneratedLineCount_Discard-python-jetbrains-2023-10-16",
-      },
-    },
-  },
-  Object {
-    "faros_MetricValue": Object {
-      "computedAt": "2023-10-16T00:00:00.000Z",
-      "definition": Object {
-        "uid": "DailyGeneratedLineCount_Discard",
-      },
-      "source": "GitHub",
-      "uid": "copilotTeam__github/justice-league-DailyGeneratedLineCount_Discard-ruby-vscode-2023-10-16",
-      "value": "50",
-    },
-  },
-  Object {
-    "vcs_AssistantMetric": Object {
-      "editor": "vscode",
-      "endedAt": "2023-10-17T00:00:00.000Z",
-      "language": "ruby",
-      "model": null,
-      "organization": Object {
-        "source": "GitHub",
-        "uid": "github",
-      },
-      "source": "GitHub",
-      "startedAt": "2023-10-16T00:00:00.000Z",
-      "team": Object {
-        "uid": "justice-league",
-      },
-      "tool": Object {
-        "category": "GitHubCopilot",
-      },
-      "type": Object {
-        "category": "LinesDiscarded",
-      },
-      "uid": "0d5ddcd8ff8fd2cb766a6545c804f1f8b7122bab5532a3502b530eace52b4814",
-      "value": "50",
-      "valueType": "Int",
-    },
-  },
-  Object {
-    "faros_MetricValueTag": Object {
-      "source": "GitHub",
-      "tag": Object {
-        "uid": "copilotLanguage__ruby",
-      },
-      "value": Object {
-        "definition": Object {
-          "uid": "DailyGeneratedLineCount_Discard",
-        },
-        "uid": "copilotTeam__github/justice-league-DailyGeneratedLineCount_Discard-ruby-vscode-2023-10-16",
-      },
-    },
-  },
-  Object {
-    "faros_MetricValueTag": Object {
-      "source": "GitHub",
-      "tag": Object {
-        "uid": "copilotEditor__vscode",
-      },
-      "value": Object {
-        "definition": Object {
-          "uid": "DailyGeneratedLineCount_Discard",
-        },
-        "uid": "copilotTeam__github/justice-league-DailyGeneratedLineCount_Discard-ruby-vscode-2023-10-16",
-      },
-    },
-  },
-  Object {
-    "faros_MetricValueTag": Object {
-      "source": "GitHub",
-      "tag": Object {
-        "uid": "copilotOrg__github",
-      },
-      "value": Object {
-        "definition": Object {
-          "uid": "DailyGeneratedLineCount_Discard",
-        },
-        "uid": "copilotTeam__github/justice-league-DailyGeneratedLineCount_Discard-ruby-vscode-2023-10-16",
-      },
-    },
-  },
-  Object {
-    "faros_MetricValueTag": Object {
-      "source": "GitHub",
-      "tag": Object {
-        "uid": "copilotTeam__github/justice-league",
-      },
-      "value": Object {
-        "definition": Object {
-          "uid": "DailyGeneratedLineCount_Discard",
-        },
-        "uid": "copilotTeam__github/justice-league-DailyGeneratedLineCount_Discard-ruby-vscode-2023-10-16",
-      },
-    },
-  },
-  Object {
-    "compute_ApplicationMetric": Object {
-      "application": Object {
-        "name": "copilot",
-        "platform": "",
-        "uid": "copilot",
-      },
-      "source": "GitHub",
-      "value": Object {
-        "definition": Object {
-          "uid": "DailyGeneratedLineCount_Discard",
-        },
-        "uid": "copilotTeam__github/justice-league-DailyGeneratedLineCount_Discard-ruby-vscode-2023-10-16",
-      },
-    },
-  },
-  Object {
-    "faros_MetricValue": Object {
-      "computedAt": "2023-10-16T00:00:00.000Z",
-      "definition": Object {
-        "uid": "DailyGeneratedLineCount_Accept",
-      },
-      "source": "GitHub",
-      "uid": "copilotTeam__github/justice-league-DailyGeneratedLineCount_Accept-2023-10-16",
-      "value": "700",
-    },
-  },
-  Object {
-    "vcs_AssistantMetric": Object {
-      "editor": null,
-      "endedAt": "2023-10-17T00:00:00.000Z",
-      "language": null,
-      "model": null,
-      "organization": Object {
-        "source": "GitHub",
-        "uid": "github",
-      },
-      "source": "GitHub",
-      "startedAt": "2023-10-16T00:00:00.000Z",
-      "team": Object {
-        "uid": "justice-league",
-      },
-      "tool": Object {
-        "category": "GitHubCopilot",
-      },
-      "type": Object {
-        "category": "LinesAccepted",
-      },
-      "uid": "344c8b75f0382bfc4bbd886578665771da3089177e4829ecb08b48e3bac40714",
-      "value": "700",
-      "valueType": "Int",
-    },
-  },
-  Object {
-    "faros_MetricValueTag": Object {
-      "source": "GitHub",
-      "tag": Object {
-        "uid": "copilotOrg__github",
-      },
-      "value": Object {
-        "definition": Object {
-          "uid": "DailyGeneratedLineCount_Accept",
-        },
-        "uid": "copilotTeam__github/justice-league-DailyGeneratedLineCount_Accept-2023-10-16",
-      },
-    },
-  },
-  Object {
-    "faros_MetricValueTag": Object {
-      "source": "GitHub",
-      "tag": Object {
-        "uid": "copilotTeam__github/justice-league",
-      },
-      "value": Object {
-        "definition": Object {
-          "uid": "DailyGeneratedLineCount_Accept",
-        },
-        "uid": "copilotTeam__github/justice-league-DailyGeneratedLineCount_Accept-2023-10-16",
-      },
-    },
-  },
-  Object {
-    "compute_ApplicationMetric": Object {
-      "application": Object {
-        "name": "copilot",
-        "platform": "",
-        "uid": "copilot",
-      },
-      "source": "GitHub",
-      "value": Object {
-        "definition": Object {
-          "uid": "DailyGeneratedLineCount_Accept",
-        },
-        "uid": "copilotTeam__github/justice-league-DailyGeneratedLineCount_Accept-2023-10-16",
-      },
-    },
-  },
-  Object {
-    "faros_MetricValue": Object {
-      "computedAt": "2023-10-16T00:00:00.000Z",
-      "definition": Object {
-        "uid": "DailyGeneratedLineCount_Accept",
-      },
-      "source": "GitHub",
-      "uid": "copilotTeam__github/justice-league-DailyGeneratedLineCount_Accept-python-vscode-2023-10-16",
-      "value": "300",
-    },
-  },
-  Object {
-    "vcs_AssistantMetric": Object {
-      "editor": "vscode",
-      "endedAt": "2023-10-17T00:00:00.000Z",
-      "language": "python",
-      "model": null,
-      "organization": Object {
-        "source": "GitHub",
-        "uid": "github",
-      },
-      "source": "GitHub",
-      "startedAt": "2023-10-16T00:00:00.000Z",
-      "team": Object {
-        "uid": "justice-league",
-      },
-      "tool": Object {
-        "category": "GitHubCopilot",
-      },
-      "type": Object {
-        "category": "LinesAccepted",
-      },
-      "uid": "a1201fb9e9762801031e293212f1fc8a61a388a60f20f6be10810b578e5562df",
-      "value": "300",
-      "valueType": "Int",
-    },
-  },
-  Object {
-    "faros_MetricValueTag": Object {
-      "source": "GitHub",
-      "tag": Object {
-        "uid": "copilotLanguage__python",
-      },
-      "value": Object {
-        "definition": Object {
-          "uid": "DailyGeneratedLineCount_Accept",
-        },
-        "uid": "copilotTeam__github/justice-league-DailyGeneratedLineCount_Accept-python-vscode-2023-10-16",
-      },
-    },
-  },
-  Object {
-    "faros_MetricValueTag": Object {
-      "source": "GitHub",
-      "tag": Object {
-        "uid": "copilotEditor__vscode",
-      },
-      "value": Object {
-        "definition": Object {
-          "uid": "DailyGeneratedLineCount_Accept",
-        },
-        "uid": "copilotTeam__github/justice-league-DailyGeneratedLineCount_Accept-python-vscode-2023-10-16",
-      },
-    },
-  },
-  Object {
-    "faros_MetricValueTag": Object {
-      "source": "GitHub",
-      "tag": Object {
-        "uid": "copilotOrg__github",
-      },
-      "value": Object {
-        "definition": Object {
-          "uid": "DailyGeneratedLineCount_Accept",
-        },
-        "uid": "copilotTeam__github/justice-league-DailyGeneratedLineCount_Accept-python-vscode-2023-10-16",
-      },
-    },
-  },
-  Object {
-    "faros_MetricValueTag": Object {
-      "source": "GitHub",
-      "tag": Object {
-        "uid": "copilotTeam__github/justice-league",
-      },
-      "value": Object {
-        "definition": Object {
-          "uid": "DailyGeneratedLineCount_Accept",
-        },
-        "uid": "copilotTeam__github/justice-league-DailyGeneratedLineCount_Accept-python-vscode-2023-10-16",
-      },
-    },
-  },
-  Object {
-    "compute_ApplicationMetric": Object {
-      "application": Object {
-        "name": "copilot",
-        "platform": "",
-        "uid": "copilot",
-      },
-      "source": "GitHub",
-      "value": Object {
-        "definition": Object {
-          "uid": "DailyGeneratedLineCount_Accept",
-        },
-        "uid": "copilotTeam__github/justice-league-DailyGeneratedLineCount_Accept-python-vscode-2023-10-16",
-      },
-    },
-  },
-  Object {
-    "faros_MetricValue": Object {
-      "computedAt": "2023-10-16T00:00:00.000Z",
-      "definition": Object {
-        "uid": "DailyGeneratedLineCount_Accept",
-      },
-      "source": "GitHub",
-      "uid": "copilotTeam__github/justice-league-DailyGeneratedLineCount_Accept-python-jetbrains-2023-10-16",
-      "value": "250",
-    },
-  },
-  Object {
-    "vcs_AssistantMetric": Object {
-      "editor": "jetbrains",
-      "endedAt": "2023-10-17T00:00:00.000Z",
-      "language": "python",
-      "model": null,
-      "organization": Object {
-        "source": "GitHub",
-        "uid": "github",
-      },
-      "source": "GitHub",
-      "startedAt": "2023-10-16T00:00:00.000Z",
-      "team": Object {
-        "uid": "justice-league",
-      },
-      "tool": Object {
-        "category": "GitHubCopilot",
-      },
-      "type": Object {
-        "category": "LinesAccepted",
-      },
-      "uid": "fb2da83fdfb68a1369debeeb85135bc63ce9b318c5c1d5163f34706679cb3d8d",
-      "value": "250",
-      "valueType": "Int",
-    },
-  },
-  Object {
-    "faros_MetricValueTag": Object {
-      "source": "GitHub",
-      "tag": Object {
-        "uid": "copilotLanguage__python",
-      },
-      "value": Object {
-        "definition": Object {
-          "uid": "DailyGeneratedLineCount_Accept",
-        },
-        "uid": "copilotTeam__github/justice-league-DailyGeneratedLineCount_Accept-python-jetbrains-2023-10-16",
-      },
-    },
-  },
-  Object {
-    "faros_MetricValueTag": Object {
-      "source": "GitHub",
-      "tag": Object {
-        "uid": "copilotEditor__jetbrains",
-      },
-      "value": Object {
-        "definition": Object {
-          "uid": "DailyGeneratedLineCount_Accept",
-        },
-        "uid": "copilotTeam__github/justice-league-DailyGeneratedLineCount_Accept-python-jetbrains-2023-10-16",
-      },
-    },
-  },
-  Object {
-    "faros_MetricValueTag": Object {
-      "source": "GitHub",
-      "tag": Object {
-        "uid": "copilotOrg__github",
-      },
-      "value": Object {
-        "definition": Object {
-          "uid": "DailyGeneratedLineCount_Accept",
-        },
-        "uid": "copilotTeam__github/justice-league-DailyGeneratedLineCount_Accept-python-jetbrains-2023-10-16",
-      },
-    },
-  },
-  Object {
-    "faros_MetricValueTag": Object {
-      "source": "GitHub",
-      "tag": Object {
-        "uid": "copilotTeam__github/justice-league",
-      },
-      "value": Object {
-        "definition": Object {
-          "uid": "DailyGeneratedLineCount_Accept",
-        },
-        "uid": "copilotTeam__github/justice-league-DailyGeneratedLineCount_Accept-python-jetbrains-2023-10-16",
-      },
-    },
-  },
-  Object {
-    "compute_ApplicationMetric": Object {
-      "application": Object {
-        "name": "copilot",
-        "platform": "",
-        "uid": "copilot",
-      },
-      "source": "GitHub",
-      "value": Object {
-        "definition": Object {
-          "uid": "DailyGeneratedLineCount_Accept",
-        },
-        "uid": "copilotTeam__github/justice-league-DailyGeneratedLineCount_Accept-python-jetbrains-2023-10-16",
-      },
-    },
-  },
-  Object {
-    "faros_MetricValue": Object {
-      "computedAt": "2023-10-16T00:00:00.000Z",
-      "definition": Object {
-        "uid": "DailyGeneratedLineCount_Accept",
-      },
-      "source": "GitHub",
-      "uid": "copilotTeam__github/justice-league-DailyGeneratedLineCount_Accept-ruby-vscode-2023-10-16",
-      "value": "150",
-    },
-  },
-  Object {
-    "vcs_AssistantMetric": Object {
-      "editor": "vscode",
-      "endedAt": "2023-10-17T00:00:00.000Z",
-      "language": "ruby",
-      "model": null,
-      "organization": Object {
-        "source": "GitHub",
-        "uid": "github",
-      },
-      "source": "GitHub",
-      "startedAt": "2023-10-16T00:00:00.000Z",
-      "team": Object {
-        "uid": "justice-league",
-      },
-      "tool": Object {
-        "category": "GitHubCopilot",
-      },
-      "type": Object {
-        "category": "LinesAccepted",
-      },
-      "uid": "d594cddf4624d4584e89b4897dbc7a9d4dcafd0f82ead3156c1dae17bf1999d0",
-      "value": "150",
-      "valueType": "Int",
-    },
-  },
-  Object {
-    "faros_MetricValueTag": Object {
-      "source": "GitHub",
-      "tag": Object {
-        "uid": "copilotLanguage__ruby",
-      },
-      "value": Object {
-        "definition": Object {
-          "uid": "DailyGeneratedLineCount_Accept",
-        },
-        "uid": "copilotTeam__github/justice-league-DailyGeneratedLineCount_Accept-ruby-vscode-2023-10-16",
-      },
-    },
-  },
-  Object {
-    "faros_MetricValueTag": Object {
-      "source": "GitHub",
-      "tag": Object {
-        "uid": "copilotEditor__vscode",
-      },
-      "value": Object {
-        "definition": Object {
-          "uid": "DailyGeneratedLineCount_Accept",
-        },
-        "uid": "copilotTeam__github/justice-league-DailyGeneratedLineCount_Accept-ruby-vscode-2023-10-16",
-      },
-    },
-  },
-  Object {
-    "faros_MetricValueTag": Object {
-      "source": "GitHub",
-      "tag": Object {
-        "uid": "copilotOrg__github",
-      },
-      "value": Object {
-        "definition": Object {
-          "uid": "DailyGeneratedLineCount_Accept",
-        },
-        "uid": "copilotTeam__github/justice-league-DailyGeneratedLineCount_Accept-ruby-vscode-2023-10-16",
-      },
-    },
-  },
-  Object {
-    "faros_MetricValueTag": Object {
-      "source": "GitHub",
-      "tag": Object {
-        "uid": "copilotTeam__github/justice-league",
-      },
-      "value": Object {
-        "definition": Object {
-          "uid": "DailyGeneratedLineCount_Accept",
-        },
-        "uid": "copilotTeam__github/justice-league-DailyGeneratedLineCount_Accept-ruby-vscode-2023-10-16",
-      },
-    },
-  },
-  Object {
-    "compute_ApplicationMetric": Object {
-      "application": Object {
-        "name": "copilot",
-        "platform": "",
-        "uid": "copilot",
-      },
-      "source": "GitHub",
-      "value": Object {
-        "definition": Object {
-          "uid": "DailyGeneratedLineCount_Accept",
-        },
-        "uid": "copilotTeam__github/justice-league-DailyGeneratedLineCount_Accept-ruby-vscode-2023-10-16",
-      },
-    },
-  },
-  Object {
-    "faros_MetricValue": Object {
-      "computedAt": "2023-10-16T00:00:00.000Z",
-      "definition": Object {
-        "uid": "DailyActiveUserTrend",
-      },
-      "source": "GitHub",
-      "uid": "copilotTeam__github/justice-league-DailyActiveUserTrend-2023-10-16",
-      "value": "12",
-    },
-  },
-  Object {
-    "vcs_AssistantMetric": Object {
-      "editor": null,
-      "endedAt": "2023-10-17T00:00:00.000Z",
-      "language": null,
-      "model": null,
-      "organization": Object {
-        "source": "GitHub",
-        "uid": "github",
-      },
-      "source": "GitHub",
-      "startedAt": "2023-10-16T00:00:00.000Z",
-      "team": Object {
-        "uid": "justice-league",
-      },
-      "tool": Object {
-        "category": "GitHubCopilot",
-      },
-      "type": Object {
-        "category": "ActiveUsers",
-      },
-      "uid": "35003d7e733c0e046f509f32817c84100527f85c2c9d3ceda670023103fb911c",
-      "value": "12",
-      "valueType": "Int",
-    },
-  },
-  Object {
-    "faros_MetricValueTag": Object {
-      "source": "GitHub",
-      "tag": Object {
-        "uid": "copilotOrg__github",
-      },
-      "value": Object {
-        "definition": Object {
-          "uid": "DailyActiveUserTrend",
-        },
-        "uid": "copilotTeam__github/justice-league-DailyActiveUserTrend-2023-10-16",
-      },
-    },
-  },
-  Object {
-    "faros_MetricValueTag": Object {
-      "source": "GitHub",
-      "tag": Object {
-        "uid": "copilotTeam__github/justice-league",
-      },
-      "value": Object {
-        "definition": Object {
-          "uid": "DailyActiveUserTrend",
-        },
-        "uid": "copilotTeam__github/justice-league-DailyActiveUserTrend-2023-10-16",
-      },
-    },
-  },
-  Object {
-    "compute_ApplicationMetric": Object {
-      "application": Object {
-        "name": "copilot",
-        "platform": "",
-        "uid": "copilot",
-      },
-      "source": "GitHub",
-      "value": Object {
-        "definition": Object {
-          "uid": "DailyActiveUserTrend",
-        },
-        "uid": "copilotTeam__github/justice-league-DailyActiveUserTrend-2023-10-16",
-      },
-    },
-  },
-  Object {
-    "faros_MetricValue": Object {
-      "computedAt": "2023-10-16T00:00:00.000Z",
-      "definition": Object {
-        "uid": "DailyActiveUserTrend",
-      },
-      "source": "GitHub",
-      "uid": "copilotTeam__github/justice-league-DailyActiveUserTrend-python-vscode-2023-10-16",
-      "value": "2",
-    },
-  },
-  Object {
-    "vcs_AssistantMetric": Object {
-      "editor": "vscode",
-      "endedAt": "2023-10-17T00:00:00.000Z",
-      "language": "python",
-      "model": null,
-      "organization": Object {
-        "source": "GitHub",
-        "uid": "github",
-      },
-      "source": "GitHub",
-      "startedAt": "2023-10-16T00:00:00.000Z",
-      "team": Object {
-        "uid": "justice-league",
-      },
-      "tool": Object {
-        "category": "GitHubCopilot",
-      },
-      "type": Object {
-        "category": "ActiveUsers",
-      },
-      "uid": "7ca7b8b178809676a2cabc858f2ae14785a91095d3d488c6f496264d761fcb93",
-      "value": "2",
-      "valueType": "Int",
-    },
-  },
-  Object {
-    "faros_MetricValueTag": Object {
-      "source": "GitHub",
-      "tag": Object {
-        "uid": "copilotLanguage__python",
-      },
-      "value": Object {
-        "definition": Object {
-          "uid": "DailyActiveUserTrend",
-        },
-        "uid": "copilotTeam__github/justice-league-DailyActiveUserTrend-python-vscode-2023-10-16",
-      },
-    },
-  },
-  Object {
-    "faros_MetricValueTag": Object {
-      "source": "GitHub",
-      "tag": Object {
-        "uid": "copilotEditor__vscode",
-      },
-      "value": Object {
-        "definition": Object {
-          "uid": "DailyActiveUserTrend",
-        },
-        "uid": "copilotTeam__github/justice-league-DailyActiveUserTrend-python-vscode-2023-10-16",
-      },
-    },
-  },
-  Object {
-    "faros_MetricValueTag": Object {
-      "source": "GitHub",
-      "tag": Object {
-        "uid": "copilotOrg__github",
-      },
-      "value": Object {
-        "definition": Object {
-          "uid": "DailyActiveUserTrend",
-        },
-        "uid": "copilotTeam__github/justice-league-DailyActiveUserTrend-python-vscode-2023-10-16",
-      },
-    },
-  },
-  Object {
-    "faros_MetricValueTag": Object {
-      "source": "GitHub",
-      "tag": Object {
-        "uid": "copilotTeam__github/justice-league",
-      },
-      "value": Object {
-        "definition": Object {
-          "uid": "DailyActiveUserTrend",
-        },
-        "uid": "copilotTeam__github/justice-league-DailyActiveUserTrend-python-vscode-2023-10-16",
-      },
-    },
-  },
-  Object {
-    "compute_ApplicationMetric": Object {
-      "application": Object {
-        "name": "copilot",
-        "platform": "",
-        "uid": "copilot",
-      },
-      "source": "GitHub",
-      "value": Object {
-        "definition": Object {
-          "uid": "DailyActiveUserTrend",
-        },
-        "uid": "copilotTeam__github/justice-league-DailyActiveUserTrend-python-vscode-2023-10-16",
-      },
-    },
-  },
-  Object {
-    "faros_MetricValue": Object {
-      "computedAt": "2023-10-16T00:00:00.000Z",
-      "definition": Object {
-        "uid": "DailyActiveUserTrend",
-      },
-      "source": "GitHub",
-      "uid": "copilotTeam__github/justice-league-DailyActiveUserTrend-python-jetbrains-2023-10-16",
-      "value": "6",
-    },
-  },
-  Object {
-    "vcs_AssistantMetric": Object {
-      "editor": "jetbrains",
-      "endedAt": "2023-10-17T00:00:00.000Z",
-      "language": "python",
-      "model": null,
-      "organization": Object {
-        "source": "GitHub",
-        "uid": "github",
-      },
-      "source": "GitHub",
-      "startedAt": "2023-10-16T00:00:00.000Z",
-      "team": Object {
-        "uid": "justice-league",
-      },
-      "tool": Object {
-        "category": "GitHubCopilot",
-      },
-      "type": Object {
-        "category": "ActiveUsers",
-      },
-      "uid": "a81712756a31e8d7ba7ea2506abeb0f4e2ba7d7535152b45d0ea39cbc90bd874",
-      "value": "6",
-      "valueType": "Int",
-    },
-  },
-  Object {
-    "faros_MetricValueTag": Object {
-      "source": "GitHub",
-      "tag": Object {
-        "uid": "copilotLanguage__python",
-      },
-      "value": Object {
-        "definition": Object {
-          "uid": "DailyActiveUserTrend",
-        },
-        "uid": "copilotTeam__github/justice-league-DailyActiveUserTrend-python-jetbrains-2023-10-16",
-      },
-    },
-  },
-  Object {
-    "faros_MetricValueTag": Object {
-      "source": "GitHub",
-      "tag": Object {
-        "uid": "copilotEditor__jetbrains",
-      },
-      "value": Object {
-        "definition": Object {
-          "uid": "DailyActiveUserTrend",
-        },
-        "uid": "copilotTeam__github/justice-league-DailyActiveUserTrend-python-jetbrains-2023-10-16",
-      },
-    },
-  },
-  Object {
-    "faros_MetricValueTag": Object {
-      "source": "GitHub",
-      "tag": Object {
-        "uid": "copilotOrg__github",
-      },
-      "value": Object {
-        "definition": Object {
-          "uid": "DailyActiveUserTrend",
-        },
-        "uid": "copilotTeam__github/justice-league-DailyActiveUserTrend-python-jetbrains-2023-10-16",
-      },
-    },
-  },
-  Object {
-    "faros_MetricValueTag": Object {
-      "source": "GitHub",
-      "tag": Object {
-        "uid": "copilotTeam__github/justice-league",
-      },
-      "value": Object {
-        "definition": Object {
-          "uid": "DailyActiveUserTrend",
-        },
-        "uid": "copilotTeam__github/justice-league-DailyActiveUserTrend-python-jetbrains-2023-10-16",
-      },
-    },
-  },
-  Object {
-    "compute_ApplicationMetric": Object {
-      "application": Object {
-        "name": "copilot",
-        "platform": "",
-        "uid": "copilot",
-      },
-      "source": "GitHub",
-      "value": Object {
-        "definition": Object {
-          "uid": "DailyActiveUserTrend",
-        },
-        "uid": "copilotTeam__github/justice-league-DailyActiveUserTrend-python-jetbrains-2023-10-16",
-      },
-    },
-  },
-  Object {
-    "faros_MetricValue": Object {
-      "computedAt": "2023-10-16T00:00:00.000Z",
-      "definition": Object {
-        "uid": "DailyActiveUserTrend",
-      },
-      "source": "GitHub",
-      "uid": "copilotTeam__github/justice-league-DailyActiveUserTrend-ruby-vscode-2023-10-16",
-      "value": "3",
-    },
-  },
-  Object {
-    "vcs_AssistantMetric": Object {
-      "editor": "vscode",
-      "endedAt": "2023-10-17T00:00:00.000Z",
-      "language": "ruby",
-      "model": null,
-      "organization": Object {
-        "source": "GitHub",
-        "uid": "github",
-      },
-      "source": "GitHub",
-      "startedAt": "2023-10-16T00:00:00.000Z",
-      "team": Object {
-        "uid": "justice-league",
-      },
-      "tool": Object {
-        "category": "GitHubCopilot",
-      },
-      "type": Object {
-        "category": "ActiveUsers",
-      },
-      "uid": "7c3cf8dd7940666ecf3e5e4d551b3c29f29d6932bf2d2d95f20bd17ad972c91c",
-      "value": "3",
-      "valueType": "Int",
-    },
-  },
-  Object {
-    "faros_MetricValueTag": Object {
-      "source": "GitHub",
-      "tag": Object {
-        "uid": "copilotLanguage__ruby",
-      },
-      "value": Object {
-        "definition": Object {
-          "uid": "DailyActiveUserTrend",
-        },
-        "uid": "copilotTeam__github/justice-league-DailyActiveUserTrend-ruby-vscode-2023-10-16",
-      },
-    },
-  },
-  Object {
-    "faros_MetricValueTag": Object {
-      "source": "GitHub",
-      "tag": Object {
-        "uid": "copilotEditor__vscode",
-      },
-      "value": Object {
-        "definition": Object {
-          "uid": "DailyActiveUserTrend",
-        },
-        "uid": "copilotTeam__github/justice-league-DailyActiveUserTrend-ruby-vscode-2023-10-16",
-      },
-    },
-  },
-  Object {
-    "faros_MetricValueTag": Object {
-      "source": "GitHub",
-      "tag": Object {
-        "uid": "copilotOrg__github",
-      },
-      "value": Object {
-        "definition": Object {
-          "uid": "DailyActiveUserTrend",
-        },
-        "uid": "copilotTeam__github/justice-league-DailyActiveUserTrend-ruby-vscode-2023-10-16",
-      },
-    },
-  },
-  Object {
-    "faros_MetricValueTag": Object {
-      "source": "GitHub",
-      "tag": Object {
-        "uid": "copilotTeam__github/justice-league",
-      },
-      "value": Object {
-        "definition": Object {
-          "uid": "DailyActiveUserTrend",
-        },
-        "uid": "copilotTeam__github/justice-league-DailyActiveUserTrend-ruby-vscode-2023-10-16",
-      },
-    },
-  },
-  Object {
-    "compute_ApplicationMetric": Object {
-      "application": Object {
-        "name": "copilot",
-        "platform": "",
-        "uid": "copilot",
-      },
-      "source": "GitHub",
-      "value": Object {
-        "definition": Object {
-          "uid": "DailyActiveUserTrend",
-        },
-        "uid": "copilotTeam__github/justice-league-DailyActiveUserTrend-ruby-vscode-2023-10-16",
-      },
-    },
-  },
-  Object {
-    "faros_MetricValue": Object {
-      "computedAt": "2023-10-16T00:00:00.000Z",
-      "definition": Object {
-        "uid": "DailyActiveChatUserTrend",
-      },
-      "source": "GitHub",
-      "uid": "copilotTeam__github/justice-league-DailyActiveChatUserTrend-2023-10-16",
-      "value": "8",
-    },
-  },
-  Object {
-    "vcs_AssistantMetric": Object {
-      "editor": null,
-      "endedAt": "2023-10-17T00:00:00.000Z",
-      "language": null,
-      "model": null,
-      "organization": Object {
-        "source": "GitHub",
-        "uid": "github",
-      },
-      "source": "GitHub",
-      "startedAt": "2023-10-16T00:00:00.000Z",
-      "team": Object {
-        "uid": "justice-league",
-      },
-      "tool": Object {
-        "category": "GitHubCopilot",
-      },
-      "type": Object {
-        "category": "ChatActiveUsers",
-      },
-      "uid": "ebfe632491b774dc91e6e6abaf259769c6bf46c3e68556d5f532d1126f3a7fd6",
-      "value": "8",
-      "valueType": "Int",
-    },
-  },
-  Object {
-    "faros_MetricValueTag": Object {
-      "source": "GitHub",
-      "tag": Object {
-        "uid": "copilotOrg__github",
-      },
-      "value": Object {
-        "definition": Object {
-          "uid": "DailyActiveChatUserTrend",
-        },
-        "uid": "copilotTeam__github/justice-league-DailyActiveChatUserTrend-2023-10-16",
-      },
-    },
-  },
-  Object {
-    "faros_MetricValueTag": Object {
-      "source": "GitHub",
-      "tag": Object {
-        "uid": "copilotTeam__github/justice-league",
-      },
-      "value": Object {
-        "definition": Object {
-          "uid": "DailyActiveChatUserTrend",
-        },
-        "uid": "copilotTeam__github/justice-league-DailyActiveChatUserTrend-2023-10-16",
-      },
-    },
-  },
-  Object {
-    "compute_ApplicationMetric": Object {
-      "application": Object {
-        "name": "copilot",
-        "platform": "",
-        "uid": "copilot",
-      },
-      "source": "GitHub",
-      "value": Object {
-        "definition": Object {
-          "uid": "DailyActiveChatUserTrend",
-        },
-        "uid": "copilotTeam__github/justice-league-DailyActiveChatUserTrend-2023-10-16",
-      },
-    },
-  },
-  Object {
-    "faros_MetricValue": Object {
-      "computedAt": "2023-10-16T00:00:00.000Z",
-      "definition": Object {
-        "uid": "DailyChatCount",
-      },
-      "source": "GitHub",
-      "uid": "copilotTeam__github/justice-league-DailyChatCount-2023-10-16",
-      "value": "100",
-    },
-  },
-  Object {
-    "vcs_AssistantMetric": Object {
-      "editor": null,
-      "endedAt": "2023-10-17T00:00:00.000Z",
-      "language": null,
-      "model": null,
-      "organization": Object {
-        "source": "GitHub",
-        "uid": "github",
-      },
-      "source": "GitHub",
-      "startedAt": "2023-10-16T00:00:00.000Z",
-      "team": Object {
-        "uid": "justice-league",
-      },
-      "tool": Object {
-        "category": "GitHubCopilot",
-      },
-      "type": Object {
-        "category": "ChatConversations",
-      },
-      "uid": "0e5e28b699ecb2303c4bd930313f8ba790405600e69f8da18e2adf550859c663",
-      "value": "100",
-      "valueType": "Int",
-    },
-  },
-  Object {
-    "faros_MetricValueTag": Object {
-      "source": "GitHub",
-      "tag": Object {
-        "uid": "copilotOrg__github",
-      },
-      "value": Object {
-        "definition": Object {
-          "uid": "DailyChatCount",
-        },
-        "uid": "copilotTeam__github/justice-league-DailyChatCount-2023-10-16",
-      },
-    },
-  },
-  Object {
-    "faros_MetricValueTag": Object {
-      "source": "GitHub",
-      "tag": Object {
-        "uid": "copilotTeam__github/justice-league",
-      },
-      "value": Object {
-        "definition": Object {
-          "uid": "DailyChatCount",
-        },
-        "uid": "copilotTeam__github/justice-league-DailyChatCount-2023-10-16",
-      },
-    },
-  },
-  Object {
-    "compute_ApplicationMetric": Object {
-      "application": Object {
-        "name": "copilot",
-        "platform": "",
-        "uid": "copilot",
-      },
-      "source": "GitHub",
-      "value": Object {
-        "definition": Object {
-          "uid": "DailyChatCount",
-        },
-        "uid": "copilotTeam__github/justice-league-DailyChatCount-2023-10-16",
-      },
-    },
-  },
-  Object {
-    "faros_MetricValue": Object {
-      "computedAt": "2023-10-16T00:00:00.000Z",
-      "definition": Object {
-        "uid": "DailyChatInsertionCount",
-      },
-      "source": "GitHub",
-      "uid": "copilotTeam__github/justice-league-DailyChatInsertionCount-2023-10-16",
-      "value": "101",
-    },
-  },
-  Object {
-    "vcs_AssistantMetric": Object {
-      "editor": null,
-      "endedAt": "2023-10-17T00:00:00.000Z",
-      "language": null,
-      "model": null,
-      "organization": Object {
-        "source": "GitHub",
-        "uid": "github",
-      },
-      "source": "GitHub",
-      "startedAt": "2023-10-16T00:00:00.000Z",
-      "team": Object {
-        "uid": "justice-league",
-      },
-      "tool": Object {
-        "category": "GitHubCopilot",
-      },
-      "type": Object {
-        "category": "ChatInsertionEvents",
-      },
-      "uid": "f6ce0b71e51693ef23d3ada5ac0e17e5a27ec1ee555721a901b2f6d3894d95a0",
-      "value": "101",
-      "valueType": "Int",
-    },
-  },
-  Object {
-    "faros_MetricValueTag": Object {
-      "source": "GitHub",
-      "tag": Object {
-        "uid": "copilotOrg__github",
-      },
-      "value": Object {
-        "definition": Object {
-          "uid": "DailyChatInsertionCount",
-        },
-        "uid": "copilotTeam__github/justice-league-DailyChatInsertionCount-2023-10-16",
-      },
-    },
-  },
-  Object {
-    "faros_MetricValueTag": Object {
-      "source": "GitHub",
-      "tag": Object {
-        "uid": "copilotTeam__github/justice-league",
-      },
-      "value": Object {
-        "definition": Object {
-          "uid": "DailyChatInsertionCount",
-        },
-        "uid": "copilotTeam__github/justice-league-DailyChatInsertionCount-2023-10-16",
-      },
-    },
-  },
-  Object {
-    "compute_ApplicationMetric": Object {
-      "application": Object {
-        "name": "copilot",
-        "platform": "",
-        "uid": "copilot",
-      },
-      "source": "GitHub",
-      "value": Object {
-        "definition": Object {
-          "uid": "DailyChatInsertionCount",
-        },
-        "uid": "copilotTeam__github/justice-league-DailyChatInsertionCount-2023-10-16",
-      },
-    },
-  },
-  Object {
-    "faros_MetricValue": Object {
-      "computedAt": "2023-10-16T00:00:00.000Z",
-      "definition": Object {
-        "uid": "DailyChatCopyCount",
-      },
-      "source": "GitHub",
-      "uid": "copilotTeam__github/justice-league-DailyChatCopyCount-2023-10-16",
-      "value": "102",
-    },
-  },
-  Object {
-    "vcs_AssistantMetric": Object {
-      "editor": null,
-      "endedAt": "2023-10-17T00:00:00.000Z",
-      "language": null,
-      "model": null,
-      "organization": Object {
-        "source": "GitHub",
-        "uid": "github",
-      },
-      "source": "GitHub",
-      "startedAt": "2023-10-16T00:00:00.000Z",
-      "team": Object {
-        "uid": "justice-league",
-      },
-      "tool": Object {
-        "category": "GitHubCopilot",
-      },
-      "type": Object {
-        "category": "ChatCopyEvents",
-      },
-      "uid": "f3fb198eae252837d26dad6ba1e386ed10bd27e95f6eb5b2363e93b99ee20286",
-      "value": "102",
-      "valueType": "Int",
-    },
-  },
-  Object {
-    "faros_MetricValueTag": Object {
-      "source": "GitHub",
-      "tag": Object {
-        "uid": "copilotOrg__github",
-      },
-      "value": Object {
-        "definition": Object {
-          "uid": "DailyChatCopyCount",
-        },
-        "uid": "copilotTeam__github/justice-league-DailyChatCopyCount-2023-10-16",
-      },
-    },
-  },
-  Object {
-    "faros_MetricValueTag": Object {
-      "source": "GitHub",
-      "tag": Object {
-        "uid": "copilotTeam__github/justice-league",
-      },
-      "value": Object {
-        "definition": Object {
-          "uid": "DailyChatCopyCount",
-        },
-        "uid": "copilotTeam__github/justice-league-DailyChatCopyCount-2023-10-16",
-      },
-    },
-  },
-  Object {
-    "compute_ApplicationMetric": Object {
-      "application": Object {
-        "name": "copilot",
-        "platform": "",
-        "uid": "copilot",
-      },
-      "source": "GitHub",
-      "value": Object {
-        "definition": Object {
-          "uid": "DailyChatCopyCount",
-        },
-        "uid": "copilotTeam__github/justice-league-DailyChatCopyCount-2023-10-16",
-      },
     },
   },
   Object {
@@ -7791,7 +3090,6 @@
     },
   },
   Object {
->>>>>>> a697df0f
     "vcs_PullRequestReviewRequest": Object {
       "asCodeOwner": false,
       "pullRequest": Object {
@@ -7803,8 +3101,6 @@
             "uid": "github",
           },
           "uid": "hello-world",
-<<<<<<< HEAD
-=======
         },
         "uid": "48",
       },
@@ -9414,2173 +4710,6 @@
     },
   },
   Object {
-    "faros_Tag": Object {
-      "key": "copilotOrg",
-      "source": "GitHub",
-      "uid": "copilotOrg__enterprise:github",
-      "value": "enterprise:github",
-    },
-  },
-  Object {
-    "faros_MetricDefinition": Object {
-      "name": "DailySuggestionReferenceCount_Discard",
-      "source": "GitHub",
-      "uid": "DailySuggestionReferenceCount_Discard",
-      "valueType": Object {
-        "category": "Numeric",
-        "detail": null,
-      },
-    },
-  },
-  Object {
-    "faros_MetricDefinition": Object {
-      "name": "DailySuggestionReferenceCount_Accept",
-      "source": "GitHub",
-      "uid": "DailySuggestionReferenceCount_Accept",
-      "valueType": Object {
-        "category": "Numeric",
-        "detail": null,
-      },
-    },
-  },
-  Object {
-    "faros_MetricDefinition": Object {
-      "name": "DailyGeneratedLineCount_Discard",
-      "source": "GitHub",
-      "uid": "DailyGeneratedLineCount_Discard",
-      "valueType": Object {
-        "category": "Numeric",
-        "detail": null,
-      },
-    },
-  },
-  Object {
-    "faros_MetricDefinition": Object {
-      "name": "DailyGeneratedLineCount_Accept",
-      "source": "GitHub",
-      "uid": "DailyGeneratedLineCount_Accept",
-      "valueType": Object {
-        "category": "Numeric",
-        "detail": null,
-      },
-    },
-  },
-  Object {
-    "faros_MetricDefinition": Object {
-      "name": "DailyActiveUserTrend",
-      "source": "GitHub",
-      "uid": "DailyActiveUserTrend",
-      "valueType": Object {
-        "category": "Numeric",
-        "detail": null,
-      },
-    },
-  },
-  Object {
-    "faros_MetricDefinition": Object {
-      "name": "DailyChatAcceptanceCount",
-      "source": "GitHub",
-      "uid": "DailyChatAcceptanceCount",
-      "valueType": Object {
-        "category": "Numeric",
-        "detail": null,
-      },
-    },
-  },
-  Object {
-    "faros_MetricDefinition": Object {
-      "name": "DailyChatTurnCount",
-      "source": "GitHub",
-      "uid": "DailyChatTurnCount",
-      "valueType": Object {
-        "category": "Numeric",
-        "detail": null,
-      },
-    },
-  },
-  Object {
-    "faros_MetricDefinition": Object {
-      "name": "DailyActiveChatUserTrend",
-      "source": "GitHub",
-      "uid": "DailyActiveChatUserTrend",
-      "valueType": Object {
-        "category": "Numeric",
-        "detail": null,
-      },
-    },
-  },
-  Object {
-    "faros_MetricDefinition": Object {
-      "name": "DailyChatCount",
-      "source": "GitHub",
-      "uid": "DailyChatCount",
-      "valueType": Object {
-        "category": "Numeric",
-        "detail": null,
-      },
-    },
-  },
-  Object {
-    "faros_MetricDefinition": Object {
-      "name": "DailyChatInsertionCount",
-      "source": "GitHub",
-      "uid": "DailyChatInsertionCount",
-      "valueType": Object {
-        "category": "Numeric",
-        "detail": null,
-      },
-    },
-  },
-  Object {
-    "faros_MetricDefinition": Object {
-      "name": "DailyChatCopyCount",
-      "source": "GitHub",
-      "uid": "DailyChatCopyCount",
-      "valueType": Object {
-        "category": "Numeric",
-        "detail": null,
-      },
-    },
-  },
-  Object {
-    "faros_MetricValue": Object {
-      "computedAt": "2023-10-15T00:00:00.000Z",
-      "definition": Object {
-        "uid": "DailySuggestionReferenceCount_Discard",
-      },
-      "source": "GitHub",
-      "uid": "copilotOrg__enterprise:github-DailySuggestionReferenceCount_Discard-2023-10-15",
-      "value": "200",
-    },
-  },
-  Object {
-    "vcs_AssistantMetric": Object {
-      "editor": null,
-      "endedAt": "2023-10-16T00:00:00.000Z",
-      "language": null,
-      "model": null,
-      "organization": Object {
-        "source": "GitHub",
-        "uid": "enterprise:github",
-      },
-      "source": "GitHub",
-      "startedAt": "2023-10-15T00:00:00.000Z",
-      "tool": Object {
-        "category": "GitHubCopilot",
-      },
-      "type": Object {
-        "category": "SuggestionsDiscarded",
-      },
-      "uid": "d82c48cac9bc61750e40892a859a4cb926d99e0d31dd0d104ba8a5130ec4e07e",
-      "value": "200",
-      "valueType": "Int",
-    },
-  },
-  Object {
-    "faros_MetricValueTag": Object {
-      "source": "GitHub",
-      "tag": Object {
-        "uid": "copilotOrg__enterprise:github",
-      },
-      "value": Object {
-        "definition": Object {
-          "uid": "DailySuggestionReferenceCount_Discard",
-        },
-        "uid": "copilotOrg__enterprise:github-DailySuggestionReferenceCount_Discard-2023-10-15",
-      },
-    },
-  },
-  Object {
-    "compute_ApplicationMetric": Object {
-      "application": Object {
-        "name": "copilot",
-        "platform": "",
-        "uid": "copilot",
-      },
-      "source": "GitHub",
-      "value": Object {
-        "definition": Object {
-          "uid": "DailySuggestionReferenceCount_Discard",
-        },
-        "uid": "copilotOrg__enterprise:github-DailySuggestionReferenceCount_Discard-2023-10-15",
-      },
-    },
-  },
-  Object {
-    "faros_MetricValue": Object {
-      "computedAt": "2023-10-15T00:00:00.000Z",
-      "definition": Object {
-        "uid": "DailySuggestionReferenceCount_Discard",
-      },
-      "source": "GitHub",
-      "uid": "copilotOrg__enterprise:github-DailySuggestionReferenceCount_Discard-python-vscode-2023-10-15",
-      "value": "50",
-    },
-  },
-  Object {
-    "vcs_AssistantMetric": Object {
-      "editor": "vscode",
-      "endedAt": "2023-10-16T00:00:00.000Z",
-      "language": "python",
-      "model": null,
-      "organization": Object {
-        "source": "GitHub",
-        "uid": "enterprise:github",
-      },
-      "source": "GitHub",
-      "startedAt": "2023-10-15T00:00:00.000Z",
-      "tool": Object {
-        "category": "GitHubCopilot",
-      },
-      "type": Object {
-        "category": "SuggestionsDiscarded",
-      },
-      "uid": "71b1c7098b20878199637ee45766fab0a8cf0cbeb4b8a2da01b9479f2d51081f",
-      "value": "50",
-      "valueType": "Int",
-    },
-  },
-  Object {
-    "faros_Tag": Object {
-      "key": "copilotLanguage",
-      "source": "GitHub",
-      "uid": "copilotLanguage__python",
-      "value": "python",
-    },
-  },
-  Object {
-    "faros_Tag": Object {
-      "key": "copilotEditor",
-      "source": "GitHub",
-      "uid": "copilotEditor__vscode",
-      "value": "vscode",
-    },
-  },
-  Object {
-    "faros_MetricValueTag": Object {
-      "source": "GitHub",
-      "tag": Object {
-        "uid": "copilotLanguage__python",
-      },
-      "value": Object {
-        "definition": Object {
-          "uid": "DailySuggestionReferenceCount_Discard",
-        },
-        "uid": "copilotOrg__enterprise:github-DailySuggestionReferenceCount_Discard-python-vscode-2023-10-15",
-      },
-    },
-  },
-  Object {
-    "faros_MetricValueTag": Object {
-      "source": "GitHub",
-      "tag": Object {
-        "uid": "copilotEditor__vscode",
-      },
-      "value": Object {
-        "definition": Object {
-          "uid": "DailySuggestionReferenceCount_Discard",
-        },
-        "uid": "copilotOrg__enterprise:github-DailySuggestionReferenceCount_Discard-python-vscode-2023-10-15",
-      },
-    },
-  },
-  Object {
-    "faros_MetricValueTag": Object {
-      "source": "GitHub",
-      "tag": Object {
-        "uid": "copilotOrg__enterprise:github",
-      },
-      "value": Object {
-        "definition": Object {
-          "uid": "DailySuggestionReferenceCount_Discard",
-        },
-        "uid": "copilotOrg__enterprise:github-DailySuggestionReferenceCount_Discard-python-vscode-2023-10-15",
-      },
-    },
-  },
-  Object {
-    "compute_ApplicationMetric": Object {
-      "application": Object {
-        "name": "copilot",
-        "platform": "",
-        "uid": "copilot",
-      },
-      "source": "GitHub",
-      "value": Object {
-        "definition": Object {
-          "uid": "DailySuggestionReferenceCount_Discard",
-        },
-        "uid": "copilotOrg__enterprise:github-DailySuggestionReferenceCount_Discard-python-vscode-2023-10-15",
-      },
-    },
-  },
-  Object {
-    "faros_MetricValue": Object {
-      "computedAt": "2023-10-15T00:00:00.000Z",
-      "definition": Object {
-        "uid": "DailySuggestionReferenceCount_Discard",
-      },
-      "source": "GitHub",
-      "uid": "copilotOrg__enterprise:github-DailySuggestionReferenceCount_Discard-python-jetbrains-2023-10-15",
-      "value": "100",
-    },
-  },
-  Object {
-    "vcs_AssistantMetric": Object {
-      "editor": "jetbrains",
-      "endedAt": "2023-10-16T00:00:00.000Z",
-      "language": "python",
-      "model": null,
-      "organization": Object {
-        "source": "GitHub",
-        "uid": "enterprise:github",
-      },
-      "source": "GitHub",
-      "startedAt": "2023-10-15T00:00:00.000Z",
-      "tool": Object {
-        "category": "GitHubCopilot",
-      },
-      "type": Object {
-        "category": "SuggestionsDiscarded",
-      },
-      "uid": "5edf696baaed9d7aef78a3a788df30cac8733b251668d1c857f95e7e1e9d7a9f",
-      "value": "100",
-      "valueType": "Int",
-    },
-  },
-  Object {
-    "faros_Tag": Object {
-      "key": "copilotEditor",
-      "source": "GitHub",
-      "uid": "copilotEditor__jetbrains",
-      "value": "jetbrains",
-    },
-  },
-  Object {
-    "faros_MetricValueTag": Object {
-      "source": "GitHub",
-      "tag": Object {
-        "uid": "copilotLanguage__python",
-      },
-      "value": Object {
-        "definition": Object {
-          "uid": "DailySuggestionReferenceCount_Discard",
-        },
-        "uid": "copilotOrg__enterprise:github-DailySuggestionReferenceCount_Discard-python-jetbrains-2023-10-15",
-      },
-    },
-  },
-  Object {
-    "faros_MetricValueTag": Object {
-      "source": "GitHub",
-      "tag": Object {
-        "uid": "copilotEditor__jetbrains",
-      },
-      "value": Object {
-        "definition": Object {
-          "uid": "DailySuggestionReferenceCount_Discard",
-        },
-        "uid": "copilotOrg__enterprise:github-DailySuggestionReferenceCount_Discard-python-jetbrains-2023-10-15",
-      },
-    },
-  },
-  Object {
-    "faros_MetricValueTag": Object {
-      "source": "GitHub",
-      "tag": Object {
-        "uid": "copilotOrg__enterprise:github",
-      },
-      "value": Object {
-        "definition": Object {
-          "uid": "DailySuggestionReferenceCount_Discard",
-        },
-        "uid": "copilotOrg__enterprise:github-DailySuggestionReferenceCount_Discard-python-jetbrains-2023-10-15",
-      },
-    },
-  },
-  Object {
-    "compute_ApplicationMetric": Object {
-      "application": Object {
-        "name": "copilot",
-        "platform": "",
-        "uid": "copilot",
-      },
-      "source": "GitHub",
-      "value": Object {
-        "definition": Object {
-          "uid": "DailySuggestionReferenceCount_Discard",
-        },
-        "uid": "copilotOrg__enterprise:github-DailySuggestionReferenceCount_Discard-python-jetbrains-2023-10-15",
-      },
-    },
-  },
-  Object {
-    "faros_MetricValue": Object {
-      "computedAt": "2023-10-15T00:00:00.000Z",
-      "definition": Object {
-        "uid": "DailySuggestionReferenceCount_Discard",
-      },
-      "source": "GitHub",
-      "uid": "copilotOrg__enterprise:github-DailySuggestionReferenceCount_Discard-ruby-vscode-2023-10-15",
-      "value": "50",
-    },
-  },
-  Object {
-    "vcs_AssistantMetric": Object {
-      "editor": "vscode",
-      "endedAt": "2023-10-16T00:00:00.000Z",
-      "language": "ruby",
-      "model": null,
-      "organization": Object {
-        "source": "GitHub",
-        "uid": "enterprise:github",
-      },
-      "source": "GitHub",
-      "startedAt": "2023-10-15T00:00:00.000Z",
-      "tool": Object {
-        "category": "GitHubCopilot",
-      },
-      "type": Object {
-        "category": "SuggestionsDiscarded",
-      },
-      "uid": "edc89e722593b95e6fe084fff6735ed88d4d94d570d487b2588c4589364876bf",
-      "value": "50",
-      "valueType": "Int",
-    },
-  },
-  Object {
-    "faros_Tag": Object {
-      "key": "copilotLanguage",
-      "source": "GitHub",
-      "uid": "copilotLanguage__ruby",
-      "value": "ruby",
-    },
-  },
-  Object {
-    "faros_MetricValueTag": Object {
-      "source": "GitHub",
-      "tag": Object {
-        "uid": "copilotLanguage__ruby",
-      },
-      "value": Object {
-        "definition": Object {
-          "uid": "DailySuggestionReferenceCount_Discard",
-        },
-        "uid": "copilotOrg__enterprise:github-DailySuggestionReferenceCount_Discard-ruby-vscode-2023-10-15",
-      },
-    },
-  },
-  Object {
-    "faros_MetricValueTag": Object {
-      "source": "GitHub",
-      "tag": Object {
-        "uid": "copilotEditor__vscode",
-      },
-      "value": Object {
-        "definition": Object {
-          "uid": "DailySuggestionReferenceCount_Discard",
-        },
-        "uid": "copilotOrg__enterprise:github-DailySuggestionReferenceCount_Discard-ruby-vscode-2023-10-15",
-      },
-    },
-  },
-  Object {
-    "faros_MetricValueTag": Object {
-      "source": "GitHub",
-      "tag": Object {
-        "uid": "copilotOrg__enterprise:github",
-      },
-      "value": Object {
-        "definition": Object {
-          "uid": "DailySuggestionReferenceCount_Discard",
-        },
-        "uid": "copilotOrg__enterprise:github-DailySuggestionReferenceCount_Discard-ruby-vscode-2023-10-15",
-      },
-    },
-  },
-  Object {
-    "compute_ApplicationMetric": Object {
-      "application": Object {
-        "name": "copilot",
-        "platform": "",
-        "uid": "copilot",
-      },
-      "source": "GitHub",
-      "value": Object {
-        "definition": Object {
-          "uid": "DailySuggestionReferenceCount_Discard",
-        },
-        "uid": "copilotOrg__enterprise:github-DailySuggestionReferenceCount_Discard-ruby-vscode-2023-10-15",
-      },
-    },
-  },
-  Object {
-    "faros_MetricValue": Object {
-      "computedAt": "2023-10-15T00:00:00.000Z",
-      "definition": Object {
-        "uid": "DailySuggestionReferenceCount_Accept",
-      },
-      "source": "GitHub",
-      "uid": "copilotOrg__enterprise:github-DailySuggestionReferenceCount_Accept-2023-10-15",
-      "value": "800",
-    },
-  },
-  Object {
-    "vcs_AssistantMetric": Object {
-      "editor": null,
-      "endedAt": "2023-10-16T00:00:00.000Z",
-      "language": null,
-      "model": null,
-      "organization": Object {
-        "source": "GitHub",
-        "uid": "enterprise:github",
-      },
-      "source": "GitHub",
-      "startedAt": "2023-10-15T00:00:00.000Z",
-      "tool": Object {
-        "category": "GitHubCopilot",
-      },
-      "type": Object {
-        "category": "SuggestionsAccepted",
-      },
-      "uid": "cb31b4516b5c2a5495a51486ca4d9fe38bd203d08bdc2abd5aa597f833f50627",
-      "value": "800",
-      "valueType": "Int",
-    },
-  },
-  Object {
-    "faros_MetricValueTag": Object {
-      "source": "GitHub",
-      "tag": Object {
-        "uid": "copilotOrg__enterprise:github",
-      },
-      "value": Object {
-        "definition": Object {
-          "uid": "DailySuggestionReferenceCount_Accept",
-        },
-        "uid": "copilotOrg__enterprise:github-DailySuggestionReferenceCount_Accept-2023-10-15",
-      },
-    },
-  },
-  Object {
-    "compute_ApplicationMetric": Object {
-      "application": Object {
-        "name": "copilot",
-        "platform": "",
-        "uid": "copilot",
-      },
-      "source": "GitHub",
-      "value": Object {
-        "definition": Object {
-          "uid": "DailySuggestionReferenceCount_Accept",
->>>>>>> a697df0f
-        },
-        "uid": "48",
-      },
-      "requestedReviewer": Object {
-        "source": "GitHub",
-        "uid": "user3",
-      },
-      "source": "GitHub",
-    },
-  },
-  Object {
-    "vcs_PullRequestComment": Object {
-      "author": Object {
-        "source": "GitHub",
-        "uid": "janedoe",
-      },
-      "comment": "LGTM",
-      "createdAt": "2021-02-04T21:53:09.000Z",
-      "number": 2192199611,
-      "pullRequest": Object {
-        "number": 48,
-        "repository": Object {
-          "name": "hello-world",
-          "organization": Object {
-            "source": "GitHub",
-            "uid": "github",
-          },
-          "uid": "hello-world",
-        },
-        "uid": "48",
-      },
-      "source": "GitHub",
-      "uid": "2192199611",
-      "updatedAt": "2021-02-04T21:53:09.000Z",
-    },
-  },
-  Object {
-    "vcs_PullRequest": Object {
-      "author": Object {
-        "source": "GitHub",
-        "uid": "nehanda",
-      },
-      "commentCount": 1,
-      "commitCount": 2,
-      "createdAt": "2021-02-04T23:54:56.000Z",
-      "description": "**Related issues**
-Ensures we only expose the apps that can run on the latest Faros API 
-
-**Describe the proposed solution**
-Moving all apps that are not compatible with our new schema and/or do not have feed and model support yet. As we add more feeds re-add them after full testing.
-
-**Describe alternatives you've considered**
-N/A
-
-",
-      "diffStats": Object {
-        "filesChanged": 140,
-        "linesAdded": 0,
-        "linesDeleted": 4787,
-      },
-      "htmlUrl": "https://github.com/faros-ai/faros-apps/pull/47",
-      "mergeCommit": null,
-      "mergedAt": null,
-      "number": 47,
-      "readyForReviewAt": "2021-02-04T23:54:56.000Z",
-      "repository": Object {
-        "name": "hello-world",
-        "organization": Object {
-          "source": "GitHub",
-          "uid": "github",
-        },
-        "uid": "hello-world",
-      },
-      "source": "GitHub",
-      "sourceBranch": Object {
-        "name": "nehanda/cleanup-apps",
-        "repository": Object {
-          "name": "faros-apps",
-          "organization": Object {
-            "source": "GitHub",
-            "uid": "faros-ai",
-          },
-          "uid": "faros-apps",
-        },
-        "uid": "nehanda/cleanup-apps",
-      },
-      "sourceBranchName": "nehanda/cleanup-apps",
-      "state": Object {
-        "category": "Closed",
-        "detail": "CLOSED",
-      },
-      "targetBranch": Object {
-        "name": "main",
-        "repository": Object {
-          "name": "faros-apps",
-          "organization": Object {
-            "source": "GitHub",
-            "uid": "faros-ai",
-          },
-          "uid": "faros-apps",
-        },
-        "uid": "main",
-      },
-      "targetBranchName": "main",
-      "title": "Move apps with no feed support temporarily to internal",
-      "uid": "47",
-      "updatedAt": "2021-02-11T18:10:08.000Z",
-    },
-  },
-  Object {
-    "vcs_PullRequest": Object {
-      "author": Object {
-        "source": "GitHub",
-        "uid": "nehanda",
-      },
-      "commentCount": 0,
-      "commitCount": 9,
-      "createdAt": "2021-02-04T15:49:42.000Z",
-      "description": "Handle cases and add tests for when:
-1. Deployments have no associated builds
-2. Builds have no associated commits",
-      "diffStats": Object {
-        "filesChanged": 2,
-        "linesAdded": 109,
-        "linesDeleted": 23,
-      },
-      "htmlUrl": "https://github.com/faros-ai/faros-apps/pull/46",
-      "mergeCommit": Object {
-        "repository": Object {
-          "name": "hello-world",
-          "organization": Object {
-            "source": "GitHub",
-            "uid": "github",
-          },
-          "uid": "hello-world",
-        },
-        "sha": "8fe76c0e99f7e00533181b3749735fcf9fdea206",
-        "uid": "8fe76c0e99f7e00533181b3749735fcf9fdea206",
-      },
-      "mergedAt": "2021-02-04T21:53:00.000Z",
-      "number": 46,
-      "readyForReviewAt": "2021-02-04T15:49:42.000Z",
-      "repository": Object {
-        "name": "hello-world",
-        "organization": Object {
-          "source": "GitHub",
-          "uid": "github",
-        },
-        "uid": "hello-world",
-      },
-      "source": "GitHub",
-      "sourceBranch": Object {
-        "name": "fix-edge-cases",
-        "repository": Object {
-          "name": "faros-apps",
-          "organization": Object {
-            "source": "GitHub",
-            "uid": "dora",
-          },
-          "uid": "faros-apps",
-        },
-        "uid": "fix-edge-cases",
-      },
-      "sourceBranchName": "fix-edge-cases",
-      "state": Object {
-        "category": "Merged",
-        "detail": "MERGED",
-      },
-      "targetBranch": Object {
-        "name": "main",
-        "repository": Object {
-          "name": "faros-apps",
-          "organization": Object {
-            "source": "GitHub",
-            "uid": "faros-ai",
-          },
-          "uid": "faros-apps",
-        },
-        "uid": "main",
-      },
-      "targetBranchName": "main",
-      "title": "Fix edge cases for deploy cycle breakdown",
-      "uid": "46",
-      "updatedAt": "2021-02-04T21:53:09.000Z",
-    },
-  },
-  Object {
-    "vcs_PullRequestLabel": Object {
-      "label": Object {
-        "name": "dependencies",
-      },
-      "pullRequest": Object {
-        "number": 46,
-        "repository": Object {
-          "name": "hello-world",
-          "organization": Object {
-            "source": "GitHub",
-            "uid": "github",
-          },
-          "uid": "hello-world",
-        },
-        "uid": "46",
-      },
-      "source": "GitHub",
-    },
-  },
-  Object {
-    "qa_CodeQuality": Object {
-      "commit": Object {
-        "repository": Object {
-          "name": "hello-world",
-          "organization": Object {
-            "source": "GitHub",
-            "uid": "github",
-          },
-          "uid": "hello-world",
-        },
-        "sha": "8fe76c0e99f7e00533181b3749735fcf9fdea206",
-      },
-      "coverage": Object {
-        "category": "Coverage",
-        "name": "Coverage",
-        "type": "Percent",
-        "value": 85.5,
-      },
-      "createdAt": "2021-02-04T22:00:00.000Z",
-      "pullRequest": Object {
-        "number": 46,
-        "repository": Object {
-          "name": "hello-world",
-          "organization": Object {
-            "source": "GitHub",
-            "uid": "github",
-          },
-          "uid": "hello-world",
-        },
-        "uid": "46",
-      },
-      "repository": Object {
-        "name": "hello-world",
-        "organization": Object {
-          "source": "GitHub",
-          "uid": "github",
-        },
-        "uid": "hello-world",
-      },
-      "source": "GitHub",
-      "uid": "8fe76c0e99f7e00533181b3749735fcf9fdea206",
-    },
-  },
-  Object {
-    "vcs_Label": Object {
-      "name": "dependencies",
-      "source": "GitHub",
-    },
-  },
-  Object {
-    "tms_Label": Object {
-      "name": "dependencies",
-      "source": "GitHub",
-    },
-  },
-  Object {
-    "vcs_Label": Object {
-      "name": "typescript",
-      "source": "GitHub",
-    },
-  },
-  Object {
-    "vcs_Label": Object {
-      "name": "python",
-      "source": "GitHub",
-    },
-  },
-  Object {
-    "vcs_Commit": Object {
-      "author": Object {
-        "source": "GitHub",
-        "uid": "johndoe",
-      },
-      "createdAt": "2024-05-14T14:34:11.000Z",
-      "diffStats": Object {
-        "filesChanged": 1,
-        "linesAdded": 3,
-        "linesDeleted": 1,
-      },
-      "htmlUrl": "https://github.com/github/Hello-World/commit/abc123def456ghi789jkl",
-      "message": "Update README with new instructions",
-      "repository": Object {
-        "name": "hello-world",
-        "organization": Object {
-          "source": "GitHub",
-          "uid": "github",
-        },
-        "uid": "hello-world",
-      },
-      "sha": "abc123def456ghi789jkl",
-      "source": "GitHub",
-      "uid": "abc123def456ghi789jkl",
-    },
-  },
-  Object {
-    "vcs_BranchCommitAssociation": Object {
-      "branch": Object {
-        "name": "main",
-        "repository": Object {
-          "name": "hello-world",
-          "organization": Object {
-            "source": "GitHub",
-            "uid": "github",
-          },
-          "uid": "hello-world",
-        },
-        "uid": "main",
-      },
-      "commit": Object {
-        "repository": Object {
-          "name": "hello-world",
-          "organization": Object {
-            "source": "GitHub",
-            "uid": "github",
-          },
-          "uid": "hello-world",
-        },
-        "sha": "abc123def456ghi789jkl",
-        "uid": "abc123def456ghi789jkl",
-      },
-      "source": "GitHub",
-    },
-  },
-  Object {
-    "vcs_Commit": Object {
-      "author": Object {
-        "source": "GitHub",
-        "uid": "janesmith",
-      },
-      "createdAt": "2024-05-14T14:34:11.000Z",
-      "diffStats": Object {
-        "filesChanged": 3,
-        "linesAdded": 15,
-        "linesDeleted": 7,
-      },
-      "htmlUrl": "https://github.com/github/Hello-World/commit/xyz987uvw654rst321",
-      "message": "Fix bug in user authentication module",
-      "repository": Object {
-        "name": "hello-world",
-        "organization": Object {
-          "source": "GitHub",
-          "uid": "github",
-        },
-        "uid": "hello-world",
-      },
-      "sha": "xyz987uvw654rst321",
-      "source": "GitHub",
-      "uid": "xyz987uvw654rst321",
-    },
-  },
-  Object {
-    "vcs_BranchCommitAssociation": Object {
-      "branch": Object {
-        "name": "main",
-        "repository": Object {
-          "name": "hello-world",
-          "organization": Object {
-            "source": "GitHub",
-            "uid": "github",
-          },
-          "uid": "hello-world",
-        },
-        "uid": "main",
-      },
-      "commit": Object {
-        "repository": Object {
-          "name": "hello-world",
-          "organization": Object {
-            "source": "GitHub",
-            "uid": "github",
-          },
-          "uid": "hello-world",
-        },
-        "sha": "xyz987uvw654rst321",
-        "uid": "xyz987uvw654rst321",
-      },
-      "source": "GitHub",
-    },
-  },
-  Object {
-    "vcs_PullRequestComment": Object {
-      "author": Object {
-        "source": "GitHub",
-        "uid": "jdoe",
-      },
-      "comment": "This is a test comment.",
-      "createdAt": "2024-07-18T17:04:03.000Z",
-      "number": 1000000001,
-      "pullRequest": Object {
-        "number": 1234,
-        "repository": Object {
-          "name": "dolos",
-          "organization": Object {
-            "source": "GitHub",
-            "uid": "test",
-          },
-          "uid": "dolos",
-        },
-        "uid": "1234",
-      },
-      "source": "GitHub",
-      "uid": "1000000001",
-      "updatedAt": "2024-07-18T17:04:04.000Z",
-    },
-  },
-  Object {
-    "vcs_PullRequestComment": Object {
-      "author": Object {
-        "source": "GitHub",
-        "uid": "fakeuser1",
-      },
-      "comment": "This is another test comment, suggesting a different change.",
-      "createdAt": "2024-07-18T17:10:03.000Z",
-      "number": 1000000002,
-      "pullRequest": Object {
-        "number": 1235,
-        "repository": Object {
-          "name": "dolos",
-          "organization": Object {
-            "source": "GitHub",
-            "uid": "test",
-          },
-          "uid": "dolos",
-        },
-        "uid": "1235",
-      },
-      "source": "GitHub",
-      "uid": "1000000002",
-      "updatedAt": "2024-07-18T17:11:04.000Z",
-    },
-  },
-  Object {
-    "vcs_PullRequestComment": Object {
-      "author": Object {
-        "source": "GitHub",
-        "uid": "fakeuser2",
-      },
-      "comment": "Yet another test comment with additional feedback.",
-      "createdAt": "2024-07-18T17:20:03.000Z",
-      "number": 1000000003,
-      "pullRequest": Object {
-        "number": 1236,
-        "repository": Object {
-          "name": "dolos",
-          "organization": Object {
-            "source": "GitHub",
-            "uid": "test",
-          },
-          "uid": "dolos",
-        },
-        "uid": "1236",
-      },
-      "source": "GitHub",
-      "uid": "1000000003",
-      "updatedAt": "2024-07-18T17:21:04.000Z",
-    },
-  },
-  Object {
-    "vcs_PullRequestComment": Object {
-      "author": Object {
-        "source": "GitHub",
-        "uid": "octocat",
-      },
-      "comment": "Me too",
-      "createdAt": "2011-04-14T16:00:49.000Z",
-      "number": 1,
-      "pullRequest": Object {
-        "number": 1347,
-        "repository": Object {
-          "name": "hello-world",
-          "organization": Object {
-            "source": "GitHub",
-            "uid": "github",
-          },
-          "uid": "hello-world",
-        },
-        "uid": "1347",
-      },
-      "source": "GitHub",
-      "uid": "1",
-      "updatedAt": "2011-04-14T16:00:49.000Z",
-    },
-  },
-  Object {
-    "vcs_Tag": Object {
-      "commit": Object {
-        "repository": Object {
-          "name": "dolos",
-          "organization": Object {
-            "source": "GitHub",
-            "uid": "test",
-          },
-          "uid": "dolos",
-        },
-        "sha": "a91f0eb6e2c0dd050a72bf2e2b73878a9342403c",
-        "uid": "a91f0eb6e2c0dd050a72bf2e2b73878a9342403c",
-      },
-      "name": "v0.0.1",
-      "repository": Object {
-        "name": "dolos",
-        "organization": Object {
-          "source": "GitHub",
-          "uid": "test",
-        },
-        "uid": "dolos",
-      },
-      "source": "GitHub",
-    },
-  },
-  Object {
-    "vcs_Tag": Object {
-      "commit": Object {
-        "repository": Object {
-          "name": "dolos",
-          "organization": Object {
-            "source": "GitHub",
-            "uid": "test",
-          },
-          "uid": "dolos",
-        },
-        "sha": "97b456be6dab02610a7f7683be82a5c7191372c0",
-        "uid": "97b456be6dab02610a7f7683be82a5c7191372c0",
-      },
-      "name": "v0.0.2",
-      "repository": Object {
-        "name": "dolos",
-        "organization": Object {
-          "source": "GitHub",
-          "uid": "test",
-        },
-        "uid": "dolos",
-      },
-      "source": "GitHub",
-    },
-  },
-  Object {
-    "vcs_Tag": Object {
-      "commit": Object {
-        "repository": Object {
-          "name": "dolos",
-          "organization": Object {
-            "source": "GitHub",
-            "uid": "test",
-          },
-          "uid": "dolos",
-        },
-        "sha": "8c73521620f8cd70a07c7a475dfe3dd09f7690cf",
-        "uid": "8c73521620f8cd70a07c7a475dfe3dd09f7690cf",
-      },
-      "name": "v0.0.3",
-      "repository": Object {
-        "name": "dolos",
-        "organization": Object {
-          "source": "GitHub",
-          "uid": "test",
-        },
-        "uid": "dolos",
-      },
-      "source": "GitHub",
-    },
-  },
-  Object {
-    "cicd_Release": Object {
-      "author": Object {
-        "source": "GitHub",
-        "uid": "nehanda",
-      },
-      "createdAt": "2024-01-11T22:39:15.000Z",
-      "description": "What's Changed Bump typescript from 4.7.4 to 5.3.3 by @dependabot in https://github.com/test/dolos/pull/1234 Full Changelog**: https://github.com/test/dolos/compare/v0.0.3...v0.0.4",
-      "draft": false,
-      "htmlUrl": "https://api.github.com/repos/test/dolos/releases/136750551",
-      "name": "v0.0.4",
-      "notes": "What's Changed Bump typescript from 4.7.4 to 5.3.3 by @dependabot in https://github.com/test/dolos/pull/1234 Full Changelog**: https://github.com/test/dolos/compare/v0.0.3...v0.0.4",
-      "prerelease": null,
-      "publishedAt": "2024-01-11T23:34:51.000Z",
-      "releasedAt": "2024-01-11T23:34:51.000Z",
-      "source": "GitHub",
-      "uid": "136750551",
-    },
-  },
-  Object {
-    "cicd_ReleaseTagAssociation": Object {
-      "release": Object {
-        "source": "GitHub",
-        "uid": "136750551",
-      },
-      "source": "GitHub",
-      "tag": Object {
-        "name": "v0.0.4",
-        "repository": Object {
-          "name": "dolos",
-          "organization": Object {
-            "source": "GitHub",
-            "uid": "test",
-          },
-          "uid": "dolos",
-        },
-      },
-    },
-  },
-  Object {
-    "cicd_Release": Object {
-      "author": Object {
-        "source": "GitHub",
-        "uid": "nehanda",
-      },
-      "createdAt": "2024-02-11T22:39:15.000Z",
-      "description": "What's Changed More stuff... Full Changelog**: https://github.com/test/dolos/compare/v0.0.4...v0.0.5",
-      "draft": false,
-      "htmlUrl": "https://api.github.com/repos/test/dolos/releases/136750222",
-      "name": "v0.0.5",
-      "notes": "What's Changed More stuff... Full Changelog**: https://github.com/test/dolos/compare/v0.0.4...v0.0.5",
-      "prerelease": null,
-      "publishedAt": "2024-02-11T23:34:51.000Z",
-      "releasedAt": "2024-02-11T23:34:51.000Z",
-      "source": "GitHub",
-      "uid": "136750551",
-    },
-  },
-  Object {
-    "cicd_ReleaseTagAssociation": Object {
-      "release": Object {
-        "source": "GitHub",
-        "uid": "136750551",
-      },
-      "source": "GitHub",
-      "tag": Object {
-        "name": "v0.0.5",
-        "repository": Object {
-          "name": "dolos",
-          "organization": Object {
-            "source": "GitHub",
-            "uid": "test",
-          },
-          "uid": "dolos",
-        },
-      },
-    },
-  },
-  Object {
-    "tms_Project": Object {
-      "createdAt": "2024-03-01T12:00:00Z",
-      "description": "This is the first project",
-      "name": "Project Alfa",
-      "source": "GitHub",
-      "uid": "1",
-      "updatedAt": "2024-03-02T12:00:00Z",
-    },
-  },
-  Object {
-    "tms_TaskBoard": Object {
-      "name": "Project Alfa",
-      "source": "GitHub",
-      "uid": "1",
-    },
-  },
-  Object {
-    "tms_TaskBoardProjectRelationship": Object {
-      "board": Object {
-        "source": "GitHub",
-        "uid": "1",
-      },
-      "project": Object {
-        "source": "GitHub",
-        "uid": "1",
-      },
-      "source": "GitHub",
-    },
-  },
-  Object {
-    "tms_Project": Object {
-      "createdAt": "2024-03-01T12:00:00Z",
-      "description": "This is the second project",
-      "name": "Project Beta",
-      "source": "GitHub",
-      "uid": "2",
-      "updatedAt": "2024-03-02T12:00:00Z",
-    },
-  },
-  Object {
-    "tms_TaskBoard": Object {
-      "name": "Project Beta",
-      "source": "GitHub",
-      "uid": "2",
-    },
-  },
-  Object {
-    "tms_TaskBoardProjectRelationship": Object {
-      "board": Object {
-        "source": "GitHub",
-        "uid": "2",
-      },
-      "project": Object {
-        "source": "GitHub",
-        "uid": "2",
-      },
-      "source": "GitHub",
-    },
-  },
-  Object {
-    "tms_Project": Object {
-      "createdAt": "2024-03-01T12:00:00Z",
-      "description": "This is the third project",
-      "name": "Project Gamma",
-      "source": "GitHub",
-      "uid": "3",
-      "updatedAt": "2024-03-02T12:00:00Z",
-    },
-  },
-  Object {
-    "tms_TaskBoard": Object {
-      "name": "Project Gamma",
-      "source": "GitHub",
-      "uid": "3",
-    },
-  },
-  Object {
-    "tms_TaskBoardProjectRelationship": Object {
-      "board": Object {
-        "source": "GitHub",
-        "uid": "3",
-      },
-      "project": Object {
-        "source": "GitHub",
-        "uid": "3",
-      },
-      "source": "GitHub",
-    },
-  },
-  Object {
-    "tms_TaskAssignment": Object {
-      "assignedAt": "2024-08-09T07:56:55Z",
-      "assignee": Object {
-        "source": "GitHub",
-        "uid": "janedoe",
-      },
-      "source": "GitHub",
-      "task": Object {
-        "source": "GitHub",
-        "uid": "2457343272",
-      },
-    },
-  },
-  Object {
-    "tms_TaskAssignment__Deletion": Object {
-      "source": "GitHub",
-      "where": Object {
-        "assignee": Object {
-          "source": "GitHub",
-          "uid": "janedoe",
-        },
-        "task": Object {
-          "source": "GitHub",
-          "uid": "2457343272",
-        },
-      },
-    },
-  },
-  Object {
-    "tms_TaskAssignment": Object {
-      "assignedAt": "2024-08-09T13:08:39Z",
-      "assignee": Object {
-        "source": "GitHub",
-        "uid": "nehanda",
-      },
-      "source": "GitHub",
-      "task": Object {
-        "source": "GitHub",
-        "uid": "2457343272",
-      },
-    },
-  },
-  Object {
-    "tms_TaskTag": Object {
-      "label": Object {
-        "name": "bug",
-      },
-      "source": "GitHub",
-      "task": Object {
-        "source": "GitHub",
-        "uid": "2457343272",
-      },
-    },
-  },
-  Object {
-    "tms_TaskTag": Object {
-      "label": Object {
-        "name": "good first issue",
-      },
-      "source": "GitHub",
-      "task": Object {
-        "source": "GitHub",
-        "uid": "2457343272",
-      },
-    },
-  },
-  Object {
-    "tms_TaskTag": Object {
-      "label": Object {
-        "name": "help wanted",
-      },
-      "source": "GitHub",
-      "task": Object {
-        "source": "GitHub",
-        "uid": "2457343272",
-      },
-    },
-  },
-  Object {
-    "tms_Task": Object {
-      "createdAt": "2024-08-09T07:56:55.000Z",
-      "creator": Object {
-        "source": "GitHub",
-        "uid": "nehanda",
-      },
-      "description": "Description to test first issue",
-      "name": "This is a test Issue",
-      "source": "GitHub",
-      "status": Object {
-        "category": "Done",
-        "detail": "closed",
-      },
-      "statusChangelog": Array [
-        Object {
-          "changedAt": "2024-08-09T07:56:55.000Z",
-          "status": Object {
-            "category": "Todo",
-            "detail": "open",
-          },
-        },
-        Object {
-          "changedAt": "2024-08-09T13:33:38.000Z",
-          "status": Object {
-            "category": "Done",
-            "detail": "closed",
-          },
-        },
-      ],
-      "uid": "2457343272",
-      "updatedAt": "2024-08-09T13:33:38.000Z",
-    },
-  },
-  Object {
-    "tms_TaskBoardRelationship": Object {
-      "board": Object {
-        "source": "GitHub",
-        "uid": "github/Hello-World",
-      },
-      "source": "GitHub",
-      "task": Object {
-        "source": "GitHub",
-        "uid": "2457343272",
-      },
-    },
-  },
-  Object {
-    "tms_TaskProjectRelationship": Object {
-      "project": Object {
-        "source": "GitHub",
-        "uid": "github/Hello-World",
-      },
-      "source": "GitHub",
-      "task": Object {
-        "source": "GitHub",
-        "uid": "2457343272",
-      },
-    },
-  },
-  Object {
-    "tms_TaskTag": Object {
-      "label": Object {
-        "name": "bug",
-      },
-      "source": "GitHub",
-      "task": Object {
-        "source": "GitHub",
-        "uid": "2460042193",
-      },
-    },
-  },
-  Object {
-    "tms_Task": Object {
-      "createdAt": "2024-08-12T04:58:32.000Z",
-      "creator": Object {
-        "source": "GitHub",
-        "uid": "nehanda",
-      },
-      "description": "Description of a test issue",
-      "name": "This is another test Issue",
-      "source": "GitHub",
-      "status": Object {
-        "category": "Todo",
-        "detail": "open",
-      },
-      "statusChangelog": Array [
-        Object {
-          "changedAt": "2024-08-12T04:58:32.000Z",
-          "status": Object {
-            "category": "Todo",
-            "detail": "open",
-          },
-        },
-      ],
-      "uid": "2460042193",
-      "updatedAt": "2024-08-12T04:58:32.000Z",
-    },
-  },
-  Object {
-    "tms_TaskBoardRelationship": Object {
-      "board": Object {
-        "source": "GitHub",
-        "uid": "github/Hello-World",
-      },
-      "source": "GitHub",
-      "task": Object {
-        "source": "GitHub",
-        "uid": "2460042193",
-      },
-    },
-  },
-  Object {
-    "tms_TaskProjectRelationship": Object {
-      "project": Object {
-        "source": "GitHub",
-        "uid": "github/Hello-World",
-      },
-      "source": "GitHub",
-      "task": Object {
-        "source": "GitHub",
-        "uid": "2460042193",
-      },
-    },
-  },
-  Object {
-    "sec_Vulnerability": Object {
-      "description": "Arbitrary file write during zip extraction",
-      "severity": null,
-      "source": "GitHub",
-      "title": "js/zipslip",
-      "type": Object {
-        "category": "CodingError",
-        "detail": "non-security code-scanning alert",
-      },
-      "uid": "github/hello-world/code-scanning/4",
-      "url": "https://github.com/octocat/hello-world/code-scanning/4",
-    },
-  },
-  Object {
-    "vcs_RepositoryVulnerability": Object {
-      "createdAt": "2020-02-13T12:29:18.000Z",
-      "repository": Object {
-        "name": "hello-world",
-        "organization": Object {
-          "source": "GitHub",
-          "uid": "github",
-        },
-        "uid": "hello-world",
-      },
-      "resolvedAt": null,
-      "source": "GitHub",
-      "status": Object {
-        "category": "Open",
-        "detail": "open",
-      },
-      "url": "https://github.com/octocat/hello-world/code-scanning/4",
-      "vulnerability": Object {
-        "source": "GitHub",
-        "uid": "github/hello-world/code-scanning/4",
-      },
-    },
-  },
-  Object {
-    "sec_Vulnerability": Object {
-      "description": "Arbitrary file write during zip extraction",
-      "severity": null,
-      "source": "GitHub",
-      "title": "js/zipslip",
-      "type": Object {
-        "category": "CodingError",
-        "detail": "non-security code-scanning alert",
-      },
-      "uid": "github/hello-world/code-scanning/3",
-      "url": "https://github.com/octocat/hello-world/code-scanning/3",
-    },
-  },
-  Object {
-    "vcs_RepositoryVulnerability": Object {
-      "createdAt": "2020-02-13T12:29:18.000Z",
-      "repository": Object {
-        "name": "hello-world",
-        "organization": Object {
-          "source": "GitHub",
-          "uid": "github",
-        },
-        "uid": "hello-world",
-      },
-      "resolvedAt": "2020-02-14T12:29:18.000Z",
-      "source": "GitHub",
-      "status": Object {
-        "category": "Ignored",
-        "detail": "false positive",
-      },
-      "url": "https://github.com/octocat/hello-world/code-scanning/3",
-      "vulnerability": Object {
-        "source": "GitHub",
-        "uid": "github/hello-world/code-scanning/3",
-      },
-    },
-  },
-  Object {
-    "sec_Vulnerability": Object {
-      "affectedVersions": Array [
-        ">= 2.0.0, < 2.0.2",
-      ],
-      "description": "django.contrib.auth.forms.AuthenticationForm in Django 2.0 before 2.0.2, and 1.11.8 and 1.11.9, allows remote attackers to obtain potentially sensitive information by leveraging data exposure from the confirm_login_allowed() method, as demonstrated by discovering whether a user account is inactive.",
-      "publishedAt": "2018-10-03T21:13:54.000Z",
-      "remediatedInVersions": Array [
-        "2.0.2",
-      ],
-      "severity": 8.9,
-      "source": "GitHub",
-      "title": "Django allows remote attackers to obtain potentially sensitive information by leveraging data exposure from the confirm_login_allowed() method, as demonstrated by discovering whether a user account is inactive",
-      "type": Object {
-        "category": "Dependency",
-        "detail": "dependabot alert",
-      },
-      "uid": "github/hello-world/dependabot/2",
-      "url": "https://github.com/octocat/hello-world/security/dependabot/2",
-      "vulnerabilityIds": Array [
-        "GHSA-rf4j-j272-fj86",
-        "CVE-2018-6188",
-      ],
-    },
-  },
-  Object {
-    "sec_VulnerabilityIdentifier": Object {
-      "source": "GitHub",
-      "type": Object {
-        "category": "GHSA",
-        "detail": "GHSA",
-      },
-      "uid": "GHSA-rf4j-j272-fj86",
-    },
-  },
-  Object {
-    "sec_VulnerabilityIdentifier": Object {
-      "source": "GitHub",
-      "type": Object {
-        "category": "CVE",
-        "detail": "CVE",
-      },
-      "uid": "CVE-2018-6188",
-    },
-  },
-  Object {
-    "sec_VulnerabilityIdentifierRelationship": Object {
-      "identifier": Object {
-        "type": Object {
-          "category": "GHSA",
-          "detail": "GHSA",
-        },
-        "uid": "GHSA-rf4j-j272-fj86",
-      },
-      "source": "GitHub",
-      "vulnerability": Object {
-        "source": "GitHub",
-        "uid": "github/hello-world/dependabot/2",
-      },
-    },
-  },
-  Object {
-    "sec_VulnerabilityIdentifierRelationship": Object {
-      "identifier": Object {
-        "type": Object {
-          "category": "CVE",
-          "detail": "CVE",
-        },
-        "uid": "CVE-2018-6188",
-      },
-      "source": "GitHub",
-      "vulnerability": Object {
-        "source": "GitHub",
-        "uid": "github/hello-world/dependabot/2",
-      },
-    },
-  },
-  Object {
-    "vcs_RepositoryVulnerability": Object {
-      "createdAt": "2022-06-15T07:43:03.000Z",
-      "repository": Object {
-        "name": "hello-world",
-        "organization": Object {
-          "source": "GitHub",
-          "uid": "github",
-        },
-        "uid": "hello-world",
-      },
-      "resolvedAt": "2022-08-23T14:29:47.000Z",
-      "source": "GitHub",
-      "status": Object {
-        "category": "Ignored",
-        "detail": "tolerable_risk",
-      },
-      "url": "https://github.com/octocat/hello-world/security/dependabot/2",
-      "vulnerability": Object {
-        "source": "GitHub",
-        "uid": "github/hello-world/dependabot/2",
-      },
-    },
-  },
-  Object {
-    "sec_Vulnerability": Object {
-      "affectedVersions": Array [
-        "< 2.8.19",
-      ],
-      "description": "A flaw was found in ansible. Credentials, such as secrets, are being disclosed in console log by default and not protected by no_log feature when using those modules. An attacker can take advantage of this information to steal those credentials. The highest threat from this vulnerability is to data confidentiality.",
-      "publishedAt": "2021-06-01T17:38:00.000Z",
-      "remediatedInVersions": Array [
-        "2.8.19",
-      ],
-      "severity": 6.9,
-      "source": "GitHub",
-      "title": "Insertion of Sensitive Information into Log File in ansible",
-      "type": Object {
-        "category": "Dependency",
-        "detail": "dependabot alert",
-      },
-      "uid": "github/hello-world/dependabot/1",
-      "url": "https://github.com/octocat/hello-world/security/dependabot/1",
-      "vulnerabilityIds": Array [
-        "GHSA-8f4m-hccc-8qph",
-        "CVE-2021-20191",
-      ],
-    },
-  },
-  Object {
-    "sec_VulnerabilityIdentifier": Object {
-      "source": "GitHub",
-      "type": Object {
-        "category": "GHSA",
-        "detail": "GHSA",
-      },
-      "uid": "GHSA-8f4m-hccc-8qph",
-    },
-  },
-  Object {
-    "sec_VulnerabilityIdentifier": Object {
-      "source": "GitHub",
-      "type": Object {
-        "category": "CVE",
-        "detail": "CVE",
-      },
-      "uid": "CVE-2021-20191",
-    },
-  },
-  Object {
-    "sec_VulnerabilityIdentifierRelationship": Object {
-      "identifier": Object {
-        "type": Object {
-          "category": "GHSA",
-          "detail": "GHSA",
-        },
-        "uid": "GHSA-8f4m-hccc-8qph",
-      },
-      "source": "GitHub",
-      "vulnerability": Object {
-        "source": "GitHub",
-        "uid": "github/hello-world/dependabot/1",
-      },
-    },
-  },
-  Object {
-    "sec_VulnerabilityIdentifierRelationship": Object {
-      "identifier": Object {
-        "type": Object {
-          "category": "CVE",
-          "detail": "CVE",
-        },
-        "uid": "CVE-2021-20191",
-      },
-      "source": "GitHub",
-      "vulnerability": Object {
-        "source": "GitHub",
-        "uid": "github/hello-world/dependabot/1",
-      },
-    },
-  },
-  Object {
-    "vcs_RepositoryVulnerability": Object {
-      "createdAt": "2022-06-14T15:21:52.000Z",
-      "repository": Object {
-        "name": "hello-world",
-        "organization": Object {
-          "source": "GitHub",
-          "uid": "github",
-        },
-        "uid": "hello-world",
-      },
-      "resolvedAt": null,
-      "source": "GitHub",
-      "status": Object {
-        "category": "Open",
-        "detail": "open",
-      },
-      "url": "https://github.com/octocat/hello-world/security/dependabot/1",
-      "vulnerability": Object {
-        "source": "GitHub",
-        "uid": "github/hello-world/dependabot/1",
-      },
-    },
-  },
-  Object {
-    "sec_Vulnerability": Object {
-      "description": "aio_XXXXXXXXXXXXXXXXXXXXXXXXXXXX",
-      "source": "GitHub",
-      "title": "Adafruit IO Key",
-      "type": Object {
-        "category": "SecretLeak",
-        "detail": "secret-scanning alert",
-      },
-      "uid": "github/hello-world/secret-scanning/2",
-      "url": "https://github.com/owner/private-repo/security/secret-scanning/2",
-    },
-  },
-  Object {
-    "vcs_RepositoryVulnerability": Object {
-      "createdAt": "2020-11-06T18:48:51.000Z",
-      "repository": Object {
-        "name": "hello-world",
-        "organization": Object {
-          "source": "GitHub",
-          "uid": "github",
-        },
-        "uid": "hello-world",
-      },
-      "resolvedAt": "2020-11-07T02:47:13.000Z",
-      "source": "GitHub",
-      "status": Object {
-        "category": "Resolved",
-        "detail": "false_positive",
-      },
-      "url": "https://github.com/owner/private-repo/security/secret-scanning/2",
-      "vulnerability": Object {
-        "source": "GitHub",
-        "uid": "github/hello-world/secret-scanning/2",
-      },
-    },
-  },
-  Object {
-    "sec_Vulnerability": Object {
-      "description": "XXXXXXXXXXXXXXXXXXXXXXXXXXXXXXXX-us2",
-      "source": "GitHub",
-      "title": "Mailchimp API Key",
-      "type": Object {
-        "category": "SecretLeak",
-        "detail": "secret-scanning alert",
-      },
-      "uid": "github/hello-world/secret-scanning/1",
-      "url": "https://github.com/owner/repo/security/secret-scanning/1",
-    },
-  },
-  Object {
-    "vcs_RepositoryVulnerability": Object {
-      "createdAt": "2020-11-06T18:18:30.000Z",
-      "repository": Object {
-        "name": "hello-world",
-        "organization": Object {
-          "source": "GitHub",
-          "uid": "github",
-        },
-        "uid": "hello-world",
-      },
-      "resolvedAt": null,
-      "source": "GitHub",
-      "status": Object {
-        "category": "Open",
-        "detail": "open",
-      },
-      "url": "https://github.com/owner/repo/security/secret-scanning/1",
-      "vulnerability": Object {
-        "source": "GitHub",
-        "uid": "github/hello-world/secret-scanning/1",
-      },
-    },
-  },
-  Object {
-    "cicd_Organization": Object {
-      "name": "github",
-      "source": "GitHub",
-      "uid": "github",
-    },
-  },
-  Object {
-    "cicd_Pipeline": Object {
-      "name": "CI",
-      "organization": Object {
-        "source": "GitHub",
-        "uid": "github",
-      },
-      "source": "GitHub",
-      "uid": "161335",
-      "url": "https://api.github.com/repos/octo-org/octo-repo/actions/workflows/161335",
-    },
-  },
-  Object {
-    "cicd_Build": Object {
-      "createdAt": "2020-01-22T19:33:08.000Z",
-      "endedAt": null,
-      "name": "Build",
-      "number": 562,
-      "pipeline": Object {
-        "organization": Object {
-          "source": "GitHub",
-          "uid": "github",
-        },
-        "uid": "159038",
-      },
-      "runAttempt": 1,
-      "source": "GitHub",
-      "startedAt": "2020-01-22T19:33:08.000Z",
-      "status": Object {
-        "category": "Queued",
-        "detail": "queued",
-      },
-      "uid": "30433642",
-      "url": "https://api.github.com/repos/octo-org/octo-repo/actions/runs/30433642",
-    },
-  },
-  Object {
-    "cicd_BuildCommitAssociation": Object {
-      "build": Object {
-        "pipeline": Object {
-          "organization": Object {
-            "source": "GitHub",
-            "uid": "github",
-          },
-          "uid": "159038",
-        },
-        "uid": "30433642",
-      },
-      "commit": Object {
-        "repository": Object {
-          "name": "hello-world",
-          "organization": Object {
-            "source": "GitHub",
-            "uid": "github",
-          },
-          "uid": "hello-world",
-        },
-        "sha": "acb5820ced9479c074f688cc328bf03f341a511d",
-        "uid": "acb5820ced9479c074f688cc328bf03f341a511d",
-      },
-      "source": "GitHub",
-    },
-  },
-  Object {
-    "cicd_BuildStep": Object {
-      "build": Object {
-        "pipeline": Object {
-          "organization": Object {
-            "source": "GitHub",
-            "uid": "github",
-          },
-          "uid": "159038",
-        },
-        "uid": "29679449",
-      },
-      "createdAt": null,
-      "endedAt": "2020-01-20T17:44:39Z",
-      "name": "build",
-      "source": "GitHub",
-      "startedAt": "2020-01-20T17:42:40Z",
-      "status": Object {
-        "category": "Success",
-        "detail": "success",
-      },
-      "uid": "399444496",
-      "url": "https://api.github.com/repos/octo-org/octo-repo/actions/jobs/399444496",
-    },
-  },
-  Object {
-    "cicd_Repository": Object {
-      "name": "hello-world",
-      "organization": Object {
-        "source": "GitHub",
-        "uid": "github",
-      },
-      "source": "GitHub",
-      "uid": "hello-world",
-    },
-  },
-  Object {
-    "cicd_Artifact": Object {
-      "build": Object {
-        "pipeline": Object {
-          "organization": Object {
-            "source": "GitHub",
-            "uid": "github",
-          },
-          "uid": "159038",
-        },
-        "uid": "30433642",
-      },
-      "createdAt": "2020-01-10T14:59:22Z",
-      "name": "Rails",
-      "repository": Object {
-        "name": "hello-world",
-        "organization": Object {
-          "source": "GitHub",
-          "uid": "github",
-        },
-        "uid": "hello-world",
-      },
-      "source": "GitHub",
-      "uid": "11",
-      "url": "https://api.github.com/repos/octo-org/octo-docs/actions/artifacts/11",
-    },
-  },
-  Object {
-    "vcs_Organization": Object {
-      "createdAt": "2024-11-28T18:49:10.000Z",
-      "htmlUrl": "https://github.com/enterprises/github",
-      "name": "GitHub",
-      "source": "GitHub",
-      "type": Object {
-        "category": "Custom",
-        "detail": "Enterprise",
-      },
-      "uid": "enterprise:github",
-    },
-  },
-  Object {
-    "vcs_UserTool": Object {
-      "endedAt": null,
-      "inactive": false,
-      "organization": Object {
-        "source": "GitHub",
-        "uid": "enterprise:github",
-      },
-      "source": "GitHub",
-      "startedAt": "2021-08-03T18:00:00-06:00",
-      "tool": Object {
-        "category": "GitHubCopilot",
-      },
-      "user": Object {
-        "source": "GitHub",
-        "uid": "octocat",
-      },
-    },
-  },
-  Object {
-    "vcs_UserToolLicense": Object {
-      "endedAt": null,
-      "source": "GitHub",
-      "startedAt": "2021-08-03T18:00:00-06:00",
-      "type": "enterprise",
-      "userTool": Object {
-        "organization": Object {
-          "source": "GitHub",
-          "uid": "enterprise:github",
-        },
-        "tool": Object {
-          "category": "GitHubCopilot",
-        },
-        "user": Object {
-          "source": "GitHub",
-          "uid": "octocat",
-        },
-      },
-    },
-  },
-  Object {
-    "vcs_UserToolUsage": Object {
-      "recordedAt": "2024-12-02T20:42:22.727Z",
-      "source": "GitHub",
-      "usedAt": "2021-10-14T06:53:32.000Z",
-      "userTool": Object {
-        "organization": Object {
-          "source": "GitHub",
-          "uid": "enterprise:github",
-        },
-        "tool": Object {
-          "category": "GitHubCopilot",
-        },
-        "user": Object {
-          "source": "GitHub",
-          "uid": "octocat",
-        },
-      },
-    },
-  },
-  Object {
-    "vcs_AssistantMetric": Object {
-      "endedAt": "2024-12-02T20:42:22.727Z",
-      "organization": Object {
-        "source": "GitHub",
-        "uid": "enterprise:github",
-      },
-      "source": "GitHub",
-      "startedAt": "2024-12-02T20:42:22.727Z",
-      "tool": Object {
-        "category": "GitHubCopilot",
-      },
-      "type": Object {
-        "category": "LastActivity",
-      },
-      "uid": "d47d4be442643d598c8337c27c1f23d54fd92d0dc7e2bd5f03f1452a12a214ec",
-      "user": Object {
-        "source": "GitHub",
-        "uid": "octocat",
-      },
-      "value": "2021-10-14T06:53:32.000Z",
-      "valueType": "Timestamp",
-    },
-  },
-  Object {
-    "vcs_UserTool": Object {
-      "endedAt": "2021-11-01T00:00:00.000Z",
-      "inactive": false,
-      "organization": Object {
-        "source": "GitHub",
-        "uid": "enterprise:github",
-      },
-      "source": "GitHub",
-      "startedAt": "2021-09-23T18:00:00-06:00",
-      "tool": Object {
-        "category": "GitHubCopilot",
-      },
-      "user": Object {
-        "source": "GitHub",
-        "uid": "octokitten",
-      },
-    },
-  },
-  Object {
-    "vcs_UserToolLicense": Object {
-      "endedAt": "2021-11-01T00:00:00.000Z",
-      "source": "GitHub",
-      "startedAt": "2021-09-23T18:00:00-06:00",
-      "type": "enterprise",
-      "userTool": Object {
-        "organization": Object {
-          "source": "GitHub",
-          "uid": "enterprise:github",
-        },
-        "tool": Object {
-          "category": "GitHubCopilot",
-        },
-        "user": Object {
-          "source": "GitHub",
-          "uid": "octokitten",
-        },
-      },
-    },
-  },
-  Object {
-    "vcs_UserToolUsage": Object {
-      "recordedAt": "2024-12-02T20:42:22.727Z",
-      "source": "GitHub",
-      "usedAt": "2021-10-13T06:53:32.000Z",
-      "userTool": Object {
-        "organization": Object {
-          "source": "GitHub",
-          "uid": "enterprise:github",
-        },
-        "tool": Object {
-          "category": "GitHubCopilot",
-        },
-        "user": Object {
-          "source": "GitHub",
-          "uid": "octokitten",
-        },
-      },
-    },
-  },
-  Object {
-    "vcs_AssistantMetric": Object {
-      "endedAt": "2024-12-02T20:42:22.727Z",
-      "organization": Object {
-        "source": "GitHub",
-        "uid": "enterprise:github",
-      },
-      "source": "GitHub",
-      "startedAt": "2024-12-02T20:42:22.727Z",
-      "tool": Object {
-        "category": "GitHubCopilot",
-      },
-      "type": Object {
-        "category": "LastActivity",
-      },
-      "uid": "dd4aca5dfaa27d68ccd8bfbe0a86ee0e1dba4fe698c2b977a39333e4d63da826",
-      "user": Object {
-        "source": "GitHub",
-        "uid": "octokitten",
-      },
-      "value": "2021-10-13T06:53:32.000Z",
-      "valueType": "Timestamp",
-    },
-  },
-  Object {
     "vcs_AssistantMetric": Object {
       "editor": null,
       "endedAt": "2023-10-16T00:00:00.000Z",
