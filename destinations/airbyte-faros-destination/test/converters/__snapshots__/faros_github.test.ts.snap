// Jest Snapshot v1, https://goo.gl/fbAQLP

exports[`faros_github process records from all streams 1`] = `
Array [
<<<<<<< HEAD
  "Processed 16 records",
  "Processed records by stream: {\\\\\\"mytestsource__github__faros_commits\\\\\\":2,\\\\\\"mytestsource__github__faros_copilot_seats\\\\\\":3,\\\\\\"mytestsource__github__faros_copilot_usage\\\\\\":2,\\\\\\"mytestsource__github__faros_organizations\\\\\\":1,\\\\\\"mytestsource__github__faros_pull_requests\\\\\\":3,\\\\\\"mytestsource__github__faros_repositories\\\\\\":1,\\\\\\"mytestsource__github__faros_team_memberships\\\\\\":1,\\\\\\"mytestsource__github__faros_teams\\\\\\":1,\\\\\\"mytestsource__github__faros_users\\\\\\":2}\\"},\\"type\\":\\"LOG\\"}",
  "Would write 253 records",
  "Would write records by model: {\\\\\\"compute_ApplicationMetric\\\\\\":46,\\\\\\"faros_MetricDefinition\\\\\\":16,\\\\\\"faros_MetricValue\\\\\\":46,\\\\\\"faros_MetricValueTag\\\\\\":106,\\\\\\"faros_Tag\\\\\\":6,\\\\\\"vcs_Branch\\\\\\":4,\\\\\\"vcs_BranchCommitAssociation\\\\\\":2,\\\\\\"vcs_Commit\\\\\\":2,\\\\\\"vcs_Membership\\\\\\":2,\\\\\\"vcs_Organization\\\\\\":1,\\\\\\"vcs_OrganizationTool\\\\\\":2,\\\\\\"vcs_PullRequest\\\\\\":3,\\\\\\"vcs_Repository\\\\\\":1,\\\\\\"vcs_Team\\\\\\":1,\\\\\\"vcs_TeamMembership\\\\\\":1,\\\\\\"vcs_User\\\\\\":6,\\\\\\"vcs_UserEmail\\\\\\":2,\\\\\\"vcs_UserTool\\\\\\":4,\\\\\\"vcs_UserToolUsage\\\\\\":2}\\"},\\"type\\":\\"LOG\\"}",
=======
  "Processed 17 records",
  "Processed records by stream: {\\\\\\"mytestsource__github__faros_copilot_seats\\\\\\":3,\\\\\\"mytestsource__github__faros_copilot_usage\\\\\\":2,\\\\\\"mytestsource__github__faros_labels\\\\\\":3,\\\\\\"mytestsource__github__faros_organizations\\\\\\":1,\\\\\\"mytestsource__github__faros_pull_requests\\\\\\":3,\\\\\\"mytestsource__github__faros_repositories\\\\\\":1,\\\\\\"mytestsource__github__faros_team_memberships\\\\\\":1,\\\\\\"mytestsource__github__faros_teams\\\\\\":1,\\\\\\"mytestsource__github__faros_users\\\\\\":2}\\"},\\"type\\":\\"LOG\\"}",
  "Would write 251 records",
  "Would write records by model: {\\\\\\"compute_ApplicationMetric\\\\\\":46,\\\\\\"faros_MetricDefinition\\\\\\":16,\\\\\\"faros_MetricValue\\\\\\":46,\\\\\\"faros_MetricValueTag\\\\\\":106,\\\\\\"faros_Tag\\\\\\":6,\\\\\\"vcs_Branch\\\\\\":4,\\\\\\"vcs_Label\\\\\\":3,\\\\\\"vcs_Membership\\\\\\":2,\\\\\\"vcs_Organization\\\\\\":1,\\\\\\"vcs_OrganizationTool\\\\\\":2,\\\\\\"vcs_PullRequest\\\\\\":3,\\\\\\"vcs_PullRequestLabel\\\\\\":3,\\\\\\"vcs_Repository\\\\\\":1,\\\\\\"vcs_Team\\\\\\":1,\\\\\\"vcs_TeamMembership\\\\\\":1,\\\\\\"vcs_User\\\\\\":4,\\\\\\"vcs_UserTool\\\\\\":4,\\\\\\"vcs_UserToolUsage\\\\\\":2}\\"},\\"type\\":\\"LOG\\"}",
>>>>>>> 28d95398
  "Skipped 0 records",
  "Errored 0 records",
]
`;

exports[`faros_github process records from all streams 2`] = `
Array [
  Object {
    "vcs_UserTool": Object {
      "endedAt": null,
      "inactive": false,
      "organization": Object {
        "source": "GitHub",
        "uid": "github",
      },
      "source": "GitHub",
      "startedAt": "2021-08-04T00:00:00.000Z",
      "tool": Object {
        "category": "GitHubCopilot",
      },
      "user": Object {
        "source": "GitHub",
        "uid": "octocat",
      },
    },
  },
  Object {
    "vcs_UserToolUsage": Object {
      "organization": Object {
        "source": "GitHub",
        "uid": "github",
      },
      "source": "GitHub",
      "tool": Object {
        "category": "GitHubCopilot",
      },
      "usedAt": "2021-10-14T06:53:32.000Z",
      "user": Object {
        "source": "GitHub",
        "uid": "octocat",
      },
    },
  },
  Object {
    "vcs_UserTool": Object {
      "endedAt": "2021-11-01T00:00:00.000Z",
      "inactive": false,
      "organization": Object {
        "source": "GitHub",
        "uid": "github",
      },
      "source": "GitHub",
      "startedAt": "2021-09-24T00:00:00.000Z",
      "tool": Object {
        "category": "GitHubCopilot",
      },
      "user": Object {
        "source": "GitHub",
        "uid": "octokitten",
      },
    },
  },
  Object {
    "vcs_UserToolUsage": Object {
      "organization": Object {
        "source": "GitHub",
        "uid": "github",
      },
      "source": "GitHub",
      "tool": Object {
        "category": "GitHubCopilot",
      },
      "usedAt": "2021-10-13T06:53:32.000Z",
      "user": Object {
        "source": "GitHub",
        "uid": "octokitten",
      },
    },
  },
  Object {
    "faros_Tag": Object {
      "key": "copilotOrg",
      "source": "GitHub",
      "uid": "copilotOrg__github",
      "value": "github",
    },
  },
  Object {
    "faros_MetricDefinition": Object {
      "name": "DailySuggestionReferenceCount_Discard",
      "source": "GitHub",
      "uid": "DailySuggestionReferenceCount_Discard",
      "valueType": Object {
        "category": "Numeric",
        "detail": null,
      },
    },
  },
  Object {
    "faros_MetricDefinition": Object {
      "name": "DailySuggestionReferenceCount_Accept",
      "source": "GitHub",
      "uid": "DailySuggestionReferenceCount_Accept",
      "valueType": Object {
        "category": "Numeric",
        "detail": null,
      },
    },
  },
  Object {
    "faros_MetricDefinition": Object {
      "name": "DailyGeneratedLineCount_Discard",
      "source": "GitHub",
      "uid": "DailyGeneratedLineCount_Discard",
      "valueType": Object {
        "category": "Numeric",
        "detail": null,
      },
    },
  },
  Object {
    "faros_MetricDefinition": Object {
      "name": "DailyGeneratedLineCount_Accept",
      "source": "GitHub",
      "uid": "DailyGeneratedLineCount_Accept",
      "valueType": Object {
        "category": "Numeric",
        "detail": null,
      },
    },
  },
  Object {
    "faros_MetricDefinition": Object {
      "name": "DailyActiveUserTrend",
      "source": "GitHub",
      "uid": "DailyActiveUserTrend",
      "valueType": Object {
        "category": "Numeric",
        "detail": null,
      },
    },
  },
  Object {
    "faros_MetricDefinition": Object {
      "name": "DailyChatAcceptanceCount",
      "source": "GitHub",
      "uid": "DailyChatAcceptanceCount",
      "valueType": Object {
        "category": "Numeric",
        "detail": null,
      },
    },
  },
  Object {
    "faros_MetricDefinition": Object {
      "name": "DailyChatTurnCount",
      "source": "GitHub",
      "uid": "DailyChatTurnCount",
      "valueType": Object {
        "category": "Numeric",
        "detail": null,
      },
    },
  },
  Object {
    "faros_MetricDefinition": Object {
      "name": "DailyActiveChatUserTrend",
      "source": "GitHub",
      "uid": "DailyActiveChatUserTrend",
      "valueType": Object {
        "category": "Numeric",
        "detail": null,
      },
    },
  },
  Object {
    "faros_MetricValue": Object {
      "computedAt": "2023-10-15T00:00:00.000Z",
      "definition": Object {
        "uid": "DailySuggestionReferenceCount_Discard",
      },
      "source": "GitHub",
      "uid": "copilotOrg__github-DailySuggestionReferenceCount_Discard-2023-10-15",
      "value": "200",
    },
  },
  Object {
    "faros_MetricValueTag": Object {
      "source": "GitHub",
      "tag": Object {
        "uid": "copilotOrg__github",
      },
      "value": Object {
        "definition": Object {
          "uid": "DailySuggestionReferenceCount_Discard",
        },
        "uid": "copilotOrg__github-DailySuggestionReferenceCount_Discard-2023-10-15",
      },
    },
  },
  Object {
    "compute_ApplicationMetric": Object {
      "application": Object {
        "name": "copilot",
        "platform": "",
      },
      "source": "GitHub",
      "value": Object {
        "definition": Object {
          "uid": "DailySuggestionReferenceCount_Discard",
        },
        "uid": "copilotOrg__github-DailySuggestionReferenceCount_Discard-2023-10-15",
      },
    },
  },
  Object {
    "faros_MetricValue": Object {
      "computedAt": "2023-10-15T00:00:00.000Z",
      "definition": Object {
        "uid": "DailySuggestionReferenceCount_Discard",
      },
      "source": "GitHub",
      "uid": "copilotOrg__github-DailySuggestionReferenceCount_Discard-python-vscode-2023-10-15",
      "value": "50",
    },
  },
  Object {
    "faros_Tag": Object {
      "key": "copilotLanguage",
      "source": "GitHub",
      "uid": "copilotLanguage__python",
      "value": "python",
    },
  },
  Object {
    "faros_Tag": Object {
      "key": "copilotEditor",
      "source": "GitHub",
      "uid": "copilotEditor__vscode",
      "value": "vscode",
    },
  },
  Object {
    "faros_MetricValueTag": Object {
      "source": "GitHub",
      "tag": Object {
        "uid": "copilotLanguage__python",
      },
      "value": Object {
        "definition": Object {
          "uid": "DailySuggestionReferenceCount_Discard",
        },
        "uid": "copilotOrg__github-DailySuggestionReferenceCount_Discard-python-vscode-2023-10-15",
      },
    },
  },
  Object {
    "faros_MetricValueTag": Object {
      "source": "GitHub",
      "tag": Object {
        "uid": "copilotEditor__vscode",
      },
      "value": Object {
        "definition": Object {
          "uid": "DailySuggestionReferenceCount_Discard",
        },
        "uid": "copilotOrg__github-DailySuggestionReferenceCount_Discard-python-vscode-2023-10-15",
      },
    },
  },
  Object {
    "faros_MetricValueTag": Object {
      "source": "GitHub",
      "tag": Object {
        "uid": "copilotOrg__github",
      },
      "value": Object {
        "definition": Object {
          "uid": "DailySuggestionReferenceCount_Discard",
        },
        "uid": "copilotOrg__github-DailySuggestionReferenceCount_Discard-python-vscode-2023-10-15",
      },
    },
  },
  Object {
    "compute_ApplicationMetric": Object {
      "application": Object {
        "name": "copilot",
        "platform": "",
      },
      "source": "GitHub",
      "value": Object {
        "definition": Object {
          "uid": "DailySuggestionReferenceCount_Discard",
        },
        "uid": "copilotOrg__github-DailySuggestionReferenceCount_Discard-python-vscode-2023-10-15",
      },
    },
  },
  Object {
    "faros_MetricValue": Object {
      "computedAt": "2023-10-15T00:00:00.000Z",
      "definition": Object {
        "uid": "DailySuggestionReferenceCount_Discard",
      },
      "source": "GitHub",
      "uid": "copilotOrg__github-DailySuggestionReferenceCount_Discard-python-jetbrains-2023-10-15",
      "value": "100",
    },
  },
  Object {
    "faros_Tag": Object {
      "key": "copilotEditor",
      "source": "GitHub",
      "uid": "copilotEditor__jetbrains",
      "value": "jetbrains",
    },
  },
  Object {
    "faros_MetricValueTag": Object {
      "source": "GitHub",
      "tag": Object {
        "uid": "copilotLanguage__python",
      },
      "value": Object {
        "definition": Object {
          "uid": "DailySuggestionReferenceCount_Discard",
        },
        "uid": "copilotOrg__github-DailySuggestionReferenceCount_Discard-python-jetbrains-2023-10-15",
      },
    },
  },
  Object {
    "faros_MetricValueTag": Object {
      "source": "GitHub",
      "tag": Object {
        "uid": "copilotEditor__jetbrains",
      },
      "value": Object {
        "definition": Object {
          "uid": "DailySuggestionReferenceCount_Discard",
        },
        "uid": "copilotOrg__github-DailySuggestionReferenceCount_Discard-python-jetbrains-2023-10-15",
      },
    },
  },
  Object {
    "faros_MetricValueTag": Object {
      "source": "GitHub",
      "tag": Object {
        "uid": "copilotOrg__github",
      },
      "value": Object {
        "definition": Object {
          "uid": "DailySuggestionReferenceCount_Discard",
        },
        "uid": "copilotOrg__github-DailySuggestionReferenceCount_Discard-python-jetbrains-2023-10-15",
      },
    },
  },
  Object {
    "compute_ApplicationMetric": Object {
      "application": Object {
        "name": "copilot",
        "platform": "",
      },
      "source": "GitHub",
      "value": Object {
        "definition": Object {
          "uid": "DailySuggestionReferenceCount_Discard",
        },
        "uid": "copilotOrg__github-DailySuggestionReferenceCount_Discard-python-jetbrains-2023-10-15",
      },
    },
  },
  Object {
    "faros_MetricValue": Object {
      "computedAt": "2023-10-15T00:00:00.000Z",
      "definition": Object {
        "uid": "DailySuggestionReferenceCount_Discard",
      },
      "source": "GitHub",
      "uid": "copilotOrg__github-DailySuggestionReferenceCount_Discard-ruby-vscode-2023-10-15",
      "value": "50",
    },
  },
  Object {
    "faros_Tag": Object {
      "key": "copilotLanguage",
      "source": "GitHub",
      "uid": "copilotLanguage__ruby",
      "value": "ruby",
    },
  },
  Object {
    "faros_MetricValueTag": Object {
      "source": "GitHub",
      "tag": Object {
        "uid": "copilotLanguage__ruby",
      },
      "value": Object {
        "definition": Object {
          "uid": "DailySuggestionReferenceCount_Discard",
        },
        "uid": "copilotOrg__github-DailySuggestionReferenceCount_Discard-ruby-vscode-2023-10-15",
      },
    },
  },
  Object {
    "faros_MetricValueTag": Object {
      "source": "GitHub",
      "tag": Object {
        "uid": "copilotEditor__vscode",
      },
      "value": Object {
        "definition": Object {
          "uid": "DailySuggestionReferenceCount_Discard",
        },
        "uid": "copilotOrg__github-DailySuggestionReferenceCount_Discard-ruby-vscode-2023-10-15",
      },
    },
  },
  Object {
    "faros_MetricValueTag": Object {
      "source": "GitHub",
      "tag": Object {
        "uid": "copilotOrg__github",
      },
      "value": Object {
        "definition": Object {
          "uid": "DailySuggestionReferenceCount_Discard",
        },
        "uid": "copilotOrg__github-DailySuggestionReferenceCount_Discard-ruby-vscode-2023-10-15",
      },
    },
  },
  Object {
    "compute_ApplicationMetric": Object {
      "application": Object {
        "name": "copilot",
        "platform": "",
      },
      "source": "GitHub",
      "value": Object {
        "definition": Object {
          "uid": "DailySuggestionReferenceCount_Discard",
        },
        "uid": "copilotOrg__github-DailySuggestionReferenceCount_Discard-ruby-vscode-2023-10-15",
      },
    },
  },
  Object {
    "faros_MetricValue": Object {
      "computedAt": "2023-10-15T00:00:00.000Z",
      "definition": Object {
        "uid": "DailySuggestionReferenceCount_Accept",
      },
      "source": "GitHub",
      "uid": "copilotOrg__github-DailySuggestionReferenceCount_Accept-2023-10-15",
      "value": "800",
    },
  },
  Object {
    "faros_MetricValueTag": Object {
      "source": "GitHub",
      "tag": Object {
        "uid": "copilotOrg__github",
      },
      "value": Object {
        "definition": Object {
          "uid": "DailySuggestionReferenceCount_Accept",
        },
        "uid": "copilotOrg__github-DailySuggestionReferenceCount_Accept-2023-10-15",
      },
    },
  },
  Object {
    "compute_ApplicationMetric": Object {
      "application": Object {
        "name": "copilot",
        "platform": "",
      },
      "source": "GitHub",
      "value": Object {
        "definition": Object {
          "uid": "DailySuggestionReferenceCount_Accept",
        },
        "uid": "copilotOrg__github-DailySuggestionReferenceCount_Accept-2023-10-15",
      },
    },
  },
  Object {
    "faros_MetricValue": Object {
      "computedAt": "2023-10-15T00:00:00.000Z",
      "definition": Object {
        "uid": "DailySuggestionReferenceCount_Accept",
      },
      "source": "GitHub",
      "uid": "copilotOrg__github-DailySuggestionReferenceCount_Accept-python-vscode-2023-10-15",
      "value": "250",
    },
  },
  Object {
    "faros_MetricValueTag": Object {
      "source": "GitHub",
      "tag": Object {
        "uid": "copilotLanguage__python",
      },
      "value": Object {
        "definition": Object {
          "uid": "DailySuggestionReferenceCount_Accept",
        },
        "uid": "copilotOrg__github-DailySuggestionReferenceCount_Accept-python-vscode-2023-10-15",
      },
    },
  },
  Object {
    "faros_MetricValueTag": Object {
      "source": "GitHub",
      "tag": Object {
        "uid": "copilotEditor__vscode",
      },
      "value": Object {
        "definition": Object {
          "uid": "DailySuggestionReferenceCount_Accept",
        },
        "uid": "copilotOrg__github-DailySuggestionReferenceCount_Accept-python-vscode-2023-10-15",
      },
    },
  },
  Object {
    "faros_MetricValueTag": Object {
      "source": "GitHub",
      "tag": Object {
        "uid": "copilotOrg__github",
      },
      "value": Object {
        "definition": Object {
          "uid": "DailySuggestionReferenceCount_Accept",
        },
        "uid": "copilotOrg__github-DailySuggestionReferenceCount_Accept-python-vscode-2023-10-15",
      },
    },
  },
  Object {
    "compute_ApplicationMetric": Object {
      "application": Object {
        "name": "copilot",
        "platform": "",
      },
      "source": "GitHub",
      "value": Object {
        "definition": Object {
          "uid": "DailySuggestionReferenceCount_Accept",
        },
        "uid": "copilotOrg__github-DailySuggestionReferenceCount_Accept-python-vscode-2023-10-15",
      },
    },
  },
  Object {
    "faros_MetricValue": Object {
      "computedAt": "2023-10-15T00:00:00.000Z",
      "definition": Object {
        "uid": "DailySuggestionReferenceCount_Accept",
      },
      "source": "GitHub",
      "uid": "copilotOrg__github-DailySuggestionReferenceCount_Accept-python-jetbrains-2023-10-15",
      "value": "200",
    },
  },
  Object {
    "faros_MetricValueTag": Object {
      "source": "GitHub",
      "tag": Object {
        "uid": "copilotLanguage__python",
      },
      "value": Object {
        "definition": Object {
          "uid": "DailySuggestionReferenceCount_Accept",
        },
        "uid": "copilotOrg__github-DailySuggestionReferenceCount_Accept-python-jetbrains-2023-10-15",
      },
    },
  },
  Object {
    "faros_MetricValueTag": Object {
      "source": "GitHub",
      "tag": Object {
        "uid": "copilotEditor__jetbrains",
      },
      "value": Object {
        "definition": Object {
          "uid": "DailySuggestionReferenceCount_Accept",
        },
        "uid": "copilotOrg__github-DailySuggestionReferenceCount_Accept-python-jetbrains-2023-10-15",
      },
    },
  },
  Object {
    "faros_MetricValueTag": Object {
      "source": "GitHub",
      "tag": Object {
        "uid": "copilotOrg__github",
      },
      "value": Object {
        "definition": Object {
          "uid": "DailySuggestionReferenceCount_Accept",
        },
        "uid": "copilotOrg__github-DailySuggestionReferenceCount_Accept-python-jetbrains-2023-10-15",
      },
    },
  },
  Object {
    "compute_ApplicationMetric": Object {
      "application": Object {
        "name": "copilot",
        "platform": "",
      },
      "source": "GitHub",
      "value": Object {
        "definition": Object {
          "uid": "DailySuggestionReferenceCount_Accept",
        },
        "uid": "copilotOrg__github-DailySuggestionReferenceCount_Accept-python-jetbrains-2023-10-15",
      },
    },
  },
  Object {
    "faros_MetricValue": Object {
      "computedAt": "2023-10-15T00:00:00.000Z",
      "definition": Object {
        "uid": "DailySuggestionReferenceCount_Accept",
      },
      "source": "GitHub",
      "uid": "copilotOrg__github-DailySuggestionReferenceCount_Accept-ruby-vscode-2023-10-15",
      "value": "350",
    },
  },
  Object {
    "faros_MetricValueTag": Object {
      "source": "GitHub",
      "tag": Object {
        "uid": "copilotLanguage__ruby",
      },
      "value": Object {
        "definition": Object {
          "uid": "DailySuggestionReferenceCount_Accept",
        },
        "uid": "copilotOrg__github-DailySuggestionReferenceCount_Accept-ruby-vscode-2023-10-15",
      },
    },
  },
  Object {
    "faros_MetricValueTag": Object {
      "source": "GitHub",
      "tag": Object {
        "uid": "copilotEditor__vscode",
      },
      "value": Object {
        "definition": Object {
          "uid": "DailySuggestionReferenceCount_Accept",
        },
        "uid": "copilotOrg__github-DailySuggestionReferenceCount_Accept-ruby-vscode-2023-10-15",
      },
    },
  },
  Object {
    "faros_MetricValueTag": Object {
      "source": "GitHub",
      "tag": Object {
        "uid": "copilotOrg__github",
      },
      "value": Object {
        "definition": Object {
          "uid": "DailySuggestionReferenceCount_Accept",
        },
        "uid": "copilotOrg__github-DailySuggestionReferenceCount_Accept-ruby-vscode-2023-10-15",
      },
    },
  },
  Object {
    "compute_ApplicationMetric": Object {
      "application": Object {
        "name": "copilot",
        "platform": "",
      },
      "source": "GitHub",
      "value": Object {
        "definition": Object {
          "uid": "DailySuggestionReferenceCount_Accept",
        },
        "uid": "copilotOrg__github-DailySuggestionReferenceCount_Accept-ruby-vscode-2023-10-15",
      },
    },
  },
  Object {
    "faros_MetricValue": Object {
      "computedAt": "2023-10-15T00:00:00.000Z",
      "definition": Object {
        "uid": "DailyGeneratedLineCount_Discard",
      },
      "source": "GitHub",
      "uid": "copilotOrg__github-DailyGeneratedLineCount_Discard-2023-10-15",
      "value": "600",
    },
  },
  Object {
    "faros_MetricValueTag": Object {
      "source": "GitHub",
      "tag": Object {
        "uid": "copilotOrg__github",
      },
      "value": Object {
        "definition": Object {
          "uid": "DailyGeneratedLineCount_Discard",
        },
        "uid": "copilotOrg__github-DailyGeneratedLineCount_Discard-2023-10-15",
      },
    },
  },
  Object {
    "compute_ApplicationMetric": Object {
      "application": Object {
        "name": "copilot",
        "platform": "",
      },
      "source": "GitHub",
      "value": Object {
        "definition": Object {
          "uid": "DailyGeneratedLineCount_Discard",
        },
        "uid": "copilotOrg__github-DailyGeneratedLineCount_Discard-2023-10-15",
      },
    },
  },
  Object {
    "faros_MetricValue": Object {
      "computedAt": "2023-10-15T00:00:00.000Z",
      "definition": Object {
        "uid": "DailyGeneratedLineCount_Discard",
      },
      "source": "GitHub",
      "uid": "copilotOrg__github-DailyGeneratedLineCount_Discard-python-vscode-2023-10-15",
      "value": "200",
    },
  },
  Object {
    "faros_MetricValueTag": Object {
      "source": "GitHub",
      "tag": Object {
        "uid": "copilotLanguage__python",
      },
      "value": Object {
        "definition": Object {
          "uid": "DailyGeneratedLineCount_Discard",
        },
        "uid": "copilotOrg__github-DailyGeneratedLineCount_Discard-python-vscode-2023-10-15",
      },
    },
  },
  Object {
    "faros_MetricValueTag": Object {
      "source": "GitHub",
      "tag": Object {
        "uid": "copilotEditor__vscode",
      },
      "value": Object {
        "definition": Object {
          "uid": "DailyGeneratedLineCount_Discard",
        },
        "uid": "copilotOrg__github-DailyGeneratedLineCount_Discard-python-vscode-2023-10-15",
      },
    },
  },
  Object {
    "faros_MetricValueTag": Object {
      "source": "GitHub",
      "tag": Object {
        "uid": "copilotOrg__github",
      },
      "value": Object {
        "definition": Object {
          "uid": "DailyGeneratedLineCount_Discard",
        },
        "uid": "copilotOrg__github-DailyGeneratedLineCount_Discard-python-vscode-2023-10-15",
      },
    },
  },
  Object {
    "compute_ApplicationMetric": Object {
      "application": Object {
        "name": "copilot",
        "platform": "",
      },
      "source": "GitHub",
      "value": Object {
        "definition": Object {
          "uid": "DailyGeneratedLineCount_Discard",
        },
        "uid": "copilotOrg__github-DailyGeneratedLineCount_Discard-python-vscode-2023-10-15",
      },
    },
  },
  Object {
    "faros_MetricValue": Object {
      "computedAt": "2023-10-15T00:00:00.000Z",
      "definition": Object {
        "uid": "DailyGeneratedLineCount_Discard",
      },
      "source": "GitHub",
      "uid": "copilotOrg__github-DailyGeneratedLineCount_Discard-python-jetbrains-2023-10-15",
      "value": "100",
    },
  },
  Object {
    "faros_MetricValueTag": Object {
      "source": "GitHub",
      "tag": Object {
        "uid": "copilotLanguage__python",
      },
      "value": Object {
        "definition": Object {
          "uid": "DailyGeneratedLineCount_Discard",
        },
        "uid": "copilotOrg__github-DailyGeneratedLineCount_Discard-python-jetbrains-2023-10-15",
      },
    },
  },
  Object {
    "faros_MetricValueTag": Object {
      "source": "GitHub",
      "tag": Object {
        "uid": "copilotEditor__jetbrains",
      },
      "value": Object {
        "definition": Object {
          "uid": "DailyGeneratedLineCount_Discard",
        },
        "uid": "copilotOrg__github-DailyGeneratedLineCount_Discard-python-jetbrains-2023-10-15",
      },
    },
  },
  Object {
    "faros_MetricValueTag": Object {
      "source": "GitHub",
      "tag": Object {
        "uid": "copilotOrg__github",
      },
      "value": Object {
        "definition": Object {
          "uid": "DailyGeneratedLineCount_Discard",
        },
        "uid": "copilotOrg__github-DailyGeneratedLineCount_Discard-python-jetbrains-2023-10-15",
      },
    },
  },
  Object {
    "compute_ApplicationMetric": Object {
      "application": Object {
        "name": "copilot",
        "platform": "",
      },
      "source": "GitHub",
      "value": Object {
        "definition": Object {
          "uid": "DailyGeneratedLineCount_Discard",
        },
        "uid": "copilotOrg__github-DailyGeneratedLineCount_Discard-python-jetbrains-2023-10-15",
      },
    },
  },
  Object {
    "faros_MetricValue": Object {
      "computedAt": "2023-10-15T00:00:00.000Z",
      "definition": Object {
        "uid": "DailyGeneratedLineCount_Discard",
      },
      "source": "GitHub",
      "uid": "copilotOrg__github-DailyGeneratedLineCount_Discard-ruby-vscode-2023-10-15",
      "value": "300",
    },
  },
  Object {
    "faros_MetricValueTag": Object {
      "source": "GitHub",
      "tag": Object {
        "uid": "copilotLanguage__ruby",
      },
      "value": Object {
        "definition": Object {
          "uid": "DailyGeneratedLineCount_Discard",
        },
        "uid": "copilotOrg__github-DailyGeneratedLineCount_Discard-ruby-vscode-2023-10-15",
      },
    },
  },
  Object {
    "faros_MetricValueTag": Object {
      "source": "GitHub",
      "tag": Object {
        "uid": "copilotEditor__vscode",
      },
      "value": Object {
        "definition": Object {
          "uid": "DailyGeneratedLineCount_Discard",
        },
        "uid": "copilotOrg__github-DailyGeneratedLineCount_Discard-ruby-vscode-2023-10-15",
      },
    },
  },
  Object {
    "faros_MetricValueTag": Object {
      "source": "GitHub",
      "tag": Object {
        "uid": "copilotOrg__github",
      },
      "value": Object {
        "definition": Object {
          "uid": "DailyGeneratedLineCount_Discard",
        },
        "uid": "copilotOrg__github-DailyGeneratedLineCount_Discard-ruby-vscode-2023-10-15",
      },
    },
  },
  Object {
    "compute_ApplicationMetric": Object {
      "application": Object {
        "name": "copilot",
        "platform": "",
      },
      "source": "GitHub",
      "value": Object {
        "definition": Object {
          "uid": "DailyGeneratedLineCount_Discard",
        },
        "uid": "copilotOrg__github-DailyGeneratedLineCount_Discard-ruby-vscode-2023-10-15",
      },
    },
  },
  Object {
    "faros_MetricValue": Object {
      "computedAt": "2023-10-15T00:00:00.000Z",
      "definition": Object {
        "uid": "DailyGeneratedLineCount_Accept",
      },
      "source": "GitHub",
      "uid": "copilotOrg__github-DailyGeneratedLineCount_Accept-2023-10-15",
      "value": "1200",
    },
  },
  Object {
    "faros_MetricValueTag": Object {
      "source": "GitHub",
      "tag": Object {
        "uid": "copilotOrg__github",
      },
      "value": Object {
        "definition": Object {
          "uid": "DailyGeneratedLineCount_Accept",
        },
        "uid": "copilotOrg__github-DailyGeneratedLineCount_Accept-2023-10-15",
      },
    },
  },
  Object {
    "compute_ApplicationMetric": Object {
      "application": Object {
        "name": "copilot",
        "platform": "",
      },
      "source": "GitHub",
      "value": Object {
        "definition": Object {
          "uid": "DailyGeneratedLineCount_Accept",
        },
        "uid": "copilotOrg__github-DailyGeneratedLineCount_Accept-2023-10-15",
      },
    },
  },
  Object {
    "faros_MetricValue": Object {
      "computedAt": "2023-10-15T00:00:00.000Z",
      "definition": Object {
        "uid": "DailyGeneratedLineCount_Accept",
      },
      "source": "GitHub",
      "uid": "copilotOrg__github-DailyGeneratedLineCount_Accept-python-vscode-2023-10-15",
      "value": "700",
    },
  },
  Object {
    "faros_MetricValueTag": Object {
      "source": "GitHub",
      "tag": Object {
        "uid": "copilotLanguage__python",
      },
      "value": Object {
        "definition": Object {
          "uid": "DailyGeneratedLineCount_Accept",
        },
        "uid": "copilotOrg__github-DailyGeneratedLineCount_Accept-python-vscode-2023-10-15",
      },
    },
  },
  Object {
    "faros_MetricValueTag": Object {
      "source": "GitHub",
      "tag": Object {
        "uid": "copilotEditor__vscode",
      },
      "value": Object {
        "definition": Object {
          "uid": "DailyGeneratedLineCount_Accept",
        },
        "uid": "copilotOrg__github-DailyGeneratedLineCount_Accept-python-vscode-2023-10-15",
      },
    },
  },
  Object {
    "faros_MetricValueTag": Object {
      "source": "GitHub",
      "tag": Object {
        "uid": "copilotOrg__github",
      },
      "value": Object {
        "definition": Object {
          "uid": "DailyGeneratedLineCount_Accept",
        },
        "uid": "copilotOrg__github-DailyGeneratedLineCount_Accept-python-vscode-2023-10-15",
      },
    },
  },
  Object {
    "compute_ApplicationMetric": Object {
      "application": Object {
        "name": "copilot",
        "platform": "",
      },
      "source": "GitHub",
      "value": Object {
        "definition": Object {
          "uid": "DailyGeneratedLineCount_Accept",
        },
        "uid": "copilotOrg__github-DailyGeneratedLineCount_Accept-python-vscode-2023-10-15",
      },
    },
  },
  Object {
    "faros_MetricValue": Object {
      "computedAt": "2023-10-15T00:00:00.000Z",
      "definition": Object {
        "uid": "DailyGeneratedLineCount_Accept",
      },
      "source": "GitHub",
      "uid": "copilotOrg__github-DailyGeneratedLineCount_Accept-python-jetbrains-2023-10-15",
      "value": "300",
    },
  },
  Object {
    "faros_MetricValueTag": Object {
      "source": "GitHub",
      "tag": Object {
        "uid": "copilotLanguage__python",
      },
      "value": Object {
        "definition": Object {
          "uid": "DailyGeneratedLineCount_Accept",
        },
        "uid": "copilotOrg__github-DailyGeneratedLineCount_Accept-python-jetbrains-2023-10-15",
      },
    },
  },
  Object {
    "faros_MetricValueTag": Object {
      "source": "GitHub",
      "tag": Object {
        "uid": "copilotEditor__jetbrains",
      },
      "value": Object {
        "definition": Object {
          "uid": "DailyGeneratedLineCount_Accept",
        },
        "uid": "copilotOrg__github-DailyGeneratedLineCount_Accept-python-jetbrains-2023-10-15",
      },
    },
  },
  Object {
    "faros_MetricValueTag": Object {
      "source": "GitHub",
      "tag": Object {
        "uid": "copilotOrg__github",
      },
      "value": Object {
        "definition": Object {
          "uid": "DailyGeneratedLineCount_Accept",
        },
        "uid": "copilotOrg__github-DailyGeneratedLineCount_Accept-python-jetbrains-2023-10-15",
      },
    },
  },
  Object {
    "compute_ApplicationMetric": Object {
      "application": Object {
        "name": "copilot",
        "platform": "",
      },
      "source": "GitHub",
      "value": Object {
        "definition": Object {
          "uid": "DailyGeneratedLineCount_Accept",
        },
        "uid": "copilotOrg__github-DailyGeneratedLineCount_Accept-python-jetbrains-2023-10-15",
      },
    },
  },
  Object {
    "faros_MetricValue": Object {
      "computedAt": "2023-10-15T00:00:00.000Z",
      "definition": Object {
        "uid": "DailyGeneratedLineCount_Accept",
      },
      "source": "GitHub",
      "uid": "copilotOrg__github-DailyGeneratedLineCount_Accept-ruby-vscode-2023-10-15",
      "value": "200",
    },
  },
  Object {
    "faros_MetricValueTag": Object {
      "source": "GitHub",
      "tag": Object {
        "uid": "copilotLanguage__ruby",
      },
      "value": Object {
        "definition": Object {
          "uid": "DailyGeneratedLineCount_Accept",
        },
        "uid": "copilotOrg__github-DailyGeneratedLineCount_Accept-ruby-vscode-2023-10-15",
      },
    },
  },
  Object {
    "faros_MetricValueTag": Object {
      "source": "GitHub",
      "tag": Object {
        "uid": "copilotEditor__vscode",
      },
      "value": Object {
        "definition": Object {
          "uid": "DailyGeneratedLineCount_Accept",
        },
        "uid": "copilotOrg__github-DailyGeneratedLineCount_Accept-ruby-vscode-2023-10-15",
      },
    },
  },
  Object {
    "faros_MetricValueTag": Object {
      "source": "GitHub",
      "tag": Object {
        "uid": "copilotOrg__github",
      },
      "value": Object {
        "definition": Object {
          "uid": "DailyGeneratedLineCount_Accept",
        },
        "uid": "copilotOrg__github-DailyGeneratedLineCount_Accept-ruby-vscode-2023-10-15",
      },
    },
  },
  Object {
    "compute_ApplicationMetric": Object {
      "application": Object {
        "name": "copilot",
        "platform": "",
      },
      "source": "GitHub",
      "value": Object {
        "definition": Object {
          "uid": "DailyGeneratedLineCount_Accept",
        },
        "uid": "copilotOrg__github-DailyGeneratedLineCount_Accept-ruby-vscode-2023-10-15",
      },
    },
  },
  Object {
    "faros_MetricValue": Object {
      "computedAt": "2023-10-15T00:00:00.000Z",
      "definition": Object {
        "uid": "DailyActiveUserTrend",
      },
      "source": "GitHub",
      "uid": "copilotOrg__github-DailyActiveUserTrend-2023-10-15",
      "value": "10",
    },
  },
  Object {
    "faros_MetricValueTag": Object {
      "source": "GitHub",
      "tag": Object {
        "uid": "copilotOrg__github",
      },
      "value": Object {
        "definition": Object {
          "uid": "DailyActiveUserTrend",
        },
        "uid": "copilotOrg__github-DailyActiveUserTrend-2023-10-15",
      },
    },
  },
  Object {
    "compute_ApplicationMetric": Object {
      "application": Object {
        "name": "copilot",
        "platform": "",
      },
      "source": "GitHub",
      "value": Object {
        "definition": Object {
          "uid": "DailyActiveUserTrend",
        },
        "uid": "copilotOrg__github-DailyActiveUserTrend-2023-10-15",
      },
    },
  },
  Object {
    "faros_MetricValue": Object {
      "computedAt": "2023-10-15T00:00:00.000Z",
      "definition": Object {
        "uid": "DailyActiveUserTrend",
      },
      "source": "GitHub",
      "uid": "copilotOrg__github-DailyActiveUserTrend-python-vscode-2023-10-15",
      "value": "5",
    },
  },
  Object {
    "faros_MetricValueTag": Object {
      "source": "GitHub",
      "tag": Object {
        "uid": "copilotLanguage__python",
      },
      "value": Object {
        "definition": Object {
          "uid": "DailyActiveUserTrend",
        },
        "uid": "copilotOrg__github-DailyActiveUserTrend-python-vscode-2023-10-15",
      },
    },
  },
  Object {
    "faros_MetricValueTag": Object {
      "source": "GitHub",
      "tag": Object {
        "uid": "copilotEditor__vscode",
      },
      "value": Object {
        "definition": Object {
          "uid": "DailyActiveUserTrend",
        },
        "uid": "copilotOrg__github-DailyActiveUserTrend-python-vscode-2023-10-15",
      },
    },
  },
  Object {
    "faros_MetricValueTag": Object {
      "source": "GitHub",
      "tag": Object {
        "uid": "copilotOrg__github",
      },
      "value": Object {
        "definition": Object {
          "uid": "DailyActiveUserTrend",
        },
        "uid": "copilotOrg__github-DailyActiveUserTrend-python-vscode-2023-10-15",
      },
    },
  },
  Object {
    "compute_ApplicationMetric": Object {
      "application": Object {
        "name": "copilot",
        "platform": "",
      },
      "source": "GitHub",
      "value": Object {
        "definition": Object {
          "uid": "DailyActiveUserTrend",
        },
        "uid": "copilotOrg__github-DailyActiveUserTrend-python-vscode-2023-10-15",
      },
    },
  },
  Object {
    "faros_MetricValue": Object {
      "computedAt": "2023-10-15T00:00:00.000Z",
      "definition": Object {
        "uid": "DailyActiveUserTrend",
      },
      "source": "GitHub",
      "uid": "copilotOrg__github-DailyActiveUserTrend-python-jetbrains-2023-10-15",
      "value": "2",
    },
  },
  Object {
    "faros_MetricValueTag": Object {
      "source": "GitHub",
      "tag": Object {
        "uid": "copilotLanguage__python",
      },
      "value": Object {
        "definition": Object {
          "uid": "DailyActiveUserTrend",
        },
        "uid": "copilotOrg__github-DailyActiveUserTrend-python-jetbrains-2023-10-15",
      },
    },
  },
  Object {
    "faros_MetricValueTag": Object {
      "source": "GitHub",
      "tag": Object {
        "uid": "copilotEditor__jetbrains",
      },
      "value": Object {
        "definition": Object {
          "uid": "DailyActiveUserTrend",
        },
        "uid": "copilotOrg__github-DailyActiveUserTrend-python-jetbrains-2023-10-15",
      },
    },
  },
  Object {
    "faros_MetricValueTag": Object {
      "source": "GitHub",
      "tag": Object {
        "uid": "copilotOrg__github",
      },
      "value": Object {
        "definition": Object {
          "uid": "DailyActiveUserTrend",
        },
        "uid": "copilotOrg__github-DailyActiveUserTrend-python-jetbrains-2023-10-15",
      },
    },
  },
  Object {
    "compute_ApplicationMetric": Object {
      "application": Object {
        "name": "copilot",
        "platform": "",
      },
      "source": "GitHub",
      "value": Object {
        "definition": Object {
          "uid": "DailyActiveUserTrend",
        },
        "uid": "copilotOrg__github-DailyActiveUserTrend-python-jetbrains-2023-10-15",
      },
    },
  },
  Object {
    "faros_MetricValue": Object {
      "computedAt": "2023-10-15T00:00:00.000Z",
      "definition": Object {
        "uid": "DailyActiveUserTrend",
      },
      "source": "GitHub",
      "uid": "copilotOrg__github-DailyActiveUserTrend-ruby-vscode-2023-10-15",
      "value": "3",
    },
  },
  Object {
    "faros_MetricValueTag": Object {
      "source": "GitHub",
      "tag": Object {
        "uid": "copilotLanguage__ruby",
      },
      "value": Object {
        "definition": Object {
          "uid": "DailyActiveUserTrend",
        },
        "uid": "copilotOrg__github-DailyActiveUserTrend-ruby-vscode-2023-10-15",
      },
    },
  },
  Object {
    "faros_MetricValueTag": Object {
      "source": "GitHub",
      "tag": Object {
        "uid": "copilotEditor__vscode",
      },
      "value": Object {
        "definition": Object {
          "uid": "DailyActiveUserTrend",
        },
        "uid": "copilotOrg__github-DailyActiveUserTrend-ruby-vscode-2023-10-15",
      },
    },
  },
  Object {
    "faros_MetricValueTag": Object {
      "source": "GitHub",
      "tag": Object {
        "uid": "copilotOrg__github",
      },
      "value": Object {
        "definition": Object {
          "uid": "DailyActiveUserTrend",
        },
        "uid": "copilotOrg__github-DailyActiveUserTrend-ruby-vscode-2023-10-15",
      },
    },
  },
  Object {
    "compute_ApplicationMetric": Object {
      "application": Object {
        "name": "copilot",
        "platform": "",
      },
      "source": "GitHub",
      "value": Object {
        "definition": Object {
          "uid": "DailyActiveUserTrend",
        },
        "uid": "copilotOrg__github-DailyActiveUserTrend-ruby-vscode-2023-10-15",
      },
    },
  },
  Object {
    "faros_MetricValue": Object {
      "computedAt": "2023-10-15T00:00:00.000Z",
      "definition": Object {
        "uid": "DailyChatAcceptanceCount",
      },
      "source": "GitHub",
      "uid": "copilotOrg__github-DailyChatAcceptanceCount-2023-10-15",
      "value": "32",
    },
  },
  Object {
    "faros_MetricValueTag": Object {
      "source": "GitHub",
      "tag": Object {
        "uid": "copilotOrg__github",
      },
      "value": Object {
        "definition": Object {
          "uid": "DailyChatAcceptanceCount",
        },
        "uid": "copilotOrg__github-DailyChatAcceptanceCount-2023-10-15",
      },
    },
  },
  Object {
    "compute_ApplicationMetric": Object {
      "application": Object {
        "name": "copilot",
        "platform": "",
      },
      "source": "GitHub",
      "value": Object {
        "definition": Object {
          "uid": "DailyChatAcceptanceCount",
        },
        "uid": "copilotOrg__github-DailyChatAcceptanceCount-2023-10-15",
      },
    },
  },
  Object {
    "faros_MetricValue": Object {
      "computedAt": "2023-10-15T00:00:00.000Z",
      "definition": Object {
        "uid": "DailyChatTurnCount",
      },
      "source": "GitHub",
      "uid": "copilotOrg__github-DailyChatTurnCount-2023-10-15",
      "value": "200",
    },
  },
  Object {
    "faros_MetricValueTag": Object {
      "source": "GitHub",
      "tag": Object {
        "uid": "copilotOrg__github",
      },
      "value": Object {
        "definition": Object {
          "uid": "DailyChatTurnCount",
        },
        "uid": "copilotOrg__github-DailyChatTurnCount-2023-10-15",
      },
    },
  },
  Object {
    "compute_ApplicationMetric": Object {
      "application": Object {
        "name": "copilot",
        "platform": "",
      },
      "source": "GitHub",
      "value": Object {
        "definition": Object {
          "uid": "DailyChatTurnCount",
        },
        "uid": "copilotOrg__github-DailyChatTurnCount-2023-10-15",
      },
    },
  },
  Object {
    "faros_MetricValue": Object {
      "computedAt": "2023-10-15T00:00:00.000Z",
      "definition": Object {
        "uid": "DailyActiveChatUserTrend",
      },
      "source": "GitHub",
      "uid": "copilotOrg__github-DailyActiveChatUserTrend-2023-10-15",
      "value": "4",
    },
  },
  Object {
    "faros_MetricValueTag": Object {
      "source": "GitHub",
      "tag": Object {
        "uid": "copilotOrg__github",
      },
      "value": Object {
        "definition": Object {
          "uid": "DailyActiveChatUserTrend",
        },
        "uid": "copilotOrg__github-DailyActiveChatUserTrend-2023-10-15",
      },
    },
  },
  Object {
    "compute_ApplicationMetric": Object {
      "application": Object {
        "name": "copilot",
        "platform": "",
      },
      "source": "GitHub",
      "value": Object {
        "definition": Object {
          "uid": "DailyActiveChatUserTrend",
        },
        "uid": "copilotOrg__github-DailyActiveChatUserTrend-2023-10-15",
      },
    },
  },
  Object {
    "faros_Tag": Object {
      "key": "copilotOrg",
      "source": "GitHub",
      "uid": "copilotOrg__github",
      "value": "github",
    },
  },
  Object {
    "faros_MetricDefinition": Object {
      "name": "DailySuggestionReferenceCount_Discard",
      "source": "GitHub",
      "uid": "DailySuggestionReferenceCount_Discard",
      "valueType": Object {
        "category": "Numeric",
        "detail": null,
      },
    },
  },
  Object {
    "faros_MetricDefinition": Object {
      "name": "DailySuggestionReferenceCount_Accept",
      "source": "GitHub",
      "uid": "DailySuggestionReferenceCount_Accept",
      "valueType": Object {
        "category": "Numeric",
        "detail": null,
      },
    },
  },
  Object {
    "faros_MetricDefinition": Object {
      "name": "DailyGeneratedLineCount_Discard",
      "source": "GitHub",
      "uid": "DailyGeneratedLineCount_Discard",
      "valueType": Object {
        "category": "Numeric",
        "detail": null,
      },
    },
  },
  Object {
    "faros_MetricDefinition": Object {
      "name": "DailyGeneratedLineCount_Accept",
      "source": "GitHub",
      "uid": "DailyGeneratedLineCount_Accept",
      "valueType": Object {
        "category": "Numeric",
        "detail": null,
      },
    },
  },
  Object {
    "faros_MetricDefinition": Object {
      "name": "DailyActiveUserTrend",
      "source": "GitHub",
      "uid": "DailyActiveUserTrend",
      "valueType": Object {
        "category": "Numeric",
        "detail": null,
      },
    },
  },
  Object {
    "faros_MetricDefinition": Object {
      "name": "DailyChatAcceptanceCount",
      "source": "GitHub",
      "uid": "DailyChatAcceptanceCount",
      "valueType": Object {
        "category": "Numeric",
        "detail": null,
      },
    },
  },
  Object {
    "faros_MetricDefinition": Object {
      "name": "DailyChatTurnCount",
      "source": "GitHub",
      "uid": "DailyChatTurnCount",
      "valueType": Object {
        "category": "Numeric",
        "detail": null,
      },
    },
  },
  Object {
    "faros_MetricDefinition": Object {
      "name": "DailyActiveChatUserTrend",
      "source": "GitHub",
      "uid": "DailyActiveChatUserTrend",
      "valueType": Object {
        "category": "Numeric",
        "detail": null,
      },
    },
  },
  Object {
    "faros_MetricValue": Object {
      "computedAt": "2023-10-16T00:00:00.000Z",
      "definition": Object {
        "uid": "DailySuggestionReferenceCount_Discard",
      },
      "source": "GitHub",
      "uid": "copilotOrg__github-DailySuggestionReferenceCount_Discard-2023-10-16",
      "value": "200",
    },
  },
  Object {
    "faros_MetricValueTag": Object {
      "source": "GitHub",
      "tag": Object {
        "uid": "copilotOrg__github",
      },
      "value": Object {
        "definition": Object {
          "uid": "DailySuggestionReferenceCount_Discard",
        },
        "uid": "copilotOrg__github-DailySuggestionReferenceCount_Discard-2023-10-16",
      },
    },
  },
  Object {
    "compute_ApplicationMetric": Object {
      "application": Object {
        "name": "copilot",
        "platform": "",
      },
      "source": "GitHub",
      "value": Object {
        "definition": Object {
          "uid": "DailySuggestionReferenceCount_Discard",
        },
        "uid": "copilotOrg__github-DailySuggestionReferenceCount_Discard-2023-10-16",
      },
    },
  },
  Object {
    "faros_MetricValue": Object {
      "computedAt": "2023-10-16T00:00:00.000Z",
      "definition": Object {
        "uid": "DailySuggestionReferenceCount_Discard",
      },
      "source": "GitHub",
      "uid": "copilotOrg__github-DailySuggestionReferenceCount_Discard-python-vscode-2023-10-16",
      "value": "100",
    },
  },
  Object {
    "faros_MetricValueTag": Object {
      "source": "GitHub",
      "tag": Object {
        "uid": "copilotLanguage__python",
      },
      "value": Object {
        "definition": Object {
          "uid": "DailySuggestionReferenceCount_Discard",
        },
        "uid": "copilotOrg__github-DailySuggestionReferenceCount_Discard-python-vscode-2023-10-16",
      },
    },
  },
  Object {
    "faros_MetricValueTag": Object {
      "source": "GitHub",
      "tag": Object {
        "uid": "copilotEditor__vscode",
      },
      "value": Object {
        "definition": Object {
          "uid": "DailySuggestionReferenceCount_Discard",
        },
        "uid": "copilotOrg__github-DailySuggestionReferenceCount_Discard-python-vscode-2023-10-16",
      },
    },
  },
  Object {
    "faros_MetricValueTag": Object {
      "source": "GitHub",
      "tag": Object {
        "uid": "copilotOrg__github",
      },
      "value": Object {
        "definition": Object {
          "uid": "DailySuggestionReferenceCount_Discard",
        },
        "uid": "copilotOrg__github-DailySuggestionReferenceCount_Discard-python-vscode-2023-10-16",
      },
    },
  },
  Object {
    "compute_ApplicationMetric": Object {
      "application": Object {
        "name": "copilot",
        "platform": "",
      },
      "source": "GitHub",
      "value": Object {
        "definition": Object {
          "uid": "DailySuggestionReferenceCount_Discard",
        },
        "uid": "copilotOrg__github-DailySuggestionReferenceCount_Discard-python-vscode-2023-10-16",
      },
    },
  },
  Object {
    "faros_MetricValue": Object {
      "computedAt": "2023-10-16T00:00:00.000Z",
      "definition": Object {
        "uid": "DailySuggestionReferenceCount_Discard",
      },
      "source": "GitHub",
      "uid": "copilotOrg__github-DailySuggestionReferenceCount_Discard-python-jetbrains-2023-10-16",
      "value": "150",
    },
  },
  Object {
    "faros_MetricValueTag": Object {
      "source": "GitHub",
      "tag": Object {
        "uid": "copilotLanguage__python",
      },
      "value": Object {
        "definition": Object {
          "uid": "DailySuggestionReferenceCount_Discard",
        },
        "uid": "copilotOrg__github-DailySuggestionReferenceCount_Discard-python-jetbrains-2023-10-16",
      },
    },
  },
  Object {
    "faros_MetricValueTag": Object {
      "source": "GitHub",
      "tag": Object {
        "uid": "copilotEditor__jetbrains",
      },
      "value": Object {
        "definition": Object {
          "uid": "DailySuggestionReferenceCount_Discard",
        },
        "uid": "copilotOrg__github-DailySuggestionReferenceCount_Discard-python-jetbrains-2023-10-16",
      },
    },
  },
  Object {
    "faros_MetricValueTag": Object {
      "source": "GitHub",
      "tag": Object {
        "uid": "copilotOrg__github",
      },
      "value": Object {
        "definition": Object {
          "uid": "DailySuggestionReferenceCount_Discard",
        },
        "uid": "copilotOrg__github-DailySuggestionReferenceCount_Discard-python-jetbrains-2023-10-16",
      },
    },
  },
  Object {
    "compute_ApplicationMetric": Object {
      "application": Object {
        "name": "copilot",
        "platform": "",
      },
      "source": "GitHub",
      "value": Object {
        "definition": Object {
          "uid": "DailySuggestionReferenceCount_Discard",
        },
        "uid": "copilotOrg__github-DailySuggestionReferenceCount_Discard-python-jetbrains-2023-10-16",
      },
    },
  },
  Object {
    "faros_MetricValue": Object {
      "computedAt": "2023-10-16T00:00:00.000Z",
      "definition": Object {
        "uid": "DailySuggestionReferenceCount_Discard",
      },
      "source": "GitHub",
      "uid": "copilotOrg__github-DailySuggestionReferenceCount_Discard-ruby-vscode-2023-10-16",
      "value": "50",
    },
  },
  Object {
    "faros_MetricValueTag": Object {
      "source": "GitHub",
      "tag": Object {
        "uid": "copilotLanguage__ruby",
      },
      "value": Object {
        "definition": Object {
          "uid": "DailySuggestionReferenceCount_Discard",
        },
        "uid": "copilotOrg__github-DailySuggestionReferenceCount_Discard-ruby-vscode-2023-10-16",
      },
    },
  },
  Object {
    "faros_MetricValueTag": Object {
      "source": "GitHub",
      "tag": Object {
        "uid": "copilotEditor__vscode",
      },
      "value": Object {
        "definition": Object {
          "uid": "DailySuggestionReferenceCount_Discard",
        },
        "uid": "copilotOrg__github-DailySuggestionReferenceCount_Discard-ruby-vscode-2023-10-16",
      },
    },
  },
  Object {
    "faros_MetricValueTag": Object {
      "source": "GitHub",
      "tag": Object {
        "uid": "copilotOrg__github",
      },
      "value": Object {
        "definition": Object {
          "uid": "DailySuggestionReferenceCount_Discard",
        },
        "uid": "copilotOrg__github-DailySuggestionReferenceCount_Discard-ruby-vscode-2023-10-16",
      },
    },
  },
  Object {
    "compute_ApplicationMetric": Object {
      "application": Object {
        "name": "copilot",
        "platform": "",
      },
      "source": "GitHub",
      "value": Object {
        "definition": Object {
          "uid": "DailySuggestionReferenceCount_Discard",
        },
        "uid": "copilotOrg__github-DailySuggestionReferenceCount_Discard-ruby-vscode-2023-10-16",
      },
    },
  },
  Object {
    "faros_MetricValue": Object {
      "computedAt": "2023-10-16T00:00:00.000Z",
      "definition": Object {
        "uid": "DailySuggestionReferenceCount_Accept",
      },
      "source": "GitHub",
      "uid": "copilotOrg__github-DailySuggestionReferenceCount_Accept-2023-10-16",
      "value": "600",
    },
  },
  Object {
    "faros_MetricValueTag": Object {
      "source": "GitHub",
      "tag": Object {
        "uid": "copilotOrg__github",
      },
      "value": Object {
        "definition": Object {
          "uid": "DailySuggestionReferenceCount_Accept",
        },
        "uid": "copilotOrg__github-DailySuggestionReferenceCount_Accept-2023-10-16",
      },
    },
  },
  Object {
    "compute_ApplicationMetric": Object {
      "application": Object {
        "name": "copilot",
        "platform": "",
      },
      "source": "GitHub",
      "value": Object {
        "definition": Object {
          "uid": "DailySuggestionReferenceCount_Accept",
        },
        "uid": "copilotOrg__github-DailySuggestionReferenceCount_Accept-2023-10-16",
      },
    },
  },
  Object {
    "faros_MetricValue": Object {
      "computedAt": "2023-10-16T00:00:00.000Z",
      "definition": Object {
        "uid": "DailySuggestionReferenceCount_Accept",
      },
      "source": "GitHub",
      "uid": "copilotOrg__github-DailySuggestionReferenceCount_Accept-python-vscode-2023-10-16",
      "value": "200",
    },
  },
  Object {
    "faros_MetricValueTag": Object {
      "source": "GitHub",
      "tag": Object {
        "uid": "copilotLanguage__python",
      },
      "value": Object {
        "definition": Object {
          "uid": "DailySuggestionReferenceCount_Accept",
        },
        "uid": "copilotOrg__github-DailySuggestionReferenceCount_Accept-python-vscode-2023-10-16",
      },
    },
  },
  Object {
    "faros_MetricValueTag": Object {
      "source": "GitHub",
      "tag": Object {
        "uid": "copilotEditor__vscode",
      },
      "value": Object {
        "definition": Object {
          "uid": "DailySuggestionReferenceCount_Accept",
        },
        "uid": "copilotOrg__github-DailySuggestionReferenceCount_Accept-python-vscode-2023-10-16",
      },
    },
  },
  Object {
    "faros_MetricValueTag": Object {
      "source": "GitHub",
      "tag": Object {
        "uid": "copilotOrg__github",
      },
      "value": Object {
        "definition": Object {
          "uid": "DailySuggestionReferenceCount_Accept",
        },
        "uid": "copilotOrg__github-DailySuggestionReferenceCount_Accept-python-vscode-2023-10-16",
      },
    },
  },
  Object {
    "compute_ApplicationMetric": Object {
      "application": Object {
        "name": "copilot",
        "platform": "",
      },
      "source": "GitHub",
      "value": Object {
        "definition": Object {
          "uid": "DailySuggestionReferenceCount_Accept",
        },
        "uid": "copilotOrg__github-DailySuggestionReferenceCount_Accept-python-vscode-2023-10-16",
      },
    },
  },
  Object {
    "faros_MetricValue": Object {
      "computedAt": "2023-10-16T00:00:00.000Z",
      "definition": Object {
        "uid": "DailySuggestionReferenceCount_Accept",
      },
      "source": "GitHub",
      "uid": "copilotOrg__github-DailySuggestionReferenceCount_Accept-python-jetbrains-2023-10-16",
      "value": "150",
    },
  },
  Object {
    "faros_MetricValueTag": Object {
      "source": "GitHub",
      "tag": Object {
        "uid": "copilotLanguage__python",
      },
      "value": Object {
        "definition": Object {
          "uid": "DailySuggestionReferenceCount_Accept",
        },
        "uid": "copilotOrg__github-DailySuggestionReferenceCount_Accept-python-jetbrains-2023-10-16",
      },
    },
  },
  Object {
    "faros_MetricValueTag": Object {
      "source": "GitHub",
      "tag": Object {
        "uid": "copilotEditor__jetbrains",
      },
      "value": Object {
        "definition": Object {
          "uid": "DailySuggestionReferenceCount_Accept",
        },
        "uid": "copilotOrg__github-DailySuggestionReferenceCount_Accept-python-jetbrains-2023-10-16",
      },
    },
  },
  Object {
    "faros_MetricValueTag": Object {
      "source": "GitHub",
      "tag": Object {
        "uid": "copilotOrg__github",
      },
      "value": Object {
        "definition": Object {
          "uid": "DailySuggestionReferenceCount_Accept",
        },
        "uid": "copilotOrg__github-DailySuggestionReferenceCount_Accept-python-jetbrains-2023-10-16",
      },
    },
  },
  Object {
    "compute_ApplicationMetric": Object {
      "application": Object {
        "name": "copilot",
        "platform": "",
      },
      "source": "GitHub",
      "value": Object {
        "definition": Object {
          "uid": "DailySuggestionReferenceCount_Accept",
        },
        "uid": "copilotOrg__github-DailySuggestionReferenceCount_Accept-python-jetbrains-2023-10-16",
      },
    },
  },
  Object {
    "faros_MetricValue": Object {
      "computedAt": "2023-10-16T00:00:00.000Z",
      "definition": Object {
        "uid": "DailySuggestionReferenceCount_Accept",
      },
      "source": "GitHub",
      "uid": "copilotOrg__github-DailySuggestionReferenceCount_Accept-ruby-vscode-2023-10-16",
      "value": "150",
    },
  },
  Object {
    "faros_MetricValueTag": Object {
      "source": "GitHub",
      "tag": Object {
        "uid": "copilotLanguage__ruby",
      },
      "value": Object {
        "definition": Object {
          "uid": "DailySuggestionReferenceCount_Accept",
        },
        "uid": "copilotOrg__github-DailySuggestionReferenceCount_Accept-ruby-vscode-2023-10-16",
      },
    },
  },
  Object {
    "faros_MetricValueTag": Object {
      "source": "GitHub",
      "tag": Object {
        "uid": "copilotEditor__vscode",
      },
      "value": Object {
        "definition": Object {
          "uid": "DailySuggestionReferenceCount_Accept",
        },
        "uid": "copilotOrg__github-DailySuggestionReferenceCount_Accept-ruby-vscode-2023-10-16",
      },
    },
  },
  Object {
    "faros_MetricValueTag": Object {
      "source": "GitHub",
      "tag": Object {
        "uid": "copilotOrg__github",
      },
      "value": Object {
        "definition": Object {
          "uid": "DailySuggestionReferenceCount_Accept",
        },
        "uid": "copilotOrg__github-DailySuggestionReferenceCount_Accept-ruby-vscode-2023-10-16",
      },
    },
  },
  Object {
    "compute_ApplicationMetric": Object {
      "application": Object {
        "name": "copilot",
        "platform": "",
      },
      "source": "GitHub",
      "value": Object {
        "definition": Object {
          "uid": "DailySuggestionReferenceCount_Accept",
        },
        "uid": "copilotOrg__github-DailySuggestionReferenceCount_Accept-ruby-vscode-2023-10-16",
      },
    },
  },
  Object {
    "faros_MetricValue": Object {
      "computedAt": "2023-10-16T00:00:00.000Z",
      "definition": Object {
        "uid": "DailyGeneratedLineCount_Discard",
      },
      "source": "GitHub",
      "uid": "copilotOrg__github-DailyGeneratedLineCount_Discard-2023-10-16",
      "value": "400",
    },
  },
  Object {
    "faros_MetricValueTag": Object {
      "source": "GitHub",
      "tag": Object {
        "uid": "copilotOrg__github",
      },
      "value": Object {
        "definition": Object {
          "uid": "DailyGeneratedLineCount_Discard",
        },
        "uid": "copilotOrg__github-DailyGeneratedLineCount_Discard-2023-10-16",
      },
    },
  },
  Object {
    "compute_ApplicationMetric": Object {
      "application": Object {
        "name": "copilot",
        "platform": "",
      },
      "source": "GitHub",
      "value": Object {
        "definition": Object {
          "uid": "DailyGeneratedLineCount_Discard",
        },
        "uid": "copilotOrg__github-DailyGeneratedLineCount_Discard-2023-10-16",
      },
    },
  },
  Object {
    "faros_MetricValue": Object {
      "computedAt": "2023-10-16T00:00:00.000Z",
      "definition": Object {
        "uid": "DailyGeneratedLineCount_Discard",
      },
      "source": "GitHub",
      "uid": "copilotOrg__github-DailyGeneratedLineCount_Discard-python-vscode-2023-10-16",
      "value": "300",
    },
  },
  Object {
    "faros_MetricValueTag": Object {
      "source": "GitHub",
      "tag": Object {
        "uid": "copilotLanguage__python",
      },
      "value": Object {
        "definition": Object {
          "uid": "DailyGeneratedLineCount_Discard",
        },
        "uid": "copilotOrg__github-DailyGeneratedLineCount_Discard-python-vscode-2023-10-16",
      },
    },
  },
  Object {
    "faros_MetricValueTag": Object {
      "source": "GitHub",
      "tag": Object {
        "uid": "copilotEditor__vscode",
      },
      "value": Object {
        "definition": Object {
          "uid": "DailyGeneratedLineCount_Discard",
        },
        "uid": "copilotOrg__github-DailyGeneratedLineCount_Discard-python-vscode-2023-10-16",
      },
    },
  },
  Object {
    "faros_MetricValueTag": Object {
      "source": "GitHub",
      "tag": Object {
        "uid": "copilotOrg__github",
      },
      "value": Object {
        "definition": Object {
          "uid": "DailyGeneratedLineCount_Discard",
        },
        "uid": "copilotOrg__github-DailyGeneratedLineCount_Discard-python-vscode-2023-10-16",
      },
    },
  },
  Object {
    "compute_ApplicationMetric": Object {
      "application": Object {
        "name": "copilot",
        "platform": "",
      },
      "source": "GitHub",
      "value": Object {
        "definition": Object {
          "uid": "DailyGeneratedLineCount_Discard",
        },
        "uid": "copilotOrg__github-DailyGeneratedLineCount_Discard-python-vscode-2023-10-16",
      },
    },
  },
  Object {
    "faros_MetricValue": Object {
      "computedAt": "2023-10-16T00:00:00.000Z",
      "definition": Object {
        "uid": "DailyGeneratedLineCount_Discard",
      },
      "source": "GitHub",
      "uid": "copilotOrg__github-DailyGeneratedLineCount_Discard-python-jetbrains-2023-10-16",
      "value": "50",
    },
  },
  Object {
    "faros_MetricValueTag": Object {
      "source": "GitHub",
      "tag": Object {
        "uid": "copilotLanguage__python",
      },
      "value": Object {
        "definition": Object {
          "uid": "DailyGeneratedLineCount_Discard",
        },
        "uid": "copilotOrg__github-DailyGeneratedLineCount_Discard-python-jetbrains-2023-10-16",
      },
    },
  },
  Object {
    "faros_MetricValueTag": Object {
      "source": "GitHub",
      "tag": Object {
        "uid": "copilotEditor__jetbrains",
      },
      "value": Object {
        "definition": Object {
          "uid": "DailyGeneratedLineCount_Discard",
        },
        "uid": "copilotOrg__github-DailyGeneratedLineCount_Discard-python-jetbrains-2023-10-16",
      },
    },
  },
  Object {
    "faros_MetricValueTag": Object {
      "source": "GitHub",
      "tag": Object {
        "uid": "copilotOrg__github",
      },
      "value": Object {
        "definition": Object {
          "uid": "DailyGeneratedLineCount_Discard",
        },
        "uid": "copilotOrg__github-DailyGeneratedLineCount_Discard-python-jetbrains-2023-10-16",
      },
    },
  },
  Object {
    "compute_ApplicationMetric": Object {
      "application": Object {
        "name": "copilot",
        "platform": "",
      },
      "source": "GitHub",
      "value": Object {
        "definition": Object {
          "uid": "DailyGeneratedLineCount_Discard",
        },
        "uid": "copilotOrg__github-DailyGeneratedLineCount_Discard-python-jetbrains-2023-10-16",
      },
    },
  },
  Object {
    "faros_MetricValue": Object {
      "computedAt": "2023-10-16T00:00:00.000Z",
      "definition": Object {
        "uid": "DailyGeneratedLineCount_Discard",
      },
      "source": "GitHub",
      "uid": "copilotOrg__github-DailyGeneratedLineCount_Discard-ruby-vscode-2023-10-16",
      "value": "50",
    },
  },
  Object {
    "faros_MetricValueTag": Object {
      "source": "GitHub",
      "tag": Object {
        "uid": "copilotLanguage__ruby",
      },
      "value": Object {
        "definition": Object {
          "uid": "DailyGeneratedLineCount_Discard",
        },
        "uid": "copilotOrg__github-DailyGeneratedLineCount_Discard-ruby-vscode-2023-10-16",
      },
    },
  },
  Object {
    "faros_MetricValueTag": Object {
      "source": "GitHub",
      "tag": Object {
        "uid": "copilotEditor__vscode",
      },
      "value": Object {
        "definition": Object {
          "uid": "DailyGeneratedLineCount_Discard",
        },
        "uid": "copilotOrg__github-DailyGeneratedLineCount_Discard-ruby-vscode-2023-10-16",
      },
    },
  },
  Object {
    "faros_MetricValueTag": Object {
      "source": "GitHub",
      "tag": Object {
        "uid": "copilotOrg__github",
      },
      "value": Object {
        "definition": Object {
          "uid": "DailyGeneratedLineCount_Discard",
        },
        "uid": "copilotOrg__github-DailyGeneratedLineCount_Discard-ruby-vscode-2023-10-16",
      },
    },
  },
  Object {
    "compute_ApplicationMetric": Object {
      "application": Object {
        "name": "copilot",
        "platform": "",
      },
      "source": "GitHub",
      "value": Object {
        "definition": Object {
          "uid": "DailyGeneratedLineCount_Discard",
        },
        "uid": "copilotOrg__github-DailyGeneratedLineCount_Discard-ruby-vscode-2023-10-16",
      },
    },
  },
  Object {
    "faros_MetricValue": Object {
      "computedAt": "2023-10-16T00:00:00.000Z",
      "definition": Object {
        "uid": "DailyGeneratedLineCount_Accept",
      },
      "source": "GitHub",
      "uid": "copilotOrg__github-DailyGeneratedLineCount_Accept-2023-10-16",
      "value": "700",
    },
  },
  Object {
    "faros_MetricValueTag": Object {
      "source": "GitHub",
      "tag": Object {
        "uid": "copilotOrg__github",
      },
      "value": Object {
        "definition": Object {
          "uid": "DailyGeneratedLineCount_Accept",
        },
        "uid": "copilotOrg__github-DailyGeneratedLineCount_Accept-2023-10-16",
      },
    },
  },
  Object {
    "compute_ApplicationMetric": Object {
      "application": Object {
        "name": "copilot",
        "platform": "",
      },
      "source": "GitHub",
      "value": Object {
        "definition": Object {
          "uid": "DailyGeneratedLineCount_Accept",
        },
        "uid": "copilotOrg__github-DailyGeneratedLineCount_Accept-2023-10-16",
      },
    },
  },
  Object {
    "faros_MetricValue": Object {
      "computedAt": "2023-10-16T00:00:00.000Z",
      "definition": Object {
        "uid": "DailyGeneratedLineCount_Accept",
      },
      "source": "GitHub",
      "uid": "copilotOrg__github-DailyGeneratedLineCount_Accept-python-vscode-2023-10-16",
      "value": "300",
    },
  },
  Object {
    "faros_MetricValueTag": Object {
      "source": "GitHub",
      "tag": Object {
        "uid": "copilotLanguage__python",
      },
      "value": Object {
        "definition": Object {
          "uid": "DailyGeneratedLineCount_Accept",
        },
        "uid": "copilotOrg__github-DailyGeneratedLineCount_Accept-python-vscode-2023-10-16",
      },
    },
  },
  Object {
    "faros_MetricValueTag": Object {
      "source": "GitHub",
      "tag": Object {
        "uid": "copilotEditor__vscode",
      },
      "value": Object {
        "definition": Object {
          "uid": "DailyGeneratedLineCount_Accept",
        },
        "uid": "copilotOrg__github-DailyGeneratedLineCount_Accept-python-vscode-2023-10-16",
      },
    },
  },
  Object {
    "faros_MetricValueTag": Object {
      "source": "GitHub",
      "tag": Object {
        "uid": "copilotOrg__github",
      },
      "value": Object {
        "definition": Object {
          "uid": "DailyGeneratedLineCount_Accept",
        },
        "uid": "copilotOrg__github-DailyGeneratedLineCount_Accept-python-vscode-2023-10-16",
      },
    },
  },
  Object {
    "compute_ApplicationMetric": Object {
      "application": Object {
        "name": "copilot",
        "platform": "",
      },
      "source": "GitHub",
      "value": Object {
        "definition": Object {
          "uid": "DailyGeneratedLineCount_Accept",
        },
        "uid": "copilotOrg__github-DailyGeneratedLineCount_Accept-python-vscode-2023-10-16",
      },
    },
  },
  Object {
    "faros_MetricValue": Object {
      "computedAt": "2023-10-16T00:00:00.000Z",
      "definition": Object {
        "uid": "DailyGeneratedLineCount_Accept",
      },
      "source": "GitHub",
      "uid": "copilotOrg__github-DailyGeneratedLineCount_Accept-python-jetbrains-2023-10-16",
      "value": "250",
    },
  },
  Object {
    "faros_MetricValueTag": Object {
      "source": "GitHub",
      "tag": Object {
        "uid": "copilotLanguage__python",
      },
      "value": Object {
        "definition": Object {
          "uid": "DailyGeneratedLineCount_Accept",
        },
        "uid": "copilotOrg__github-DailyGeneratedLineCount_Accept-python-jetbrains-2023-10-16",
      },
    },
  },
  Object {
    "faros_MetricValueTag": Object {
      "source": "GitHub",
      "tag": Object {
        "uid": "copilotEditor__jetbrains",
      },
      "value": Object {
        "definition": Object {
          "uid": "DailyGeneratedLineCount_Accept",
        },
        "uid": "copilotOrg__github-DailyGeneratedLineCount_Accept-python-jetbrains-2023-10-16",
      },
    },
  },
  Object {
    "faros_MetricValueTag": Object {
      "source": "GitHub",
      "tag": Object {
        "uid": "copilotOrg__github",
      },
      "value": Object {
        "definition": Object {
          "uid": "DailyGeneratedLineCount_Accept",
        },
        "uid": "copilotOrg__github-DailyGeneratedLineCount_Accept-python-jetbrains-2023-10-16",
      },
    },
  },
  Object {
    "compute_ApplicationMetric": Object {
      "application": Object {
        "name": "copilot",
        "platform": "",
      },
      "source": "GitHub",
      "value": Object {
        "definition": Object {
          "uid": "DailyGeneratedLineCount_Accept",
        },
        "uid": "copilotOrg__github-DailyGeneratedLineCount_Accept-python-jetbrains-2023-10-16",
      },
    },
  },
  Object {
    "faros_MetricValue": Object {
      "computedAt": "2023-10-16T00:00:00.000Z",
      "definition": Object {
        "uid": "DailyGeneratedLineCount_Accept",
      },
      "source": "GitHub",
      "uid": "copilotOrg__github-DailyGeneratedLineCount_Accept-ruby-vscode-2023-10-16",
      "value": "150",
    },
  },
  Object {
    "faros_MetricValueTag": Object {
      "source": "GitHub",
      "tag": Object {
        "uid": "copilotLanguage__ruby",
      },
      "value": Object {
        "definition": Object {
          "uid": "DailyGeneratedLineCount_Accept",
        },
        "uid": "copilotOrg__github-DailyGeneratedLineCount_Accept-ruby-vscode-2023-10-16",
      },
    },
  },
  Object {
    "faros_MetricValueTag": Object {
      "source": "GitHub",
      "tag": Object {
        "uid": "copilotEditor__vscode",
      },
      "value": Object {
        "definition": Object {
          "uid": "DailyGeneratedLineCount_Accept",
        },
        "uid": "copilotOrg__github-DailyGeneratedLineCount_Accept-ruby-vscode-2023-10-16",
      },
    },
  },
  Object {
    "faros_MetricValueTag": Object {
      "source": "GitHub",
      "tag": Object {
        "uid": "copilotOrg__github",
      },
      "value": Object {
        "definition": Object {
          "uid": "DailyGeneratedLineCount_Accept",
        },
        "uid": "copilotOrg__github-DailyGeneratedLineCount_Accept-ruby-vscode-2023-10-16",
      },
    },
  },
  Object {
    "compute_ApplicationMetric": Object {
      "application": Object {
        "name": "copilot",
        "platform": "",
      },
      "source": "GitHub",
      "value": Object {
        "definition": Object {
          "uid": "DailyGeneratedLineCount_Accept",
        },
        "uid": "copilotOrg__github-DailyGeneratedLineCount_Accept-ruby-vscode-2023-10-16",
      },
    },
  },
  Object {
    "faros_MetricValue": Object {
      "computedAt": "2023-10-16T00:00:00.000Z",
      "definition": Object {
        "uid": "DailyActiveUserTrend",
      },
      "source": "GitHub",
      "uid": "copilotOrg__github-DailyActiveUserTrend-2023-10-16",
      "value": "12",
    },
  },
  Object {
    "faros_MetricValueTag": Object {
      "source": "GitHub",
      "tag": Object {
        "uid": "copilotOrg__github",
      },
      "value": Object {
        "definition": Object {
          "uid": "DailyActiveUserTrend",
        },
        "uid": "copilotOrg__github-DailyActiveUserTrend-2023-10-16",
      },
    },
  },
  Object {
    "compute_ApplicationMetric": Object {
      "application": Object {
        "name": "copilot",
        "platform": "",
      },
      "source": "GitHub",
      "value": Object {
        "definition": Object {
          "uid": "DailyActiveUserTrend",
        },
        "uid": "copilotOrg__github-DailyActiveUserTrend-2023-10-16",
      },
    },
  },
  Object {
    "faros_MetricValue": Object {
      "computedAt": "2023-10-16T00:00:00.000Z",
      "definition": Object {
        "uid": "DailyActiveUserTrend",
      },
      "source": "GitHub",
      "uid": "copilotOrg__github-DailyActiveUserTrend-python-vscode-2023-10-16",
      "value": "2",
    },
  },
  Object {
    "faros_MetricValueTag": Object {
      "source": "GitHub",
      "tag": Object {
        "uid": "copilotLanguage__python",
      },
      "value": Object {
        "definition": Object {
          "uid": "DailyActiveUserTrend",
        },
        "uid": "copilotOrg__github-DailyActiveUserTrend-python-vscode-2023-10-16",
      },
    },
  },
  Object {
    "faros_MetricValueTag": Object {
      "source": "GitHub",
      "tag": Object {
        "uid": "copilotEditor__vscode",
      },
      "value": Object {
        "definition": Object {
          "uid": "DailyActiveUserTrend",
        },
        "uid": "copilotOrg__github-DailyActiveUserTrend-python-vscode-2023-10-16",
      },
    },
  },
  Object {
    "faros_MetricValueTag": Object {
      "source": "GitHub",
      "tag": Object {
        "uid": "copilotOrg__github",
      },
      "value": Object {
        "definition": Object {
          "uid": "DailyActiveUserTrend",
        },
        "uid": "copilotOrg__github-DailyActiveUserTrend-python-vscode-2023-10-16",
      },
    },
  },
  Object {
    "compute_ApplicationMetric": Object {
      "application": Object {
        "name": "copilot",
        "platform": "",
      },
      "source": "GitHub",
      "value": Object {
        "definition": Object {
          "uid": "DailyActiveUserTrend",
        },
        "uid": "copilotOrg__github-DailyActiveUserTrend-python-vscode-2023-10-16",
      },
    },
  },
  Object {
    "faros_MetricValue": Object {
      "computedAt": "2023-10-16T00:00:00.000Z",
      "definition": Object {
        "uid": "DailyActiveUserTrend",
      },
      "source": "GitHub",
      "uid": "copilotOrg__github-DailyActiveUserTrend-python-jetbrains-2023-10-16",
      "value": "6",
    },
  },
  Object {
    "faros_MetricValueTag": Object {
      "source": "GitHub",
      "tag": Object {
        "uid": "copilotLanguage__python",
      },
      "value": Object {
        "definition": Object {
          "uid": "DailyActiveUserTrend",
        },
        "uid": "copilotOrg__github-DailyActiveUserTrend-python-jetbrains-2023-10-16",
      },
    },
  },
  Object {
    "faros_MetricValueTag": Object {
      "source": "GitHub",
      "tag": Object {
        "uid": "copilotEditor__jetbrains",
      },
      "value": Object {
        "definition": Object {
          "uid": "DailyActiveUserTrend",
        },
        "uid": "copilotOrg__github-DailyActiveUserTrend-python-jetbrains-2023-10-16",
      },
    },
  },
  Object {
    "faros_MetricValueTag": Object {
      "source": "GitHub",
      "tag": Object {
        "uid": "copilotOrg__github",
      },
      "value": Object {
        "definition": Object {
          "uid": "DailyActiveUserTrend",
        },
        "uid": "copilotOrg__github-DailyActiveUserTrend-python-jetbrains-2023-10-16",
      },
    },
  },
  Object {
    "compute_ApplicationMetric": Object {
      "application": Object {
        "name": "copilot",
        "platform": "",
      },
      "source": "GitHub",
      "value": Object {
        "definition": Object {
          "uid": "DailyActiveUserTrend",
        },
        "uid": "copilotOrg__github-DailyActiveUserTrend-python-jetbrains-2023-10-16",
      },
    },
  },
  Object {
    "faros_MetricValue": Object {
      "computedAt": "2023-10-16T00:00:00.000Z",
      "definition": Object {
        "uid": "DailyActiveUserTrend",
      },
      "source": "GitHub",
      "uid": "copilotOrg__github-DailyActiveUserTrend-ruby-vscode-2023-10-16",
      "value": "3",
    },
  },
  Object {
    "faros_MetricValueTag": Object {
      "source": "GitHub",
      "tag": Object {
        "uid": "copilotLanguage__ruby",
      },
      "value": Object {
        "definition": Object {
          "uid": "DailyActiveUserTrend",
        },
        "uid": "copilotOrg__github-DailyActiveUserTrend-ruby-vscode-2023-10-16",
      },
    },
  },
  Object {
    "faros_MetricValueTag": Object {
      "source": "GitHub",
      "tag": Object {
        "uid": "copilotEditor__vscode",
      },
      "value": Object {
        "definition": Object {
          "uid": "DailyActiveUserTrend",
        },
        "uid": "copilotOrg__github-DailyActiveUserTrend-ruby-vscode-2023-10-16",
      },
    },
  },
  Object {
    "faros_MetricValueTag": Object {
      "source": "GitHub",
      "tag": Object {
        "uid": "copilotOrg__github",
      },
      "value": Object {
        "definition": Object {
          "uid": "DailyActiveUserTrend",
        },
        "uid": "copilotOrg__github-DailyActiveUserTrend-ruby-vscode-2023-10-16",
      },
    },
  },
  Object {
    "compute_ApplicationMetric": Object {
      "application": Object {
        "name": "copilot",
        "platform": "",
      },
      "source": "GitHub",
      "value": Object {
        "definition": Object {
          "uid": "DailyActiveUserTrend",
        },
        "uid": "copilotOrg__github-DailyActiveUserTrend-ruby-vscode-2023-10-16",
      },
    },
  },
  Object {
    "faros_MetricValue": Object {
      "computedAt": "2023-10-16T00:00:00.000Z",
      "definition": Object {
        "uid": "DailyChatAcceptanceCount",
      },
      "source": "GitHub",
      "uid": "copilotOrg__github-DailyChatAcceptanceCount-2023-10-16",
      "value": "57",
    },
  },
  Object {
    "faros_MetricValueTag": Object {
      "source": "GitHub",
      "tag": Object {
        "uid": "copilotOrg__github",
      },
      "value": Object {
        "definition": Object {
          "uid": "DailyChatAcceptanceCount",
        },
        "uid": "copilotOrg__github-DailyChatAcceptanceCount-2023-10-16",
      },
    },
  },
  Object {
    "compute_ApplicationMetric": Object {
      "application": Object {
        "name": "copilot",
        "platform": "",
      },
      "source": "GitHub",
      "value": Object {
        "definition": Object {
          "uid": "DailyChatAcceptanceCount",
        },
        "uid": "copilotOrg__github-DailyChatAcceptanceCount-2023-10-16",
      },
    },
  },
  Object {
    "faros_MetricValue": Object {
      "computedAt": "2023-10-16T00:00:00.000Z",
      "definition": Object {
        "uid": "DailyChatTurnCount",
      },
      "source": "GitHub",
      "uid": "copilotOrg__github-DailyChatTurnCount-2023-10-16",
      "value": "426",
    },
  },
  Object {
    "faros_MetricValueTag": Object {
      "source": "GitHub",
      "tag": Object {
        "uid": "copilotOrg__github",
      },
      "value": Object {
        "definition": Object {
          "uid": "DailyChatTurnCount",
        },
        "uid": "copilotOrg__github-DailyChatTurnCount-2023-10-16",
      },
    },
  },
  Object {
    "compute_ApplicationMetric": Object {
      "application": Object {
        "name": "copilot",
        "platform": "",
      },
      "source": "GitHub",
      "value": Object {
        "definition": Object {
          "uid": "DailyChatTurnCount",
        },
        "uid": "copilotOrg__github-DailyChatTurnCount-2023-10-16",
      },
    },
  },
  Object {
    "faros_MetricValue": Object {
      "computedAt": "2023-10-16T00:00:00.000Z",
      "definition": Object {
        "uid": "DailyActiveChatUserTrend",
      },
      "source": "GitHub",
      "uid": "copilotOrg__github-DailyActiveChatUserTrend-2023-10-16",
      "value": "8",
    },
  },
  Object {
    "faros_MetricValueTag": Object {
      "source": "GitHub",
      "tag": Object {
        "uid": "copilotOrg__github",
      },
      "value": Object {
        "definition": Object {
          "uid": "DailyActiveChatUserTrend",
        },
        "uid": "copilotOrg__github-DailyActiveChatUserTrend-2023-10-16",
      },
    },
  },
  Object {
    "compute_ApplicationMetric": Object {
      "application": Object {
        "name": "copilot",
        "platform": "",
      },
      "source": "GitHub",
      "value": Object {
        "definition": Object {
          "uid": "DailyActiveChatUserTrend",
        },
        "uid": "copilotOrg__github-DailyActiveChatUserTrend-2023-10-16",
      },
    },
  },
  Object {
    "vcs_Organization": Object {
      "createdAt": "2008-01-14T04:33:35.000Z",
      "htmlUrl": "https://github.com/octocat",
      "name": "github",
      "source": "GitHub",
      "type": Object {
        "category": "Organization",
        "detail": "Organization",
      },
      "uid": "github",
    },
  },
  Object {
    "vcs_Team": Object {
      "description": "A great team.",
      "lead": null,
      "name": "Justice League",
      "parentTeam": Object {
        "uid": "all_teams",
      },
      "source": "GitHub",
      "uid": "justice-league",
    },
  },
  Object {
    "vcs_TeamMembership": Object {
      "member": Object {
        "source": "GitHub",
        "uid": "octocat",
      },
      "source": "GitHub",
      "team": Object {
        "uid": "justice-league",
      },
    },
  },
  Object {
    "vcs_Repository": Object {
      "createdAt": "2011-01-26T19:01:12.000Z",
      "description": "This your first repo!",
      "fullName": "octocat/Hello-World",
      "htmlUrl": "https://github.com/octocat/Hello-World",
      "language": null,
      "mainBranch": "master",
      "name": "hello-world",
      "organization": Object {
        "source": "GitHub",
        "uid": "github",
      },
      "private": false,
      "size": 108,
      "source": "GitHub",
      "topics": Array [
        "octocat",
        "atom",
        "electron",
        "api",
      ],
      "updatedAt": "2011-01-26T19:14:43.000Z",
    },
  },
  Object {
    "vcs_PullRequest": Object {
      "author": Object {
        "source": "GitHub",
        "uid": "dolos",
      },
      "commentCount": 3,
      "commitCount": 13,
      "createdAt": "2021-02-12T05:35:19.000Z",
      "description": "**Related issues**
https://github.com/faros-ai/tickets/issues/120

**Describe the proposed solution**
Optional \`employee\` param changes DORA app behavior to return metrics rolled-up by owner.

**Describe alternatives you've considered**
A clear and concise description of any alternative solutions or features you've considered.

**Additional context**
Add any other context about the changes here.
",
      "diffStats": Object {
        "filesChanged": 21,
        "linesAdded": 1077,
        "linesDeleted": 763,
      },
      "htmlUrl": "https://github.com/faros-ai/faros-apps/pull/48",
      "mergeCommit": Object {
        "repository": "Hello-World",
        "sha": "b4c35c299ad22fe858569482a7696597ca038651",
      },
      "mergedAt": "2021-02-16T17:15:27.000Z",
      "number": 48,
      "readyForReviewAt": "2021-02-12T05:35:19.000Z",
      "repository": Object {
        "name": "hello-world",
        "organization": Object {
          "source": "GitHub",
          "uid": "github",
        },
        "uid": "hello-world",
      },
      "source": "GitHub",
      "sourceBranch": Object {
        "name": "dora-employee-param",
        "repository": Object {
          "name": "faros-apps",
          "organization": Object {
            "source": "GitHub",
            "uid": "faros-ai",
          },
          "uid": "faros-apps",
        },
      },
      "state": Object {
        "category": "Merged",
        "detail": "MERGED",
      },
      "targetBranch": Object {
        "name": "main",
        "repository": Object {
          "name": "faros-apps",
          "organization": Object {
            "source": "GitHub",
            "uid": "faros-ai",
          },
          "uid": "faros-apps",
        },
      },
      "title": "DORA apps take optional employee uid param",
      "updatedAt": "2021-02-16T17:15:29.000Z",
    },
  },
  Object {
    "vcs_PullRequestLabel": Object {
      "label": Object {
        "name": "dependencies",
      },
      "pullRequest": Object {
        "number": 48,
        "repository": Object {
          "name": "hello-world",
          "organization": Object {
            "source": "GitHub",
            "uid": "github",
          },
          "uid": "hello-world",
        },
      },
      "source": "GitHub",
    },
  },
  Object {
    "vcs_PullRequestLabel": Object {
      "label": Object {
        "name": "typescript",
      },
      "pullRequest": Object {
        "number": 48,
        "repository": Object {
          "name": "hello-world",
          "organization": Object {
            "source": "GitHub",
            "uid": "github",
          },
          "uid": "hello-world",
        },
      },
      "source": "GitHub",
    },
  },
  Object {
    "vcs_PullRequest": Object {
      "author": Object {
        "source": "GitHub",
        "uid": "nehanda",
      },
      "commentCount": 1,
      "commitCount": 2,
      "createdAt": "2021-02-04T23:54:56.000Z",
      "description": "**Related issues**
Ensures we only expose the apps that can run on the latest Faros API 

**Describe the proposed solution**
Moving all apps that are not compatible with our new schema and/or do not have feed and model support yet. As we add more feeds re-add them after full testing.

**Describe alternatives you've considered**
N/A

",
      "diffStats": Object {
        "filesChanged": 140,
        "linesAdded": 0,
        "linesDeleted": 4787,
      },
      "htmlUrl": "https://github.com/faros-ai/faros-apps/pull/47",
      "mergeCommit": null,
      "mergedAt": null,
      "number": 47,
      "readyForReviewAt": "2021-02-04T23:54:56.000Z",
      "repository": Object {
        "name": "hello-world",
        "organization": Object {
          "source": "GitHub",
          "uid": "github",
        },
        "uid": "hello-world",
      },
      "source": "GitHub",
      "sourceBranch": Object {
        "name": "nehanda/cleanup-apps",
        "repository": Object {
          "name": "faros-apps",
          "organization": Object {
            "source": "GitHub",
            "uid": "faros-ai",
          },
          "uid": "faros-apps",
        },
      },
      "state": Object {
        "category": "Closed",
        "detail": "CLOSED",
      },
      "targetBranch": Object {
        "name": "main",
        "repository": Object {
          "name": "faros-apps",
          "organization": Object {
            "source": "GitHub",
            "uid": "faros-ai",
          },
          "uid": "faros-apps",
        },
      },
      "title": "Move apps with no feed support temporarily to internal",
      "updatedAt": "2021-02-11T18:10:08.000Z",
    },
  },
  Object {
    "vcs_PullRequest": Object {
      "author": Object {
        "source": "GitHub",
        "uid": "nehanda",
      },
      "commentCount": 0,
      "commitCount": 9,
      "createdAt": "2021-02-04T15:49:42.000Z",
      "description": "Handle cases and add tests for when:
1. Deployments have no associated builds
2. Builds have no associated commits",
      "diffStats": Object {
        "filesChanged": 2,
        "linesAdded": 109,
        "linesDeleted": 23,
      },
      "htmlUrl": "https://github.com/faros-ai/faros-apps/pull/46",
      "mergeCommit": Object {
        "repository": "Hello-World",
        "sha": "8fe76c0e99f7e00533181b3749735fcf9fdea206",
      },
      "mergedAt": "2021-02-04T21:53:00.000Z",
      "number": 46,
      "readyForReviewAt": "2021-02-04T15:49:42.000Z",
      "repository": Object {
        "name": "hello-world",
        "organization": Object {
          "source": "GitHub",
          "uid": "github",
        },
        "uid": "hello-world",
      },
      "source": "GitHub",
      "sourceBranch": Object {
        "name": "fix-edge-cases",
        "repository": Object {
          "name": "faros-apps",
          "organization": Object {
            "source": "GitHub",
            "uid": "dora",
          },
          "uid": "faros-apps",
        },
      },
      "state": Object {
        "category": "Merged",
        "detail": "MERGED",
      },
      "targetBranch": Object {
        "name": "main",
        "repository": Object {
          "name": "faros-apps",
          "organization": Object {
            "source": "GitHub",
            "uid": "faros-ai",
          },
          "uid": "faros-apps",
        },
      },
      "title": "Fix edge cases for deploy cycle breakdown",
      "updatedAt": "2021-02-04T21:53:09.000Z",
    },
  },
  Object {
<<<<<<< HEAD
    "vcs_Commit": Object {
      "author": Object {
        "source": "GitHub",
        "uid": "johndoe",
      },
      "createdAt": "2024-05-14T14:34:11.000Z",
      "diffStats": Object {
        "filesChanged": 1,
        "linesAdded": 3,
        "linesDeleted": 1,
      },
      "htmlUrl": "https://github.com/github/Hello-World/commit/abc123def456ghi789jkl",
      "message": "Update README with new instructions",
      "repository": Object {
        "organization": Object {
          "source": "GitHub",
          "uid": "github",
        },
        "uid": "hello-world",
      },
      "sha": "abc123def456ghi789jkl",
      "source": "GitHub",
    },
  },
  Object {
    "vcs_BranchCommitAssociation": Object {
      "branch": Object {
        "name": "main",
        "repository": Object {
          "organization": Object {
            "source": "GitHub",
            "uid": "github",
          },
          "uid": "hello-world",
        },
      },
      "commit": Object {
        "repository": Object {
=======
    "vcs_PullRequestLabel": Object {
      "label": Object {
        "name": "dependencies",
      },
      "pullRequest": Object {
        "number": 46,
        "repository": Object {
          "name": "hello-world",
>>>>>>> 28d95398
          "organization": Object {
            "source": "GitHub",
            "uid": "github",
          },
          "uid": "hello-world",
        },
<<<<<<< HEAD
        "sha": "abc123def456ghi789jkl",
=======
>>>>>>> 28d95398
      },
      "source": "GitHub",
    },
  },
  Object {
<<<<<<< HEAD
    "vcs_Commit": Object {
      "author": Object {
        "source": "GitHub",
        "uid": "janesmith",
      },
      "createdAt": "2024-05-14T14:34:11.000Z",
      "diffStats": Object {
        "filesChanged": 3,
        "linesAdded": 15,
        "linesDeleted": 7,
      },
      "htmlUrl": "https://github.com/github/Hello-World/commit/xyz987uvw654rst321",
      "message": "Fix bug in user authentication module",
      "repository": Object {
        "organization": Object {
          "source": "GitHub",
          "uid": "github",
        },
        "uid": "hello-world",
      },
      "sha": "xyz987uvw654rst321",
=======
    "vcs_Label": Object {
      "name": "dependencies",
>>>>>>> 28d95398
      "source": "GitHub",
    },
  },
  Object {
<<<<<<< HEAD
    "vcs_BranchCommitAssociation": Object {
      "branch": Object {
        "name": "main",
        "repository": Object {
          "organization": Object {
            "source": "GitHub",
            "uid": "github",
          },
          "uid": "hello-world",
        },
      },
      "commit": Object {
        "repository": Object {
          "organization": Object {
            "source": "GitHub",
            "uid": "github",
          },
          "uid": "hello-world",
        },
        "sha": "xyz987uvw654rst321",
      },
=======
    "vcs_Label": Object {
      "name": "typescript",
      "source": "GitHub",
    },
  },
  Object {
    "vcs_Label": Object {
      "name": "python",
>>>>>>> 28d95398
      "source": "GitHub",
    },
  },
  Object {
    "vcs_OrganizationTool": Object {
      "inactive": false,
      "organization": Object {
        "source": "GitHub",
        "uid": "github",
      },
      "source": "GitHub",
      "tool": Object {
        "category": "GitHubCopilot",
      },
    },
  },
  Object {
    "vcs_OrganizationTool": Object {
      "inactive": false,
      "organization": Object {
        "source": "GitHub",
        "uid": "github-2",
      },
      "source": "GitHub",
      "tool": Object {
        "category": "GitHubCopilot",
      },
    },
  },
  Object {
    "vcs_UserTool": Object {
      "inactive": true,
      "organization": Object {
        "source": "GitHub",
        "uid": "github",
      },
      "source": "GitHub",
      "tool": Object {
        "category": "GitHubCopilot",
      },
      "user": Object {
        "source": "GitHub",
        "uid": "oldkit",
      },
    },
  },
  Object {
    "vcs_UserTool": Object {
      "inactive": true,
      "organization": Object {
        "source": "GitHub",
        "uid": "github-2",
      },
      "source": "GitHub",
      "tool": Object {
        "category": "GitHubCopilot",
      },
      "user": Object {
        "source": "GitHub",
        "uid": "oldkit",
      },
    },
  },
  Object {
    "vcs_Membership": Object {
      "organization": Object {
        "source": "GitHub",
        "uid": "github",
      },
      "source": "GitHub",
      "user": Object {
        "source": "GitHub",
        "uid": "octocat",
      },
    },
  },
  Object {
    "vcs_User": Object {
      "htmlUrl": "https://github.com/octocat",
      "name": "Octocat",
      "source": "GitHub",
      "type": Object {
        "category": "User",
        "detail": "user",
      },
      "uid": "octocat",
    },
  },
  Object {
    "vcs_Membership": Object {
      "organization": Object {
        "source": "GitHub",
        "uid": "github",
      },
      "source": "GitHub",
      "user": Object {
        "source": "GitHub",
        "uid": "octokitten",
      },
    },
  },
  Object {
    "vcs_User": Object {
      "htmlUrl": "https://github.com/octokitten",
      "name": "Octokitten",
      "source": "GitHub",
      "type": Object {
        "category": "User",
        "detail": "user",
      },
      "uid": "octokitten",
    },
  },
  Object {
    "vcs_Branch": Object {
      "name": "dora-employee-param",
      "repository": Object {
        "name": "faros-apps",
        "organization": Object {
          "source": "GitHub",
          "uid": "faros-ai",
        },
        "uid": "faros-apps",
      },
      "source": "GitHub",
    },
  },
  Object {
    "vcs_Branch": Object {
      "name": "main",
      "repository": Object {
        "name": "faros-apps",
        "organization": Object {
          "source": "GitHub",
          "uid": "faros-ai",
        },
        "uid": "faros-apps",
      },
      "source": "GitHub",
    },
  },
  Object {
    "vcs_Branch": Object {
      "name": "nehanda/cleanup-apps",
      "repository": Object {
        "name": "faros-apps",
        "organization": Object {
          "source": "GitHub",
          "uid": "faros-ai",
        },
        "uid": "faros-apps",
      },
      "source": "GitHub",
    },
  },
  Object {
    "vcs_Branch": Object {
      "name": "fix-edge-cases",
      "repository": Object {
        "name": "faros-apps",
        "organization": Object {
          "source": "GitHub",
          "uid": "dora",
        },
        "uid": "faros-apps",
      },
      "source": "GitHub",
    },
  },
  Object {
    "vcs_User": Object {
      "htmlUrl": "https://github.com/dolos",
      "name": "Dolos",
      "source": "GitHub",
      "type": Object {
        "category": "User",
        "detail": "user",
      },
      "uid": "dolos",
    },
  },
  Object {
    "vcs_User": Object {
      "htmlUrl": "https://github.com/nehanda",
      "name": "nehanda",
      "source": "GitHub",
      "type": Object {
        "category": "User",
        "detail": "user",
      },
      "uid": "nehanda",
    },
  },
  Object {
    "vcs_UserEmail": Object {
      "email": "johndoe@example.com",
      "source": "GitHub",
      "user": Object {
        "source": "GitHub",
        "uid": "johndoe",
      },
    },
  },
  Object {
    "vcs_User": Object {
      "email": "johndoe@example.com",
      "htmlUrl": "https://github.com/johndoe",
      "name": "John Doe",
      "source": "GitHub",
      "type": Object {
        "category": "Custom",
        "detail": "unknown",
      },
      "uid": "johndoe",
    },
  },
  Object {
    "vcs_UserEmail": Object {
      "email": "janesmith@example.com",
      "source": "GitHub",
      "user": Object {
        "source": "GitHub",
        "uid": "janesmith",
      },
    },
  },
  Object {
    "vcs_User": Object {
      "email": "janesmith@example.com",
      "htmlUrl": "https://github.com/janesmith",
      "name": "Jane Smith",
      "source": "GitHub",
      "type": Object {
        "category": "Custom",
        "detail": "unknown",
      },
      "uid": "janesmith",
    },
  },
]
`;<|MERGE_RESOLUTION|>--- conflicted
+++ resolved
@@ -2,17 +2,10 @@
 
 exports[`faros_github process records from all streams 1`] = `
 Array [
-<<<<<<< HEAD
   "Processed 16 records",
   "Processed records by stream: {\\\\\\"mytestsource__github__faros_commits\\\\\\":2,\\\\\\"mytestsource__github__faros_copilot_seats\\\\\\":3,\\\\\\"mytestsource__github__faros_copilot_usage\\\\\\":2,\\\\\\"mytestsource__github__faros_organizations\\\\\\":1,\\\\\\"mytestsource__github__faros_pull_requests\\\\\\":3,\\\\\\"mytestsource__github__faros_repositories\\\\\\":1,\\\\\\"mytestsource__github__faros_team_memberships\\\\\\":1,\\\\\\"mytestsource__github__faros_teams\\\\\\":1,\\\\\\"mytestsource__github__faros_users\\\\\\":2}\\"},\\"type\\":\\"LOG\\"}",
   "Would write 253 records",
   "Would write records by model: {\\\\\\"compute_ApplicationMetric\\\\\\":46,\\\\\\"faros_MetricDefinition\\\\\\":16,\\\\\\"faros_MetricValue\\\\\\":46,\\\\\\"faros_MetricValueTag\\\\\\":106,\\\\\\"faros_Tag\\\\\\":6,\\\\\\"vcs_Branch\\\\\\":4,\\\\\\"vcs_BranchCommitAssociation\\\\\\":2,\\\\\\"vcs_Commit\\\\\\":2,\\\\\\"vcs_Membership\\\\\\":2,\\\\\\"vcs_Organization\\\\\\":1,\\\\\\"vcs_OrganizationTool\\\\\\":2,\\\\\\"vcs_PullRequest\\\\\\":3,\\\\\\"vcs_Repository\\\\\\":1,\\\\\\"vcs_Team\\\\\\":1,\\\\\\"vcs_TeamMembership\\\\\\":1,\\\\\\"vcs_User\\\\\\":6,\\\\\\"vcs_UserEmail\\\\\\":2,\\\\\\"vcs_UserTool\\\\\\":4,\\\\\\"vcs_UserToolUsage\\\\\\":2}\\"},\\"type\\":\\"LOG\\"}",
-=======
-  "Processed 17 records",
-  "Processed records by stream: {\\\\\\"mytestsource__github__faros_copilot_seats\\\\\\":3,\\\\\\"mytestsource__github__faros_copilot_usage\\\\\\":2,\\\\\\"mytestsource__github__faros_labels\\\\\\":3,\\\\\\"mytestsource__github__faros_organizations\\\\\\":1,\\\\\\"mytestsource__github__faros_pull_requests\\\\\\":3,\\\\\\"mytestsource__github__faros_repositories\\\\\\":1,\\\\\\"mytestsource__github__faros_team_memberships\\\\\\":1,\\\\\\"mytestsource__github__faros_teams\\\\\\":1,\\\\\\"mytestsource__github__faros_users\\\\\\":2}\\"},\\"type\\":\\"LOG\\"}",
-  "Would write 251 records",
-  "Would write records by model: {\\\\\\"compute_ApplicationMetric\\\\\\":46,\\\\\\"faros_MetricDefinition\\\\\\":16,\\\\\\"faros_MetricValue\\\\\\":46,\\\\\\"faros_MetricValueTag\\\\\\":106,\\\\\\"faros_Tag\\\\\\":6,\\\\\\"vcs_Branch\\\\\\":4,\\\\\\"vcs_Label\\\\\\":3,\\\\\\"vcs_Membership\\\\\\":2,\\\\\\"vcs_Organization\\\\\\":1,\\\\\\"vcs_OrganizationTool\\\\\\":2,\\\\\\"vcs_PullRequest\\\\\\":3,\\\\\\"vcs_PullRequestLabel\\\\\\":3,\\\\\\"vcs_Repository\\\\\\":1,\\\\\\"vcs_Team\\\\\\":1,\\\\\\"vcs_TeamMembership\\\\\\":1,\\\\\\"vcs_User\\\\\\":4,\\\\\\"vcs_UserTool\\\\\\":4,\\\\\\"vcs_UserToolUsage\\\\\\":2}\\"},\\"type\\":\\"LOG\\"}",
->>>>>>> 28d95398
   "Skipped 0 records",
   "Errored 0 records",
 ]
@@ -3302,7 +3295,6 @@
     },
   },
   Object {
-<<<<<<< HEAD
     "vcs_Commit": Object {
       "author": Object {
         "source": "GitHub",
@@ -3341,32 +3333,18 @@
       },
       "commit": Object {
         "repository": Object {
-=======
-    "vcs_PullRequestLabel": Object {
-      "label": Object {
-        "name": "dependencies",
-      },
-      "pullRequest": Object {
-        "number": 46,
-        "repository": Object {
-          "name": "hello-world",
->>>>>>> 28d95398
           "organization": Object {
             "source": "GitHub",
             "uid": "github",
           },
           "uid": "hello-world",
         },
-<<<<<<< HEAD
         "sha": "abc123def456ghi789jkl",
-=======
->>>>>>> 28d95398
-      },
-      "source": "GitHub",
-    },
-  },
-  Object {
-<<<<<<< HEAD
+      },
+      "source": "GitHub",
+    },
+  },
+  Object {
     "vcs_Commit": Object {
       "author": Object {
         "source": "GitHub",
@@ -3388,15 +3366,10 @@
         "uid": "hello-world",
       },
       "sha": "xyz987uvw654rst321",
-=======
-    "vcs_Label": Object {
-      "name": "dependencies",
->>>>>>> 28d95398
-      "source": "GitHub",
-    },
-  },
-  Object {
-<<<<<<< HEAD
+      "source": "GitHub",
+    },
+  },
+  Object {
     "vcs_BranchCommitAssociation": Object {
       "branch": Object {
         "name": "main",
@@ -3418,7 +3391,35 @@
         },
         "sha": "xyz987uvw654rst321",
       },
-=======
+      "source": "GitHub",
+    },
+  },
+  Object {
+    "vcs_PullRequestLabel": Object {
+      "label": Object {
+        "name": "dependencies",
+      },
+      "pullRequest": Object {
+        "number": 46,
+        "repository": Object {
+          "name": "hello-world",
+          "organization": Object {
+            "source": "GitHub",
+            "uid": "github",
+          },
+          "uid": "hello-world",
+        },
+      },
+      "source": "GitHub",
+    },
+  },
+  Object {
+    "vcs_Label": Object {
+      "name": "dependencies",
+      "source": "GitHub",
+    },
+  },
+  Object {
     "vcs_Label": Object {
       "name": "typescript",
       "source": "GitHub",
@@ -3427,7 +3428,6 @@
   Object {
     "vcs_Label": Object {
       "name": "python",
->>>>>>> 28d95398
       "source": "GitHub",
     },
   },
