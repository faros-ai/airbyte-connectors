--- conflicted
+++ resolved
@@ -2,17 +2,10 @@
 
 exports[`faros_github process records from all streams 1`] = `
 Array [
-<<<<<<< HEAD
-  "Processed 5 records",
-  "Processed records by stream: {\\\\\\"mytestsource__github__faros_copilot_seats\\\\\\":3,\\\\\\"mytestsource__github__faros_copilot_usage\\\\\\":2}\\"},\\"type\\":\\"LOG\\"}",
-  "Would write 228 records",
-  "Would write records by model: {\\\\\\"compute_ApplicationMetric\\\\\\":46,\\\\\\"faros_MetricDefinition\\\\\\":16,\\\\\\"faros_MetricValue\\\\\\":46,\\\\\\"faros_MetricValueTag\\\\\\":106,\\\\\\"faros_Tag\\\\\\":6,\\\\\\"vcs_OrganizationTool\\\\\\":2,\\\\\\"vcs_UserTool\\\\\\":4,\\\\\\"vcs_UserToolUsage\\\\\\":2}\\"},\\"type\\":\\"LOG\\"}",
-=======
   "Processed 6 records",
   "Processed records by stream: {\\\\\\"mytestsource__github__faros_copilot_seats\\\\\\":3,\\\\\\"mytestsource__github__faros_copilot_usage\\\\\\":2,\\\\\\"mytestsource__github__faros_organizations\\\\\\":1}\\"},\\"type\\":\\"LOG\\"}",
-  "Would write 227 records",
-  "Would write records by model: {\\\\\\"compute_ApplicationMetric\\\\\\":46,\\\\\\"faros_MetricDefinition\\\\\\":16,\\\\\\"faros_MetricValue\\\\\\":46,\\\\\\"faros_MetricValueTag\\\\\\":106,\\\\\\"faros_Tag\\\\\\":6,\\\\\\"vcs_Organization\\\\\\":1,\\\\\\"vcs_OrganizationTool\\\\\\":1,\\\\\\"vcs_UserTool\\\\\\":3,\\\\\\"vcs_UserToolUsage\\\\\\":2}\\"},\\"type\\":\\"LOG\\"}",
->>>>>>> 07ce6bf6
+  "Would write 229 records",
+  "Would write records by model: {\\\\\\"compute_ApplicationMetric\\\\\\":46,\\\\\\"faros_MetricDefinition\\\\\\":16,\\\\\\"faros_MetricValue\\\\\\":46,\\\\\\"faros_MetricValueTag\\\\\\":106,\\\\\\"faros_Tag\\\\\\":6,\\\\\\"vcs_Organization\\\\\\":1,\\\\\\"vcs_OrganizationTool\\\\\\":2,\\\\\\"vcs_UserTool\\\\\\":4,\\\\\\"vcs_UserToolUsage\\\\\\":2}\\"},\\"type\\":\\"LOG\\"}",
   "Skipped 0 records",
   "Errored 0 records",
 ]
@@ -21,22 +14,6 @@
 exports[`faros_github process records from all streams 2`] = `
 Array [
   Object {
-<<<<<<< HEAD
-=======
-    "vcs_OrganizationTool": Object {
-      "inactive": false,
-      "organization": Object {
-        "source": "GitHub",
-        "uid": "github",
-      },
-      "source": "GitHub",
-      "tool": Object {
-        "category": "GitHubCopilot",
-      },
-    },
-  },
-  Object {
->>>>>>> 07ce6bf6
     "vcs_UserTool": Object {
       "endedAt": null,
       "inactive": false,
@@ -109,8 +86,2949 @@
     },
   },
   Object {
-<<<<<<< HEAD
-=======
+    "faros_Tag": Object {
+      "key": "copilotOrg",
+      "source": "GitHub",
+      "uid": "copilotOrg__github",
+      "value": "github",
+    },
+  },
+  Object {
+    "faros_MetricDefinition": Object {
+      "name": "DailySuggestionReferenceCount_Discard",
+      "source": "GitHub",
+      "uid": "DailySuggestionReferenceCount_Discard",
+      "valueType": Object {
+        "category": "Numeric",
+        "detail": null,
+      },
+    },
+  },
+  Object {
+    "faros_MetricDefinition": Object {
+      "name": "DailySuggestionReferenceCount_Accept",
+      "source": "GitHub",
+      "uid": "DailySuggestionReferenceCount_Accept",
+      "valueType": Object {
+        "category": "Numeric",
+        "detail": null,
+      },
+    },
+  },
+  Object {
+    "faros_MetricDefinition": Object {
+      "name": "DailyGeneratedLineCount_Discard",
+      "source": "GitHub",
+      "uid": "DailyGeneratedLineCount_Discard",
+      "valueType": Object {
+        "category": "Numeric",
+        "detail": null,
+      },
+    },
+  },
+  Object {
+    "faros_MetricDefinition": Object {
+      "name": "DailyGeneratedLineCount_Accept",
+      "source": "GitHub",
+      "uid": "DailyGeneratedLineCount_Accept",
+      "valueType": Object {
+        "category": "Numeric",
+        "detail": null,
+      },
+    },
+  },
+  Object {
+    "faros_MetricDefinition": Object {
+      "name": "DailyActiveUserTrend",
+      "source": "GitHub",
+      "uid": "DailyActiveUserTrend",
+      "valueType": Object {
+        "category": "Numeric",
+        "detail": null,
+      },
+    },
+  },
+  Object {
+    "faros_MetricDefinition": Object {
+      "name": "DailyChatAcceptanceCount",
+      "source": "GitHub",
+      "uid": "DailyChatAcceptanceCount",
+      "valueType": Object {
+        "category": "Numeric",
+        "detail": null,
+      },
+    },
+  },
+  Object {
+    "faros_MetricDefinition": Object {
+      "name": "DailyChatTurnCount",
+      "source": "GitHub",
+      "uid": "DailyChatTurnCount",
+      "valueType": Object {
+        "category": "Numeric",
+        "detail": null,
+      },
+    },
+  },
+  Object {
+    "faros_MetricDefinition": Object {
+      "name": "DailyActiveChatUserTrend",
+      "source": "GitHub",
+      "uid": "DailyActiveChatUserTrend",
+      "valueType": Object {
+        "category": "Numeric",
+        "detail": null,
+      },
+    },
+  },
+  Object {
+    "faros_MetricValue": Object {
+      "computedAt": "2023-10-15T00:00:00.000Z",
+      "definition": Object {
+        "uid": "DailySuggestionReferenceCount_Discard",
+      },
+      "source": "GitHub",
+      "uid": "copilotOrg__github-DailySuggestionReferenceCount_Discard-2023-10-15",
+      "value": "200",
+    },
+  },
+  Object {
+    "faros_MetricValueTag": Object {
+      "source": "GitHub",
+      "tag": Object {
+        "uid": "copilotOrg__github",
+      },
+      "value": Object {
+        "definition": Object {
+          "uid": "DailySuggestionReferenceCount_Discard",
+        },
+        "uid": "copilotOrg__github-DailySuggestionReferenceCount_Discard-2023-10-15",
+      },
+    },
+  },
+  Object {
+    "compute_ApplicationMetric": Object {
+      "application": Object {
+        "name": "copilot",
+        "platform": "",
+      },
+      "source": "GitHub",
+      "value": Object {
+        "definition": Object {
+          "uid": "DailySuggestionReferenceCount_Discard",
+        },
+        "uid": "copilotOrg__github-DailySuggestionReferenceCount_Discard-2023-10-15",
+      },
+    },
+  },
+  Object {
+    "faros_MetricValue": Object {
+      "computedAt": "2023-10-15T00:00:00.000Z",
+      "definition": Object {
+        "uid": "DailySuggestionReferenceCount_Discard",
+      },
+      "source": "GitHub",
+      "uid": "copilotOrg__github-DailySuggestionReferenceCount_Discard-python-vscode-2023-10-15",
+      "value": "50",
+    },
+  },
+  Object {
+    "faros_Tag": Object {
+      "key": "copilotLanguage",
+      "source": "GitHub",
+      "uid": "copilotLanguage__python",
+      "value": "python",
+    },
+  },
+  Object {
+    "faros_Tag": Object {
+      "key": "copilotEditor",
+      "source": "GitHub",
+      "uid": "copilotEditor__vscode",
+      "value": "vscode",
+    },
+  },
+  Object {
+    "faros_MetricValueTag": Object {
+      "source": "GitHub",
+      "tag": Object {
+        "uid": "copilotLanguage__python",
+      },
+      "value": Object {
+        "definition": Object {
+          "uid": "DailySuggestionReferenceCount_Discard",
+        },
+        "uid": "copilotOrg__github-DailySuggestionReferenceCount_Discard-python-vscode-2023-10-15",
+      },
+    },
+  },
+  Object {
+    "faros_MetricValueTag": Object {
+      "source": "GitHub",
+      "tag": Object {
+        "uid": "copilotEditor__vscode",
+      },
+      "value": Object {
+        "definition": Object {
+          "uid": "DailySuggestionReferenceCount_Discard",
+        },
+        "uid": "copilotOrg__github-DailySuggestionReferenceCount_Discard-python-vscode-2023-10-15",
+      },
+    },
+  },
+  Object {
+    "faros_MetricValueTag": Object {
+      "source": "GitHub",
+      "tag": Object {
+        "uid": "copilotOrg__github",
+      },
+      "value": Object {
+        "definition": Object {
+          "uid": "DailySuggestionReferenceCount_Discard",
+        },
+        "uid": "copilotOrg__github-DailySuggestionReferenceCount_Discard-python-vscode-2023-10-15",
+      },
+    },
+  },
+  Object {
+    "compute_ApplicationMetric": Object {
+      "application": Object {
+        "name": "copilot",
+        "platform": "",
+      },
+      "source": "GitHub",
+      "value": Object {
+        "definition": Object {
+          "uid": "DailySuggestionReferenceCount_Discard",
+        },
+        "uid": "copilotOrg__github-DailySuggestionReferenceCount_Discard-python-vscode-2023-10-15",
+      },
+    },
+  },
+  Object {
+    "faros_MetricValue": Object {
+      "computedAt": "2023-10-15T00:00:00.000Z",
+      "definition": Object {
+        "uid": "DailySuggestionReferenceCount_Discard",
+      },
+      "source": "GitHub",
+      "uid": "copilotOrg__github-DailySuggestionReferenceCount_Discard-python-jetbrains-2023-10-15",
+      "value": "100",
+    },
+  },
+  Object {
+    "faros_Tag": Object {
+      "key": "copilotEditor",
+      "source": "GitHub",
+      "uid": "copilotEditor__jetbrains",
+      "value": "jetbrains",
+    },
+  },
+  Object {
+    "faros_MetricValueTag": Object {
+      "source": "GitHub",
+      "tag": Object {
+        "uid": "copilotLanguage__python",
+      },
+      "value": Object {
+        "definition": Object {
+          "uid": "DailySuggestionReferenceCount_Discard",
+        },
+        "uid": "copilotOrg__github-DailySuggestionReferenceCount_Discard-python-jetbrains-2023-10-15",
+      },
+    },
+  },
+  Object {
+    "faros_MetricValueTag": Object {
+      "source": "GitHub",
+      "tag": Object {
+        "uid": "copilotEditor__jetbrains",
+      },
+      "value": Object {
+        "definition": Object {
+          "uid": "DailySuggestionReferenceCount_Discard",
+        },
+        "uid": "copilotOrg__github-DailySuggestionReferenceCount_Discard-python-jetbrains-2023-10-15",
+      },
+    },
+  },
+  Object {
+    "faros_MetricValueTag": Object {
+      "source": "GitHub",
+      "tag": Object {
+        "uid": "copilotOrg__github",
+      },
+      "value": Object {
+        "definition": Object {
+          "uid": "DailySuggestionReferenceCount_Discard",
+        },
+        "uid": "copilotOrg__github-DailySuggestionReferenceCount_Discard-python-jetbrains-2023-10-15",
+      },
+    },
+  },
+  Object {
+    "compute_ApplicationMetric": Object {
+      "application": Object {
+        "name": "copilot",
+        "platform": "",
+      },
+      "source": "GitHub",
+      "value": Object {
+        "definition": Object {
+          "uid": "DailySuggestionReferenceCount_Discard",
+        },
+        "uid": "copilotOrg__github-DailySuggestionReferenceCount_Discard-python-jetbrains-2023-10-15",
+      },
+    },
+  },
+  Object {
+    "faros_MetricValue": Object {
+      "computedAt": "2023-10-15T00:00:00.000Z",
+      "definition": Object {
+        "uid": "DailySuggestionReferenceCount_Discard",
+      },
+      "source": "GitHub",
+      "uid": "copilotOrg__github-DailySuggestionReferenceCount_Discard-ruby-vscode-2023-10-15",
+      "value": "50",
+    },
+  },
+  Object {
+    "faros_Tag": Object {
+      "key": "copilotLanguage",
+      "source": "GitHub",
+      "uid": "copilotLanguage__ruby",
+      "value": "ruby",
+    },
+  },
+  Object {
+    "faros_MetricValueTag": Object {
+      "source": "GitHub",
+      "tag": Object {
+        "uid": "copilotLanguage__ruby",
+      },
+      "value": Object {
+        "definition": Object {
+          "uid": "DailySuggestionReferenceCount_Discard",
+        },
+        "uid": "copilotOrg__github-DailySuggestionReferenceCount_Discard-ruby-vscode-2023-10-15",
+      },
+    },
+  },
+  Object {
+    "faros_MetricValueTag": Object {
+      "source": "GitHub",
+      "tag": Object {
+        "uid": "copilotEditor__vscode",
+      },
+      "value": Object {
+        "definition": Object {
+          "uid": "DailySuggestionReferenceCount_Discard",
+        },
+        "uid": "copilotOrg__github-DailySuggestionReferenceCount_Discard-ruby-vscode-2023-10-15",
+      },
+    },
+  },
+  Object {
+    "faros_MetricValueTag": Object {
+      "source": "GitHub",
+      "tag": Object {
+        "uid": "copilotOrg__github",
+      },
+      "value": Object {
+        "definition": Object {
+          "uid": "DailySuggestionReferenceCount_Discard",
+        },
+        "uid": "copilotOrg__github-DailySuggestionReferenceCount_Discard-ruby-vscode-2023-10-15",
+      },
+    },
+  },
+  Object {
+    "compute_ApplicationMetric": Object {
+      "application": Object {
+        "name": "copilot",
+        "platform": "",
+      },
+      "source": "GitHub",
+      "value": Object {
+        "definition": Object {
+          "uid": "DailySuggestionReferenceCount_Discard",
+        },
+        "uid": "copilotOrg__github-DailySuggestionReferenceCount_Discard-ruby-vscode-2023-10-15",
+      },
+    },
+  },
+  Object {
+    "faros_MetricValue": Object {
+      "computedAt": "2023-10-15T00:00:00.000Z",
+      "definition": Object {
+        "uid": "DailySuggestionReferenceCount_Accept",
+      },
+      "source": "GitHub",
+      "uid": "copilotOrg__github-DailySuggestionReferenceCount_Accept-2023-10-15",
+      "value": "800",
+    },
+  },
+  Object {
+    "faros_MetricValueTag": Object {
+      "source": "GitHub",
+      "tag": Object {
+        "uid": "copilotOrg__github",
+      },
+      "value": Object {
+        "definition": Object {
+          "uid": "DailySuggestionReferenceCount_Accept",
+        },
+        "uid": "copilotOrg__github-DailySuggestionReferenceCount_Accept-2023-10-15",
+      },
+    },
+  },
+  Object {
+    "compute_ApplicationMetric": Object {
+      "application": Object {
+        "name": "copilot",
+        "platform": "",
+      },
+      "source": "GitHub",
+      "value": Object {
+        "definition": Object {
+          "uid": "DailySuggestionReferenceCount_Accept",
+        },
+        "uid": "copilotOrg__github-DailySuggestionReferenceCount_Accept-2023-10-15",
+      },
+    },
+  },
+  Object {
+    "faros_MetricValue": Object {
+      "computedAt": "2023-10-15T00:00:00.000Z",
+      "definition": Object {
+        "uid": "DailySuggestionReferenceCount_Accept",
+      },
+      "source": "GitHub",
+      "uid": "copilotOrg__github-DailySuggestionReferenceCount_Accept-python-vscode-2023-10-15",
+      "value": "250",
+    },
+  },
+  Object {
+    "faros_MetricValueTag": Object {
+      "source": "GitHub",
+      "tag": Object {
+        "uid": "copilotLanguage__python",
+      },
+      "value": Object {
+        "definition": Object {
+          "uid": "DailySuggestionReferenceCount_Accept",
+        },
+        "uid": "copilotOrg__github-DailySuggestionReferenceCount_Accept-python-vscode-2023-10-15",
+      },
+    },
+  },
+  Object {
+    "faros_MetricValueTag": Object {
+      "source": "GitHub",
+      "tag": Object {
+        "uid": "copilotEditor__vscode",
+      },
+      "value": Object {
+        "definition": Object {
+          "uid": "DailySuggestionReferenceCount_Accept",
+        },
+        "uid": "copilotOrg__github-DailySuggestionReferenceCount_Accept-python-vscode-2023-10-15",
+      },
+    },
+  },
+  Object {
+    "faros_MetricValueTag": Object {
+      "source": "GitHub",
+      "tag": Object {
+        "uid": "copilotOrg__github",
+      },
+      "value": Object {
+        "definition": Object {
+          "uid": "DailySuggestionReferenceCount_Accept",
+        },
+        "uid": "copilotOrg__github-DailySuggestionReferenceCount_Accept-python-vscode-2023-10-15",
+      },
+    },
+  },
+  Object {
+    "compute_ApplicationMetric": Object {
+      "application": Object {
+        "name": "copilot",
+        "platform": "",
+      },
+      "source": "GitHub",
+      "value": Object {
+        "definition": Object {
+          "uid": "DailySuggestionReferenceCount_Accept",
+        },
+        "uid": "copilotOrg__github-DailySuggestionReferenceCount_Accept-python-vscode-2023-10-15",
+      },
+    },
+  },
+  Object {
+    "faros_MetricValue": Object {
+      "computedAt": "2023-10-15T00:00:00.000Z",
+      "definition": Object {
+        "uid": "DailySuggestionReferenceCount_Accept",
+      },
+      "source": "GitHub",
+      "uid": "copilotOrg__github-DailySuggestionReferenceCount_Accept-python-jetbrains-2023-10-15",
+      "value": "200",
+    },
+  },
+  Object {
+    "faros_MetricValueTag": Object {
+      "source": "GitHub",
+      "tag": Object {
+        "uid": "copilotLanguage__python",
+      },
+      "value": Object {
+        "definition": Object {
+          "uid": "DailySuggestionReferenceCount_Accept",
+        },
+        "uid": "copilotOrg__github-DailySuggestionReferenceCount_Accept-python-jetbrains-2023-10-15",
+      },
+    },
+  },
+  Object {
+    "faros_MetricValueTag": Object {
+      "source": "GitHub",
+      "tag": Object {
+        "uid": "copilotEditor__jetbrains",
+      },
+      "value": Object {
+        "definition": Object {
+          "uid": "DailySuggestionReferenceCount_Accept",
+        },
+        "uid": "copilotOrg__github-DailySuggestionReferenceCount_Accept-python-jetbrains-2023-10-15",
+      },
+    },
+  },
+  Object {
+    "faros_MetricValueTag": Object {
+      "source": "GitHub",
+      "tag": Object {
+        "uid": "copilotOrg__github",
+      },
+      "value": Object {
+        "definition": Object {
+          "uid": "DailySuggestionReferenceCount_Accept",
+        },
+        "uid": "copilotOrg__github-DailySuggestionReferenceCount_Accept-python-jetbrains-2023-10-15",
+      },
+    },
+  },
+  Object {
+    "compute_ApplicationMetric": Object {
+      "application": Object {
+        "name": "copilot",
+        "platform": "",
+      },
+      "source": "GitHub",
+      "value": Object {
+        "definition": Object {
+          "uid": "DailySuggestionReferenceCount_Accept",
+        },
+        "uid": "copilotOrg__github-DailySuggestionReferenceCount_Accept-python-jetbrains-2023-10-15",
+      },
+    },
+  },
+  Object {
+    "faros_MetricValue": Object {
+      "computedAt": "2023-10-15T00:00:00.000Z",
+      "definition": Object {
+        "uid": "DailySuggestionReferenceCount_Accept",
+      },
+      "source": "GitHub",
+      "uid": "copilotOrg__github-DailySuggestionReferenceCount_Accept-ruby-vscode-2023-10-15",
+      "value": "350",
+    },
+  },
+  Object {
+    "faros_MetricValueTag": Object {
+      "source": "GitHub",
+      "tag": Object {
+        "uid": "copilotLanguage__ruby",
+      },
+      "value": Object {
+        "definition": Object {
+          "uid": "DailySuggestionReferenceCount_Accept",
+        },
+        "uid": "copilotOrg__github-DailySuggestionReferenceCount_Accept-ruby-vscode-2023-10-15",
+      },
+    },
+  },
+  Object {
+    "faros_MetricValueTag": Object {
+      "source": "GitHub",
+      "tag": Object {
+        "uid": "copilotEditor__vscode",
+      },
+      "value": Object {
+        "definition": Object {
+          "uid": "DailySuggestionReferenceCount_Accept",
+        },
+        "uid": "copilotOrg__github-DailySuggestionReferenceCount_Accept-ruby-vscode-2023-10-15",
+      },
+    },
+  },
+  Object {
+    "faros_MetricValueTag": Object {
+      "source": "GitHub",
+      "tag": Object {
+        "uid": "copilotOrg__github",
+      },
+      "value": Object {
+        "definition": Object {
+          "uid": "DailySuggestionReferenceCount_Accept",
+        },
+        "uid": "copilotOrg__github-DailySuggestionReferenceCount_Accept-ruby-vscode-2023-10-15",
+      },
+    },
+  },
+  Object {
+    "compute_ApplicationMetric": Object {
+      "application": Object {
+        "name": "copilot",
+        "platform": "",
+      },
+      "source": "GitHub",
+      "value": Object {
+        "definition": Object {
+          "uid": "DailySuggestionReferenceCount_Accept",
+        },
+        "uid": "copilotOrg__github-DailySuggestionReferenceCount_Accept-ruby-vscode-2023-10-15",
+      },
+    },
+  },
+  Object {
+    "faros_MetricValue": Object {
+      "computedAt": "2023-10-15T00:00:00.000Z",
+      "definition": Object {
+        "uid": "DailyGeneratedLineCount_Discard",
+      },
+      "source": "GitHub",
+      "uid": "copilotOrg__github-DailyGeneratedLineCount_Discard-2023-10-15",
+      "value": "600",
+    },
+  },
+  Object {
+    "faros_MetricValueTag": Object {
+      "source": "GitHub",
+      "tag": Object {
+        "uid": "copilotOrg__github",
+      },
+      "value": Object {
+        "definition": Object {
+          "uid": "DailyGeneratedLineCount_Discard",
+        },
+        "uid": "copilotOrg__github-DailyGeneratedLineCount_Discard-2023-10-15",
+      },
+    },
+  },
+  Object {
+    "compute_ApplicationMetric": Object {
+      "application": Object {
+        "name": "copilot",
+        "platform": "",
+      },
+      "source": "GitHub",
+      "value": Object {
+        "definition": Object {
+          "uid": "DailyGeneratedLineCount_Discard",
+        },
+        "uid": "copilotOrg__github-DailyGeneratedLineCount_Discard-2023-10-15",
+      },
+    },
+  },
+  Object {
+    "faros_MetricValue": Object {
+      "computedAt": "2023-10-15T00:00:00.000Z",
+      "definition": Object {
+        "uid": "DailyGeneratedLineCount_Discard",
+      },
+      "source": "GitHub",
+      "uid": "copilotOrg__github-DailyGeneratedLineCount_Discard-python-vscode-2023-10-15",
+      "value": "200",
+    },
+  },
+  Object {
+    "faros_MetricValueTag": Object {
+      "source": "GitHub",
+      "tag": Object {
+        "uid": "copilotLanguage__python",
+      },
+      "value": Object {
+        "definition": Object {
+          "uid": "DailyGeneratedLineCount_Discard",
+        },
+        "uid": "copilotOrg__github-DailyGeneratedLineCount_Discard-python-vscode-2023-10-15",
+      },
+    },
+  },
+  Object {
+    "faros_MetricValueTag": Object {
+      "source": "GitHub",
+      "tag": Object {
+        "uid": "copilotEditor__vscode",
+      },
+      "value": Object {
+        "definition": Object {
+          "uid": "DailyGeneratedLineCount_Discard",
+        },
+        "uid": "copilotOrg__github-DailyGeneratedLineCount_Discard-python-vscode-2023-10-15",
+      },
+    },
+  },
+  Object {
+    "faros_MetricValueTag": Object {
+      "source": "GitHub",
+      "tag": Object {
+        "uid": "copilotOrg__github",
+      },
+      "value": Object {
+        "definition": Object {
+          "uid": "DailyGeneratedLineCount_Discard",
+        },
+        "uid": "copilotOrg__github-DailyGeneratedLineCount_Discard-python-vscode-2023-10-15",
+      },
+    },
+  },
+  Object {
+    "compute_ApplicationMetric": Object {
+      "application": Object {
+        "name": "copilot",
+        "platform": "",
+      },
+      "source": "GitHub",
+      "value": Object {
+        "definition": Object {
+          "uid": "DailyGeneratedLineCount_Discard",
+        },
+        "uid": "copilotOrg__github-DailyGeneratedLineCount_Discard-python-vscode-2023-10-15",
+      },
+    },
+  },
+  Object {
+    "faros_MetricValue": Object {
+      "computedAt": "2023-10-15T00:00:00.000Z",
+      "definition": Object {
+        "uid": "DailyGeneratedLineCount_Discard",
+      },
+      "source": "GitHub",
+      "uid": "copilotOrg__github-DailyGeneratedLineCount_Discard-python-jetbrains-2023-10-15",
+      "value": "100",
+    },
+  },
+  Object {
+    "faros_MetricValueTag": Object {
+      "source": "GitHub",
+      "tag": Object {
+        "uid": "copilotLanguage__python",
+      },
+      "value": Object {
+        "definition": Object {
+          "uid": "DailyGeneratedLineCount_Discard",
+        },
+        "uid": "copilotOrg__github-DailyGeneratedLineCount_Discard-python-jetbrains-2023-10-15",
+      },
+    },
+  },
+  Object {
+    "faros_MetricValueTag": Object {
+      "source": "GitHub",
+      "tag": Object {
+        "uid": "copilotEditor__jetbrains",
+      },
+      "value": Object {
+        "definition": Object {
+          "uid": "DailyGeneratedLineCount_Discard",
+        },
+        "uid": "copilotOrg__github-DailyGeneratedLineCount_Discard-python-jetbrains-2023-10-15",
+      },
+    },
+  },
+  Object {
+    "faros_MetricValueTag": Object {
+      "source": "GitHub",
+      "tag": Object {
+        "uid": "copilotOrg__github",
+      },
+      "value": Object {
+        "definition": Object {
+          "uid": "DailyGeneratedLineCount_Discard",
+        },
+        "uid": "copilotOrg__github-DailyGeneratedLineCount_Discard-python-jetbrains-2023-10-15",
+      },
+    },
+  },
+  Object {
+    "compute_ApplicationMetric": Object {
+      "application": Object {
+        "name": "copilot",
+        "platform": "",
+      },
+      "source": "GitHub",
+      "value": Object {
+        "definition": Object {
+          "uid": "DailyGeneratedLineCount_Discard",
+        },
+        "uid": "copilotOrg__github-DailyGeneratedLineCount_Discard-python-jetbrains-2023-10-15",
+      },
+    },
+  },
+  Object {
+    "faros_MetricValue": Object {
+      "computedAt": "2023-10-15T00:00:00.000Z",
+      "definition": Object {
+        "uid": "DailyGeneratedLineCount_Discard",
+      },
+      "source": "GitHub",
+      "uid": "copilotOrg__github-DailyGeneratedLineCount_Discard-ruby-vscode-2023-10-15",
+      "value": "300",
+    },
+  },
+  Object {
+    "faros_MetricValueTag": Object {
+      "source": "GitHub",
+      "tag": Object {
+        "uid": "copilotLanguage__ruby",
+      },
+      "value": Object {
+        "definition": Object {
+          "uid": "DailyGeneratedLineCount_Discard",
+        },
+        "uid": "copilotOrg__github-DailyGeneratedLineCount_Discard-ruby-vscode-2023-10-15",
+      },
+    },
+  },
+  Object {
+    "faros_MetricValueTag": Object {
+      "source": "GitHub",
+      "tag": Object {
+        "uid": "copilotEditor__vscode",
+      },
+      "value": Object {
+        "definition": Object {
+          "uid": "DailyGeneratedLineCount_Discard",
+        },
+        "uid": "copilotOrg__github-DailyGeneratedLineCount_Discard-ruby-vscode-2023-10-15",
+      },
+    },
+  },
+  Object {
+    "faros_MetricValueTag": Object {
+      "source": "GitHub",
+      "tag": Object {
+        "uid": "copilotOrg__github",
+      },
+      "value": Object {
+        "definition": Object {
+          "uid": "DailyGeneratedLineCount_Discard",
+        },
+        "uid": "copilotOrg__github-DailyGeneratedLineCount_Discard-ruby-vscode-2023-10-15",
+      },
+    },
+  },
+  Object {
+    "compute_ApplicationMetric": Object {
+      "application": Object {
+        "name": "copilot",
+        "platform": "",
+      },
+      "source": "GitHub",
+      "value": Object {
+        "definition": Object {
+          "uid": "DailyGeneratedLineCount_Discard",
+        },
+        "uid": "copilotOrg__github-DailyGeneratedLineCount_Discard-ruby-vscode-2023-10-15",
+      },
+    },
+  },
+  Object {
+    "faros_MetricValue": Object {
+      "computedAt": "2023-10-15T00:00:00.000Z",
+      "definition": Object {
+        "uid": "DailyGeneratedLineCount_Accept",
+      },
+      "source": "GitHub",
+      "uid": "copilotOrg__github-DailyGeneratedLineCount_Accept-2023-10-15",
+      "value": "1200",
+    },
+  },
+  Object {
+    "faros_MetricValueTag": Object {
+      "source": "GitHub",
+      "tag": Object {
+        "uid": "copilotOrg__github",
+      },
+      "value": Object {
+        "definition": Object {
+          "uid": "DailyGeneratedLineCount_Accept",
+        },
+        "uid": "copilotOrg__github-DailyGeneratedLineCount_Accept-2023-10-15",
+      },
+    },
+  },
+  Object {
+    "compute_ApplicationMetric": Object {
+      "application": Object {
+        "name": "copilot",
+        "platform": "",
+      },
+      "source": "GitHub",
+      "value": Object {
+        "definition": Object {
+          "uid": "DailyGeneratedLineCount_Accept",
+        },
+        "uid": "copilotOrg__github-DailyGeneratedLineCount_Accept-2023-10-15",
+      },
+    },
+  },
+  Object {
+    "faros_MetricValue": Object {
+      "computedAt": "2023-10-15T00:00:00.000Z",
+      "definition": Object {
+        "uid": "DailyGeneratedLineCount_Accept",
+      },
+      "source": "GitHub",
+      "uid": "copilotOrg__github-DailyGeneratedLineCount_Accept-python-vscode-2023-10-15",
+      "value": "700",
+    },
+  },
+  Object {
+    "faros_MetricValueTag": Object {
+      "source": "GitHub",
+      "tag": Object {
+        "uid": "copilotLanguage__python",
+      },
+      "value": Object {
+        "definition": Object {
+          "uid": "DailyGeneratedLineCount_Accept",
+        },
+        "uid": "copilotOrg__github-DailyGeneratedLineCount_Accept-python-vscode-2023-10-15",
+      },
+    },
+  },
+  Object {
+    "faros_MetricValueTag": Object {
+      "source": "GitHub",
+      "tag": Object {
+        "uid": "copilotEditor__vscode",
+      },
+      "value": Object {
+        "definition": Object {
+          "uid": "DailyGeneratedLineCount_Accept",
+        },
+        "uid": "copilotOrg__github-DailyGeneratedLineCount_Accept-python-vscode-2023-10-15",
+      },
+    },
+  },
+  Object {
+    "faros_MetricValueTag": Object {
+      "source": "GitHub",
+      "tag": Object {
+        "uid": "copilotOrg__github",
+      },
+      "value": Object {
+        "definition": Object {
+          "uid": "DailyGeneratedLineCount_Accept",
+        },
+        "uid": "copilotOrg__github-DailyGeneratedLineCount_Accept-python-vscode-2023-10-15",
+      },
+    },
+  },
+  Object {
+    "compute_ApplicationMetric": Object {
+      "application": Object {
+        "name": "copilot",
+        "platform": "",
+      },
+      "source": "GitHub",
+      "value": Object {
+        "definition": Object {
+          "uid": "DailyGeneratedLineCount_Accept",
+        },
+        "uid": "copilotOrg__github-DailyGeneratedLineCount_Accept-python-vscode-2023-10-15",
+      },
+    },
+  },
+  Object {
+    "faros_MetricValue": Object {
+      "computedAt": "2023-10-15T00:00:00.000Z",
+      "definition": Object {
+        "uid": "DailyGeneratedLineCount_Accept",
+      },
+      "source": "GitHub",
+      "uid": "copilotOrg__github-DailyGeneratedLineCount_Accept-python-jetbrains-2023-10-15",
+      "value": "300",
+    },
+  },
+  Object {
+    "faros_MetricValueTag": Object {
+      "source": "GitHub",
+      "tag": Object {
+        "uid": "copilotLanguage__python",
+      },
+      "value": Object {
+        "definition": Object {
+          "uid": "DailyGeneratedLineCount_Accept",
+        },
+        "uid": "copilotOrg__github-DailyGeneratedLineCount_Accept-python-jetbrains-2023-10-15",
+      },
+    },
+  },
+  Object {
+    "faros_MetricValueTag": Object {
+      "source": "GitHub",
+      "tag": Object {
+        "uid": "copilotEditor__jetbrains",
+      },
+      "value": Object {
+        "definition": Object {
+          "uid": "DailyGeneratedLineCount_Accept",
+        },
+        "uid": "copilotOrg__github-DailyGeneratedLineCount_Accept-python-jetbrains-2023-10-15",
+      },
+    },
+  },
+  Object {
+    "faros_MetricValueTag": Object {
+      "source": "GitHub",
+      "tag": Object {
+        "uid": "copilotOrg__github",
+      },
+      "value": Object {
+        "definition": Object {
+          "uid": "DailyGeneratedLineCount_Accept",
+        },
+        "uid": "copilotOrg__github-DailyGeneratedLineCount_Accept-python-jetbrains-2023-10-15",
+      },
+    },
+  },
+  Object {
+    "compute_ApplicationMetric": Object {
+      "application": Object {
+        "name": "copilot",
+        "platform": "",
+      },
+      "source": "GitHub",
+      "value": Object {
+        "definition": Object {
+          "uid": "DailyGeneratedLineCount_Accept",
+        },
+        "uid": "copilotOrg__github-DailyGeneratedLineCount_Accept-python-jetbrains-2023-10-15",
+      },
+    },
+  },
+  Object {
+    "faros_MetricValue": Object {
+      "computedAt": "2023-10-15T00:00:00.000Z",
+      "definition": Object {
+        "uid": "DailyGeneratedLineCount_Accept",
+      },
+      "source": "GitHub",
+      "uid": "copilotOrg__github-DailyGeneratedLineCount_Accept-ruby-vscode-2023-10-15",
+      "value": "200",
+    },
+  },
+  Object {
+    "faros_MetricValueTag": Object {
+      "source": "GitHub",
+      "tag": Object {
+        "uid": "copilotLanguage__ruby",
+      },
+      "value": Object {
+        "definition": Object {
+          "uid": "DailyGeneratedLineCount_Accept",
+        },
+        "uid": "copilotOrg__github-DailyGeneratedLineCount_Accept-ruby-vscode-2023-10-15",
+      },
+    },
+  },
+  Object {
+    "faros_MetricValueTag": Object {
+      "source": "GitHub",
+      "tag": Object {
+        "uid": "copilotEditor__vscode",
+      },
+      "value": Object {
+        "definition": Object {
+          "uid": "DailyGeneratedLineCount_Accept",
+        },
+        "uid": "copilotOrg__github-DailyGeneratedLineCount_Accept-ruby-vscode-2023-10-15",
+      },
+    },
+  },
+  Object {
+    "faros_MetricValueTag": Object {
+      "source": "GitHub",
+      "tag": Object {
+        "uid": "copilotOrg__github",
+      },
+      "value": Object {
+        "definition": Object {
+          "uid": "DailyGeneratedLineCount_Accept",
+        },
+        "uid": "copilotOrg__github-DailyGeneratedLineCount_Accept-ruby-vscode-2023-10-15",
+      },
+    },
+  },
+  Object {
+    "compute_ApplicationMetric": Object {
+      "application": Object {
+        "name": "copilot",
+        "platform": "",
+      },
+      "source": "GitHub",
+      "value": Object {
+        "definition": Object {
+          "uid": "DailyGeneratedLineCount_Accept",
+        },
+        "uid": "copilotOrg__github-DailyGeneratedLineCount_Accept-ruby-vscode-2023-10-15",
+      },
+    },
+  },
+  Object {
+    "faros_MetricValue": Object {
+      "computedAt": "2023-10-15T00:00:00.000Z",
+      "definition": Object {
+        "uid": "DailyActiveUserTrend",
+      },
+      "source": "GitHub",
+      "uid": "copilotOrg__github-DailyActiveUserTrend-2023-10-15",
+      "value": "10",
+    },
+  },
+  Object {
+    "faros_MetricValueTag": Object {
+      "source": "GitHub",
+      "tag": Object {
+        "uid": "copilotOrg__github",
+      },
+      "value": Object {
+        "definition": Object {
+          "uid": "DailyActiveUserTrend",
+        },
+        "uid": "copilotOrg__github-DailyActiveUserTrend-2023-10-15",
+      },
+    },
+  },
+  Object {
+    "compute_ApplicationMetric": Object {
+      "application": Object {
+        "name": "copilot",
+        "platform": "",
+      },
+      "source": "GitHub",
+      "value": Object {
+        "definition": Object {
+          "uid": "DailyActiveUserTrend",
+        },
+        "uid": "copilotOrg__github-DailyActiveUserTrend-2023-10-15",
+      },
+    },
+  },
+  Object {
+    "faros_MetricValue": Object {
+      "computedAt": "2023-10-15T00:00:00.000Z",
+      "definition": Object {
+        "uid": "DailyActiveUserTrend",
+      },
+      "source": "GitHub",
+      "uid": "copilotOrg__github-DailyActiveUserTrend-python-vscode-2023-10-15",
+      "value": "5",
+    },
+  },
+  Object {
+    "faros_MetricValueTag": Object {
+      "source": "GitHub",
+      "tag": Object {
+        "uid": "copilotLanguage__python",
+      },
+      "value": Object {
+        "definition": Object {
+          "uid": "DailyActiveUserTrend",
+        },
+        "uid": "copilotOrg__github-DailyActiveUserTrend-python-vscode-2023-10-15",
+      },
+    },
+  },
+  Object {
+    "faros_MetricValueTag": Object {
+      "source": "GitHub",
+      "tag": Object {
+        "uid": "copilotEditor__vscode",
+      },
+      "value": Object {
+        "definition": Object {
+          "uid": "DailyActiveUserTrend",
+        },
+        "uid": "copilotOrg__github-DailyActiveUserTrend-python-vscode-2023-10-15",
+      },
+    },
+  },
+  Object {
+    "faros_MetricValueTag": Object {
+      "source": "GitHub",
+      "tag": Object {
+        "uid": "copilotOrg__github",
+      },
+      "value": Object {
+        "definition": Object {
+          "uid": "DailyActiveUserTrend",
+        },
+        "uid": "copilotOrg__github-DailyActiveUserTrend-python-vscode-2023-10-15",
+      },
+    },
+  },
+  Object {
+    "compute_ApplicationMetric": Object {
+      "application": Object {
+        "name": "copilot",
+        "platform": "",
+      },
+      "source": "GitHub",
+      "value": Object {
+        "definition": Object {
+          "uid": "DailyActiveUserTrend",
+        },
+        "uid": "copilotOrg__github-DailyActiveUserTrend-python-vscode-2023-10-15",
+      },
+    },
+  },
+  Object {
+    "faros_MetricValue": Object {
+      "computedAt": "2023-10-15T00:00:00.000Z",
+      "definition": Object {
+        "uid": "DailyActiveUserTrend",
+      },
+      "source": "GitHub",
+      "uid": "copilotOrg__github-DailyActiveUserTrend-python-jetbrains-2023-10-15",
+      "value": "2",
+    },
+  },
+  Object {
+    "faros_MetricValueTag": Object {
+      "source": "GitHub",
+      "tag": Object {
+        "uid": "copilotLanguage__python",
+      },
+      "value": Object {
+        "definition": Object {
+          "uid": "DailyActiveUserTrend",
+        },
+        "uid": "copilotOrg__github-DailyActiveUserTrend-python-jetbrains-2023-10-15",
+      },
+    },
+  },
+  Object {
+    "faros_MetricValueTag": Object {
+      "source": "GitHub",
+      "tag": Object {
+        "uid": "copilotEditor__jetbrains",
+      },
+      "value": Object {
+        "definition": Object {
+          "uid": "DailyActiveUserTrend",
+        },
+        "uid": "copilotOrg__github-DailyActiveUserTrend-python-jetbrains-2023-10-15",
+      },
+    },
+  },
+  Object {
+    "faros_MetricValueTag": Object {
+      "source": "GitHub",
+      "tag": Object {
+        "uid": "copilotOrg__github",
+      },
+      "value": Object {
+        "definition": Object {
+          "uid": "DailyActiveUserTrend",
+        },
+        "uid": "copilotOrg__github-DailyActiveUserTrend-python-jetbrains-2023-10-15",
+      },
+    },
+  },
+  Object {
+    "compute_ApplicationMetric": Object {
+      "application": Object {
+        "name": "copilot",
+        "platform": "",
+      },
+      "source": "GitHub",
+      "value": Object {
+        "definition": Object {
+          "uid": "DailyActiveUserTrend",
+        },
+        "uid": "copilotOrg__github-DailyActiveUserTrend-python-jetbrains-2023-10-15",
+      },
+    },
+  },
+  Object {
+    "faros_MetricValue": Object {
+      "computedAt": "2023-10-15T00:00:00.000Z",
+      "definition": Object {
+        "uid": "DailyActiveUserTrend",
+      },
+      "source": "GitHub",
+      "uid": "copilotOrg__github-DailyActiveUserTrend-ruby-vscode-2023-10-15",
+      "value": "3",
+    },
+  },
+  Object {
+    "faros_MetricValueTag": Object {
+      "source": "GitHub",
+      "tag": Object {
+        "uid": "copilotLanguage__ruby",
+      },
+      "value": Object {
+        "definition": Object {
+          "uid": "DailyActiveUserTrend",
+        },
+        "uid": "copilotOrg__github-DailyActiveUserTrend-ruby-vscode-2023-10-15",
+      },
+    },
+  },
+  Object {
+    "faros_MetricValueTag": Object {
+      "source": "GitHub",
+      "tag": Object {
+        "uid": "copilotEditor__vscode",
+      },
+      "value": Object {
+        "definition": Object {
+          "uid": "DailyActiveUserTrend",
+        },
+        "uid": "copilotOrg__github-DailyActiveUserTrend-ruby-vscode-2023-10-15",
+      },
+    },
+  },
+  Object {
+    "faros_MetricValueTag": Object {
+      "source": "GitHub",
+      "tag": Object {
+        "uid": "copilotOrg__github",
+      },
+      "value": Object {
+        "definition": Object {
+          "uid": "DailyActiveUserTrend",
+        },
+        "uid": "copilotOrg__github-DailyActiveUserTrend-ruby-vscode-2023-10-15",
+      },
+    },
+  },
+  Object {
+    "compute_ApplicationMetric": Object {
+      "application": Object {
+        "name": "copilot",
+        "platform": "",
+      },
+      "source": "GitHub",
+      "value": Object {
+        "definition": Object {
+          "uid": "DailyActiveUserTrend",
+        },
+        "uid": "copilotOrg__github-DailyActiveUserTrend-ruby-vscode-2023-10-15",
+      },
+    },
+  },
+  Object {
+    "faros_MetricValue": Object {
+      "computedAt": "2023-10-15T00:00:00.000Z",
+      "definition": Object {
+        "uid": "DailyChatAcceptanceCount",
+      },
+      "source": "GitHub",
+      "uid": "copilotOrg__github-DailyChatAcceptanceCount-2023-10-15",
+      "value": "32",
+    },
+  },
+  Object {
+    "faros_MetricValueTag": Object {
+      "source": "GitHub",
+      "tag": Object {
+        "uid": "copilotOrg__github",
+      },
+      "value": Object {
+        "definition": Object {
+          "uid": "DailyChatAcceptanceCount",
+        },
+        "uid": "copilotOrg__github-DailyChatAcceptanceCount-2023-10-15",
+      },
+    },
+  },
+  Object {
+    "compute_ApplicationMetric": Object {
+      "application": Object {
+        "name": "copilot",
+        "platform": "",
+      },
+      "source": "GitHub",
+      "value": Object {
+        "definition": Object {
+          "uid": "DailyChatAcceptanceCount",
+        },
+        "uid": "copilotOrg__github-DailyChatAcceptanceCount-2023-10-15",
+      },
+    },
+  },
+  Object {
+    "faros_MetricValue": Object {
+      "computedAt": "2023-10-15T00:00:00.000Z",
+      "definition": Object {
+        "uid": "DailyChatTurnCount",
+      },
+      "source": "GitHub",
+      "uid": "copilotOrg__github-DailyChatTurnCount-2023-10-15",
+      "value": "200",
+    },
+  },
+  Object {
+    "faros_MetricValueTag": Object {
+      "source": "GitHub",
+      "tag": Object {
+        "uid": "copilotOrg__github",
+      },
+      "value": Object {
+        "definition": Object {
+          "uid": "DailyChatTurnCount",
+        },
+        "uid": "copilotOrg__github-DailyChatTurnCount-2023-10-15",
+      },
+    },
+  },
+  Object {
+    "compute_ApplicationMetric": Object {
+      "application": Object {
+        "name": "copilot",
+        "platform": "",
+      },
+      "source": "GitHub",
+      "value": Object {
+        "definition": Object {
+          "uid": "DailyChatTurnCount",
+        },
+        "uid": "copilotOrg__github-DailyChatTurnCount-2023-10-15",
+      },
+    },
+  },
+  Object {
+    "faros_MetricValue": Object {
+      "computedAt": "2023-10-15T00:00:00.000Z",
+      "definition": Object {
+        "uid": "DailyActiveChatUserTrend",
+      },
+      "source": "GitHub",
+      "uid": "copilotOrg__github-DailyActiveChatUserTrend-2023-10-15",
+      "value": "4",
+    },
+  },
+  Object {
+    "faros_MetricValueTag": Object {
+      "source": "GitHub",
+      "tag": Object {
+        "uid": "copilotOrg__github",
+      },
+      "value": Object {
+        "definition": Object {
+          "uid": "DailyActiveChatUserTrend",
+        },
+        "uid": "copilotOrg__github-DailyActiveChatUserTrend-2023-10-15",
+      },
+    },
+  },
+  Object {
+    "compute_ApplicationMetric": Object {
+      "application": Object {
+        "name": "copilot",
+        "platform": "",
+      },
+      "source": "GitHub",
+      "value": Object {
+        "definition": Object {
+          "uid": "DailyActiveChatUserTrend",
+        },
+        "uid": "copilotOrg__github-DailyActiveChatUserTrend-2023-10-15",
+      },
+    },
+  },
+  Object {
+    "faros_Tag": Object {
+      "key": "copilotOrg",
+      "source": "GitHub",
+      "uid": "copilotOrg__github",
+      "value": "github",
+    },
+  },
+  Object {
+    "faros_MetricDefinition": Object {
+      "name": "DailySuggestionReferenceCount_Discard",
+      "source": "GitHub",
+      "uid": "DailySuggestionReferenceCount_Discard",
+      "valueType": Object {
+        "category": "Numeric",
+        "detail": null,
+      },
+    },
+  },
+  Object {
+    "faros_MetricDefinition": Object {
+      "name": "DailySuggestionReferenceCount_Accept",
+      "source": "GitHub",
+      "uid": "DailySuggestionReferenceCount_Accept",
+      "valueType": Object {
+        "category": "Numeric",
+        "detail": null,
+      },
+    },
+  },
+  Object {
+    "faros_MetricDefinition": Object {
+      "name": "DailyGeneratedLineCount_Discard",
+      "source": "GitHub",
+      "uid": "DailyGeneratedLineCount_Discard",
+      "valueType": Object {
+        "category": "Numeric",
+        "detail": null,
+      },
+    },
+  },
+  Object {
+    "faros_MetricDefinition": Object {
+      "name": "DailyGeneratedLineCount_Accept",
+      "source": "GitHub",
+      "uid": "DailyGeneratedLineCount_Accept",
+      "valueType": Object {
+        "category": "Numeric",
+        "detail": null,
+      },
+    },
+  },
+  Object {
+    "faros_MetricDefinition": Object {
+      "name": "DailyActiveUserTrend",
+      "source": "GitHub",
+      "uid": "DailyActiveUserTrend",
+      "valueType": Object {
+        "category": "Numeric",
+        "detail": null,
+      },
+    },
+  },
+  Object {
+    "faros_MetricDefinition": Object {
+      "name": "DailyChatAcceptanceCount",
+      "source": "GitHub",
+      "uid": "DailyChatAcceptanceCount",
+      "valueType": Object {
+        "category": "Numeric",
+        "detail": null,
+      },
+    },
+  },
+  Object {
+    "faros_MetricDefinition": Object {
+      "name": "DailyChatTurnCount",
+      "source": "GitHub",
+      "uid": "DailyChatTurnCount",
+      "valueType": Object {
+        "category": "Numeric",
+        "detail": null,
+      },
+    },
+  },
+  Object {
+    "faros_MetricDefinition": Object {
+      "name": "DailyActiveChatUserTrend",
+      "source": "GitHub",
+      "uid": "DailyActiveChatUserTrend",
+      "valueType": Object {
+        "category": "Numeric",
+        "detail": null,
+      },
+    },
+  },
+  Object {
+    "faros_MetricValue": Object {
+      "computedAt": "2023-10-16T00:00:00.000Z",
+      "definition": Object {
+        "uid": "DailySuggestionReferenceCount_Discard",
+      },
+      "source": "GitHub",
+      "uid": "copilotOrg__github-DailySuggestionReferenceCount_Discard-2023-10-16",
+      "value": "200",
+    },
+  },
+  Object {
+    "faros_MetricValueTag": Object {
+      "source": "GitHub",
+      "tag": Object {
+        "uid": "copilotOrg__github",
+      },
+      "value": Object {
+        "definition": Object {
+          "uid": "DailySuggestionReferenceCount_Discard",
+        },
+        "uid": "copilotOrg__github-DailySuggestionReferenceCount_Discard-2023-10-16",
+      },
+    },
+  },
+  Object {
+    "compute_ApplicationMetric": Object {
+      "application": Object {
+        "name": "copilot",
+        "platform": "",
+      },
+      "source": "GitHub",
+      "value": Object {
+        "definition": Object {
+          "uid": "DailySuggestionReferenceCount_Discard",
+        },
+        "uid": "copilotOrg__github-DailySuggestionReferenceCount_Discard-2023-10-16",
+      },
+    },
+  },
+  Object {
+    "faros_MetricValue": Object {
+      "computedAt": "2023-10-16T00:00:00.000Z",
+      "definition": Object {
+        "uid": "DailySuggestionReferenceCount_Discard",
+      },
+      "source": "GitHub",
+      "uid": "copilotOrg__github-DailySuggestionReferenceCount_Discard-python-vscode-2023-10-16",
+      "value": "100",
+    },
+  },
+  Object {
+    "faros_MetricValueTag": Object {
+      "source": "GitHub",
+      "tag": Object {
+        "uid": "copilotLanguage__python",
+      },
+      "value": Object {
+        "definition": Object {
+          "uid": "DailySuggestionReferenceCount_Discard",
+        },
+        "uid": "copilotOrg__github-DailySuggestionReferenceCount_Discard-python-vscode-2023-10-16",
+      },
+    },
+  },
+  Object {
+    "faros_MetricValueTag": Object {
+      "source": "GitHub",
+      "tag": Object {
+        "uid": "copilotEditor__vscode",
+      },
+      "value": Object {
+        "definition": Object {
+          "uid": "DailySuggestionReferenceCount_Discard",
+        },
+        "uid": "copilotOrg__github-DailySuggestionReferenceCount_Discard-python-vscode-2023-10-16",
+      },
+    },
+  },
+  Object {
+    "faros_MetricValueTag": Object {
+      "source": "GitHub",
+      "tag": Object {
+        "uid": "copilotOrg__github",
+      },
+      "value": Object {
+        "definition": Object {
+          "uid": "DailySuggestionReferenceCount_Discard",
+        },
+        "uid": "copilotOrg__github-DailySuggestionReferenceCount_Discard-python-vscode-2023-10-16",
+      },
+    },
+  },
+  Object {
+    "compute_ApplicationMetric": Object {
+      "application": Object {
+        "name": "copilot",
+        "platform": "",
+      },
+      "source": "GitHub",
+      "value": Object {
+        "definition": Object {
+          "uid": "DailySuggestionReferenceCount_Discard",
+        },
+        "uid": "copilotOrg__github-DailySuggestionReferenceCount_Discard-python-vscode-2023-10-16",
+      },
+    },
+  },
+  Object {
+    "faros_MetricValue": Object {
+      "computedAt": "2023-10-16T00:00:00.000Z",
+      "definition": Object {
+        "uid": "DailySuggestionReferenceCount_Discard",
+      },
+      "source": "GitHub",
+      "uid": "copilotOrg__github-DailySuggestionReferenceCount_Discard-python-jetbrains-2023-10-16",
+      "value": "150",
+    },
+  },
+  Object {
+    "faros_MetricValueTag": Object {
+      "source": "GitHub",
+      "tag": Object {
+        "uid": "copilotLanguage__python",
+      },
+      "value": Object {
+        "definition": Object {
+          "uid": "DailySuggestionReferenceCount_Discard",
+        },
+        "uid": "copilotOrg__github-DailySuggestionReferenceCount_Discard-python-jetbrains-2023-10-16",
+      },
+    },
+  },
+  Object {
+    "faros_MetricValueTag": Object {
+      "source": "GitHub",
+      "tag": Object {
+        "uid": "copilotEditor__jetbrains",
+      },
+      "value": Object {
+        "definition": Object {
+          "uid": "DailySuggestionReferenceCount_Discard",
+        },
+        "uid": "copilotOrg__github-DailySuggestionReferenceCount_Discard-python-jetbrains-2023-10-16",
+      },
+    },
+  },
+  Object {
+    "faros_MetricValueTag": Object {
+      "source": "GitHub",
+      "tag": Object {
+        "uid": "copilotOrg__github",
+      },
+      "value": Object {
+        "definition": Object {
+          "uid": "DailySuggestionReferenceCount_Discard",
+        },
+        "uid": "copilotOrg__github-DailySuggestionReferenceCount_Discard-python-jetbrains-2023-10-16",
+      },
+    },
+  },
+  Object {
+    "compute_ApplicationMetric": Object {
+      "application": Object {
+        "name": "copilot",
+        "platform": "",
+      },
+      "source": "GitHub",
+      "value": Object {
+        "definition": Object {
+          "uid": "DailySuggestionReferenceCount_Discard",
+        },
+        "uid": "copilotOrg__github-DailySuggestionReferenceCount_Discard-python-jetbrains-2023-10-16",
+      },
+    },
+  },
+  Object {
+    "faros_MetricValue": Object {
+      "computedAt": "2023-10-16T00:00:00.000Z",
+      "definition": Object {
+        "uid": "DailySuggestionReferenceCount_Discard",
+      },
+      "source": "GitHub",
+      "uid": "copilotOrg__github-DailySuggestionReferenceCount_Discard-ruby-vscode-2023-10-16",
+      "value": "50",
+    },
+  },
+  Object {
+    "faros_MetricValueTag": Object {
+      "source": "GitHub",
+      "tag": Object {
+        "uid": "copilotLanguage__ruby",
+      },
+      "value": Object {
+        "definition": Object {
+          "uid": "DailySuggestionReferenceCount_Discard",
+        },
+        "uid": "copilotOrg__github-DailySuggestionReferenceCount_Discard-ruby-vscode-2023-10-16",
+      },
+    },
+  },
+  Object {
+    "faros_MetricValueTag": Object {
+      "source": "GitHub",
+      "tag": Object {
+        "uid": "copilotEditor__vscode",
+      },
+      "value": Object {
+        "definition": Object {
+          "uid": "DailySuggestionReferenceCount_Discard",
+        },
+        "uid": "copilotOrg__github-DailySuggestionReferenceCount_Discard-ruby-vscode-2023-10-16",
+      },
+    },
+  },
+  Object {
+    "faros_MetricValueTag": Object {
+      "source": "GitHub",
+      "tag": Object {
+        "uid": "copilotOrg__github",
+      },
+      "value": Object {
+        "definition": Object {
+          "uid": "DailySuggestionReferenceCount_Discard",
+        },
+        "uid": "copilotOrg__github-DailySuggestionReferenceCount_Discard-ruby-vscode-2023-10-16",
+      },
+    },
+  },
+  Object {
+    "compute_ApplicationMetric": Object {
+      "application": Object {
+        "name": "copilot",
+        "platform": "",
+      },
+      "source": "GitHub",
+      "value": Object {
+        "definition": Object {
+          "uid": "DailySuggestionReferenceCount_Discard",
+        },
+        "uid": "copilotOrg__github-DailySuggestionReferenceCount_Discard-ruby-vscode-2023-10-16",
+      },
+    },
+  },
+  Object {
+    "faros_MetricValue": Object {
+      "computedAt": "2023-10-16T00:00:00.000Z",
+      "definition": Object {
+        "uid": "DailySuggestionReferenceCount_Accept",
+      },
+      "source": "GitHub",
+      "uid": "copilotOrg__github-DailySuggestionReferenceCount_Accept-2023-10-16",
+      "value": "600",
+    },
+  },
+  Object {
+    "faros_MetricValueTag": Object {
+      "source": "GitHub",
+      "tag": Object {
+        "uid": "copilotOrg__github",
+      },
+      "value": Object {
+        "definition": Object {
+          "uid": "DailySuggestionReferenceCount_Accept",
+        },
+        "uid": "copilotOrg__github-DailySuggestionReferenceCount_Accept-2023-10-16",
+      },
+    },
+  },
+  Object {
+    "compute_ApplicationMetric": Object {
+      "application": Object {
+        "name": "copilot",
+        "platform": "",
+      },
+      "source": "GitHub",
+      "value": Object {
+        "definition": Object {
+          "uid": "DailySuggestionReferenceCount_Accept",
+        },
+        "uid": "copilotOrg__github-DailySuggestionReferenceCount_Accept-2023-10-16",
+      },
+    },
+  },
+  Object {
+    "faros_MetricValue": Object {
+      "computedAt": "2023-10-16T00:00:00.000Z",
+      "definition": Object {
+        "uid": "DailySuggestionReferenceCount_Accept",
+      },
+      "source": "GitHub",
+      "uid": "copilotOrg__github-DailySuggestionReferenceCount_Accept-python-vscode-2023-10-16",
+      "value": "200",
+    },
+  },
+  Object {
+    "faros_MetricValueTag": Object {
+      "source": "GitHub",
+      "tag": Object {
+        "uid": "copilotLanguage__python",
+      },
+      "value": Object {
+        "definition": Object {
+          "uid": "DailySuggestionReferenceCount_Accept",
+        },
+        "uid": "copilotOrg__github-DailySuggestionReferenceCount_Accept-python-vscode-2023-10-16",
+      },
+    },
+  },
+  Object {
+    "faros_MetricValueTag": Object {
+      "source": "GitHub",
+      "tag": Object {
+        "uid": "copilotEditor__vscode",
+      },
+      "value": Object {
+        "definition": Object {
+          "uid": "DailySuggestionReferenceCount_Accept",
+        },
+        "uid": "copilotOrg__github-DailySuggestionReferenceCount_Accept-python-vscode-2023-10-16",
+      },
+    },
+  },
+  Object {
+    "faros_MetricValueTag": Object {
+      "source": "GitHub",
+      "tag": Object {
+        "uid": "copilotOrg__github",
+      },
+      "value": Object {
+        "definition": Object {
+          "uid": "DailySuggestionReferenceCount_Accept",
+        },
+        "uid": "copilotOrg__github-DailySuggestionReferenceCount_Accept-python-vscode-2023-10-16",
+      },
+    },
+  },
+  Object {
+    "compute_ApplicationMetric": Object {
+      "application": Object {
+        "name": "copilot",
+        "platform": "",
+      },
+      "source": "GitHub",
+      "value": Object {
+        "definition": Object {
+          "uid": "DailySuggestionReferenceCount_Accept",
+        },
+        "uid": "copilotOrg__github-DailySuggestionReferenceCount_Accept-python-vscode-2023-10-16",
+      },
+    },
+  },
+  Object {
+    "faros_MetricValue": Object {
+      "computedAt": "2023-10-16T00:00:00.000Z",
+      "definition": Object {
+        "uid": "DailySuggestionReferenceCount_Accept",
+      },
+      "source": "GitHub",
+      "uid": "copilotOrg__github-DailySuggestionReferenceCount_Accept-python-jetbrains-2023-10-16",
+      "value": "150",
+    },
+  },
+  Object {
+    "faros_MetricValueTag": Object {
+      "source": "GitHub",
+      "tag": Object {
+        "uid": "copilotLanguage__python",
+      },
+      "value": Object {
+        "definition": Object {
+          "uid": "DailySuggestionReferenceCount_Accept",
+        },
+        "uid": "copilotOrg__github-DailySuggestionReferenceCount_Accept-python-jetbrains-2023-10-16",
+      },
+    },
+  },
+  Object {
+    "faros_MetricValueTag": Object {
+      "source": "GitHub",
+      "tag": Object {
+        "uid": "copilotEditor__jetbrains",
+      },
+      "value": Object {
+        "definition": Object {
+          "uid": "DailySuggestionReferenceCount_Accept",
+        },
+        "uid": "copilotOrg__github-DailySuggestionReferenceCount_Accept-python-jetbrains-2023-10-16",
+      },
+    },
+  },
+  Object {
+    "faros_MetricValueTag": Object {
+      "source": "GitHub",
+      "tag": Object {
+        "uid": "copilotOrg__github",
+      },
+      "value": Object {
+        "definition": Object {
+          "uid": "DailySuggestionReferenceCount_Accept",
+        },
+        "uid": "copilotOrg__github-DailySuggestionReferenceCount_Accept-python-jetbrains-2023-10-16",
+      },
+    },
+  },
+  Object {
+    "compute_ApplicationMetric": Object {
+      "application": Object {
+        "name": "copilot",
+        "platform": "",
+      },
+      "source": "GitHub",
+      "value": Object {
+        "definition": Object {
+          "uid": "DailySuggestionReferenceCount_Accept",
+        },
+        "uid": "copilotOrg__github-DailySuggestionReferenceCount_Accept-python-jetbrains-2023-10-16",
+      },
+    },
+  },
+  Object {
+    "faros_MetricValue": Object {
+      "computedAt": "2023-10-16T00:00:00.000Z",
+      "definition": Object {
+        "uid": "DailySuggestionReferenceCount_Accept",
+      },
+      "source": "GitHub",
+      "uid": "copilotOrg__github-DailySuggestionReferenceCount_Accept-ruby-vscode-2023-10-16",
+      "value": "150",
+    },
+  },
+  Object {
+    "faros_MetricValueTag": Object {
+      "source": "GitHub",
+      "tag": Object {
+        "uid": "copilotLanguage__ruby",
+      },
+      "value": Object {
+        "definition": Object {
+          "uid": "DailySuggestionReferenceCount_Accept",
+        },
+        "uid": "copilotOrg__github-DailySuggestionReferenceCount_Accept-ruby-vscode-2023-10-16",
+      },
+    },
+  },
+  Object {
+    "faros_MetricValueTag": Object {
+      "source": "GitHub",
+      "tag": Object {
+        "uid": "copilotEditor__vscode",
+      },
+      "value": Object {
+        "definition": Object {
+          "uid": "DailySuggestionReferenceCount_Accept",
+        },
+        "uid": "copilotOrg__github-DailySuggestionReferenceCount_Accept-ruby-vscode-2023-10-16",
+      },
+    },
+  },
+  Object {
+    "faros_MetricValueTag": Object {
+      "source": "GitHub",
+      "tag": Object {
+        "uid": "copilotOrg__github",
+      },
+      "value": Object {
+        "definition": Object {
+          "uid": "DailySuggestionReferenceCount_Accept",
+        },
+        "uid": "copilotOrg__github-DailySuggestionReferenceCount_Accept-ruby-vscode-2023-10-16",
+      },
+    },
+  },
+  Object {
+    "compute_ApplicationMetric": Object {
+      "application": Object {
+        "name": "copilot",
+        "platform": "",
+      },
+      "source": "GitHub",
+      "value": Object {
+        "definition": Object {
+          "uid": "DailySuggestionReferenceCount_Accept",
+        },
+        "uid": "copilotOrg__github-DailySuggestionReferenceCount_Accept-ruby-vscode-2023-10-16",
+      },
+    },
+  },
+  Object {
+    "faros_MetricValue": Object {
+      "computedAt": "2023-10-16T00:00:00.000Z",
+      "definition": Object {
+        "uid": "DailyGeneratedLineCount_Discard",
+      },
+      "source": "GitHub",
+      "uid": "copilotOrg__github-DailyGeneratedLineCount_Discard-2023-10-16",
+      "value": "400",
+    },
+  },
+  Object {
+    "faros_MetricValueTag": Object {
+      "source": "GitHub",
+      "tag": Object {
+        "uid": "copilotOrg__github",
+      },
+      "value": Object {
+        "definition": Object {
+          "uid": "DailyGeneratedLineCount_Discard",
+        },
+        "uid": "copilotOrg__github-DailyGeneratedLineCount_Discard-2023-10-16",
+      },
+    },
+  },
+  Object {
+    "compute_ApplicationMetric": Object {
+      "application": Object {
+        "name": "copilot",
+        "platform": "",
+      },
+      "source": "GitHub",
+      "value": Object {
+        "definition": Object {
+          "uid": "DailyGeneratedLineCount_Discard",
+        },
+        "uid": "copilotOrg__github-DailyGeneratedLineCount_Discard-2023-10-16",
+      },
+    },
+  },
+  Object {
+    "faros_MetricValue": Object {
+      "computedAt": "2023-10-16T00:00:00.000Z",
+      "definition": Object {
+        "uid": "DailyGeneratedLineCount_Discard",
+      },
+      "source": "GitHub",
+      "uid": "copilotOrg__github-DailyGeneratedLineCount_Discard-python-vscode-2023-10-16",
+      "value": "300",
+    },
+  },
+  Object {
+    "faros_MetricValueTag": Object {
+      "source": "GitHub",
+      "tag": Object {
+        "uid": "copilotLanguage__python",
+      },
+      "value": Object {
+        "definition": Object {
+          "uid": "DailyGeneratedLineCount_Discard",
+        },
+        "uid": "copilotOrg__github-DailyGeneratedLineCount_Discard-python-vscode-2023-10-16",
+      },
+    },
+  },
+  Object {
+    "faros_MetricValueTag": Object {
+      "source": "GitHub",
+      "tag": Object {
+        "uid": "copilotEditor__vscode",
+      },
+      "value": Object {
+        "definition": Object {
+          "uid": "DailyGeneratedLineCount_Discard",
+        },
+        "uid": "copilotOrg__github-DailyGeneratedLineCount_Discard-python-vscode-2023-10-16",
+      },
+    },
+  },
+  Object {
+    "faros_MetricValueTag": Object {
+      "source": "GitHub",
+      "tag": Object {
+        "uid": "copilotOrg__github",
+      },
+      "value": Object {
+        "definition": Object {
+          "uid": "DailyGeneratedLineCount_Discard",
+        },
+        "uid": "copilotOrg__github-DailyGeneratedLineCount_Discard-python-vscode-2023-10-16",
+      },
+    },
+  },
+  Object {
+    "compute_ApplicationMetric": Object {
+      "application": Object {
+        "name": "copilot",
+        "platform": "",
+      },
+      "source": "GitHub",
+      "value": Object {
+        "definition": Object {
+          "uid": "DailyGeneratedLineCount_Discard",
+        },
+        "uid": "copilotOrg__github-DailyGeneratedLineCount_Discard-python-vscode-2023-10-16",
+      },
+    },
+  },
+  Object {
+    "faros_MetricValue": Object {
+      "computedAt": "2023-10-16T00:00:00.000Z",
+      "definition": Object {
+        "uid": "DailyGeneratedLineCount_Discard",
+      },
+      "source": "GitHub",
+      "uid": "copilotOrg__github-DailyGeneratedLineCount_Discard-python-jetbrains-2023-10-16",
+      "value": "50",
+    },
+  },
+  Object {
+    "faros_MetricValueTag": Object {
+      "source": "GitHub",
+      "tag": Object {
+        "uid": "copilotLanguage__python",
+      },
+      "value": Object {
+        "definition": Object {
+          "uid": "DailyGeneratedLineCount_Discard",
+        },
+        "uid": "copilotOrg__github-DailyGeneratedLineCount_Discard-python-jetbrains-2023-10-16",
+      },
+    },
+  },
+  Object {
+    "faros_MetricValueTag": Object {
+      "source": "GitHub",
+      "tag": Object {
+        "uid": "copilotEditor__jetbrains",
+      },
+      "value": Object {
+        "definition": Object {
+          "uid": "DailyGeneratedLineCount_Discard",
+        },
+        "uid": "copilotOrg__github-DailyGeneratedLineCount_Discard-python-jetbrains-2023-10-16",
+      },
+    },
+  },
+  Object {
+    "faros_MetricValueTag": Object {
+      "source": "GitHub",
+      "tag": Object {
+        "uid": "copilotOrg__github",
+      },
+      "value": Object {
+        "definition": Object {
+          "uid": "DailyGeneratedLineCount_Discard",
+        },
+        "uid": "copilotOrg__github-DailyGeneratedLineCount_Discard-python-jetbrains-2023-10-16",
+      },
+    },
+  },
+  Object {
+    "compute_ApplicationMetric": Object {
+      "application": Object {
+        "name": "copilot",
+        "platform": "",
+      },
+      "source": "GitHub",
+      "value": Object {
+        "definition": Object {
+          "uid": "DailyGeneratedLineCount_Discard",
+        },
+        "uid": "copilotOrg__github-DailyGeneratedLineCount_Discard-python-jetbrains-2023-10-16",
+      },
+    },
+  },
+  Object {
+    "faros_MetricValue": Object {
+      "computedAt": "2023-10-16T00:00:00.000Z",
+      "definition": Object {
+        "uid": "DailyGeneratedLineCount_Discard",
+      },
+      "source": "GitHub",
+      "uid": "copilotOrg__github-DailyGeneratedLineCount_Discard-ruby-vscode-2023-10-16",
+      "value": "50",
+    },
+  },
+  Object {
+    "faros_MetricValueTag": Object {
+      "source": "GitHub",
+      "tag": Object {
+        "uid": "copilotLanguage__ruby",
+      },
+      "value": Object {
+        "definition": Object {
+          "uid": "DailyGeneratedLineCount_Discard",
+        },
+        "uid": "copilotOrg__github-DailyGeneratedLineCount_Discard-ruby-vscode-2023-10-16",
+      },
+    },
+  },
+  Object {
+    "faros_MetricValueTag": Object {
+      "source": "GitHub",
+      "tag": Object {
+        "uid": "copilotEditor__vscode",
+      },
+      "value": Object {
+        "definition": Object {
+          "uid": "DailyGeneratedLineCount_Discard",
+        },
+        "uid": "copilotOrg__github-DailyGeneratedLineCount_Discard-ruby-vscode-2023-10-16",
+      },
+    },
+  },
+  Object {
+    "faros_MetricValueTag": Object {
+      "source": "GitHub",
+      "tag": Object {
+        "uid": "copilotOrg__github",
+      },
+      "value": Object {
+        "definition": Object {
+          "uid": "DailyGeneratedLineCount_Discard",
+        },
+        "uid": "copilotOrg__github-DailyGeneratedLineCount_Discard-ruby-vscode-2023-10-16",
+      },
+    },
+  },
+  Object {
+    "compute_ApplicationMetric": Object {
+      "application": Object {
+        "name": "copilot",
+        "platform": "",
+      },
+      "source": "GitHub",
+      "value": Object {
+        "definition": Object {
+          "uid": "DailyGeneratedLineCount_Discard",
+        },
+        "uid": "copilotOrg__github-DailyGeneratedLineCount_Discard-ruby-vscode-2023-10-16",
+      },
+    },
+  },
+  Object {
+    "faros_MetricValue": Object {
+      "computedAt": "2023-10-16T00:00:00.000Z",
+      "definition": Object {
+        "uid": "DailyGeneratedLineCount_Accept",
+      },
+      "source": "GitHub",
+      "uid": "copilotOrg__github-DailyGeneratedLineCount_Accept-2023-10-16",
+      "value": "700",
+    },
+  },
+  Object {
+    "faros_MetricValueTag": Object {
+      "source": "GitHub",
+      "tag": Object {
+        "uid": "copilotOrg__github",
+      },
+      "value": Object {
+        "definition": Object {
+          "uid": "DailyGeneratedLineCount_Accept",
+        },
+        "uid": "copilotOrg__github-DailyGeneratedLineCount_Accept-2023-10-16",
+      },
+    },
+  },
+  Object {
+    "compute_ApplicationMetric": Object {
+      "application": Object {
+        "name": "copilot",
+        "platform": "",
+      },
+      "source": "GitHub",
+      "value": Object {
+        "definition": Object {
+          "uid": "DailyGeneratedLineCount_Accept",
+        },
+        "uid": "copilotOrg__github-DailyGeneratedLineCount_Accept-2023-10-16",
+      },
+    },
+  },
+  Object {
+    "faros_MetricValue": Object {
+      "computedAt": "2023-10-16T00:00:00.000Z",
+      "definition": Object {
+        "uid": "DailyGeneratedLineCount_Accept",
+      },
+      "source": "GitHub",
+      "uid": "copilotOrg__github-DailyGeneratedLineCount_Accept-python-vscode-2023-10-16",
+      "value": "300",
+    },
+  },
+  Object {
+    "faros_MetricValueTag": Object {
+      "source": "GitHub",
+      "tag": Object {
+        "uid": "copilotLanguage__python",
+      },
+      "value": Object {
+        "definition": Object {
+          "uid": "DailyGeneratedLineCount_Accept",
+        },
+        "uid": "copilotOrg__github-DailyGeneratedLineCount_Accept-python-vscode-2023-10-16",
+      },
+    },
+  },
+  Object {
+    "faros_MetricValueTag": Object {
+      "source": "GitHub",
+      "tag": Object {
+        "uid": "copilotEditor__vscode",
+      },
+      "value": Object {
+        "definition": Object {
+          "uid": "DailyGeneratedLineCount_Accept",
+        },
+        "uid": "copilotOrg__github-DailyGeneratedLineCount_Accept-python-vscode-2023-10-16",
+      },
+    },
+  },
+  Object {
+    "faros_MetricValueTag": Object {
+      "source": "GitHub",
+      "tag": Object {
+        "uid": "copilotOrg__github",
+      },
+      "value": Object {
+        "definition": Object {
+          "uid": "DailyGeneratedLineCount_Accept",
+        },
+        "uid": "copilotOrg__github-DailyGeneratedLineCount_Accept-python-vscode-2023-10-16",
+      },
+    },
+  },
+  Object {
+    "compute_ApplicationMetric": Object {
+      "application": Object {
+        "name": "copilot",
+        "platform": "",
+      },
+      "source": "GitHub",
+      "value": Object {
+        "definition": Object {
+          "uid": "DailyGeneratedLineCount_Accept",
+        },
+        "uid": "copilotOrg__github-DailyGeneratedLineCount_Accept-python-vscode-2023-10-16",
+      },
+    },
+  },
+  Object {
+    "faros_MetricValue": Object {
+      "computedAt": "2023-10-16T00:00:00.000Z",
+      "definition": Object {
+        "uid": "DailyGeneratedLineCount_Accept",
+      },
+      "source": "GitHub",
+      "uid": "copilotOrg__github-DailyGeneratedLineCount_Accept-python-jetbrains-2023-10-16",
+      "value": "250",
+    },
+  },
+  Object {
+    "faros_MetricValueTag": Object {
+      "source": "GitHub",
+      "tag": Object {
+        "uid": "copilotLanguage__python",
+      },
+      "value": Object {
+        "definition": Object {
+          "uid": "DailyGeneratedLineCount_Accept",
+        },
+        "uid": "copilotOrg__github-DailyGeneratedLineCount_Accept-python-jetbrains-2023-10-16",
+      },
+    },
+  },
+  Object {
+    "faros_MetricValueTag": Object {
+      "source": "GitHub",
+      "tag": Object {
+        "uid": "copilotEditor__jetbrains",
+      },
+      "value": Object {
+        "definition": Object {
+          "uid": "DailyGeneratedLineCount_Accept",
+        },
+        "uid": "copilotOrg__github-DailyGeneratedLineCount_Accept-python-jetbrains-2023-10-16",
+      },
+    },
+  },
+  Object {
+    "faros_MetricValueTag": Object {
+      "source": "GitHub",
+      "tag": Object {
+        "uid": "copilotOrg__github",
+      },
+      "value": Object {
+        "definition": Object {
+          "uid": "DailyGeneratedLineCount_Accept",
+        },
+        "uid": "copilotOrg__github-DailyGeneratedLineCount_Accept-python-jetbrains-2023-10-16",
+      },
+    },
+  },
+  Object {
+    "compute_ApplicationMetric": Object {
+      "application": Object {
+        "name": "copilot",
+        "platform": "",
+      },
+      "source": "GitHub",
+      "value": Object {
+        "definition": Object {
+          "uid": "DailyGeneratedLineCount_Accept",
+        },
+        "uid": "copilotOrg__github-DailyGeneratedLineCount_Accept-python-jetbrains-2023-10-16",
+      },
+    },
+  },
+  Object {
+    "faros_MetricValue": Object {
+      "computedAt": "2023-10-16T00:00:00.000Z",
+      "definition": Object {
+        "uid": "DailyGeneratedLineCount_Accept",
+      },
+      "source": "GitHub",
+      "uid": "copilotOrg__github-DailyGeneratedLineCount_Accept-ruby-vscode-2023-10-16",
+      "value": "150",
+    },
+  },
+  Object {
+    "faros_MetricValueTag": Object {
+      "source": "GitHub",
+      "tag": Object {
+        "uid": "copilotLanguage__ruby",
+      },
+      "value": Object {
+        "definition": Object {
+          "uid": "DailyGeneratedLineCount_Accept",
+        },
+        "uid": "copilotOrg__github-DailyGeneratedLineCount_Accept-ruby-vscode-2023-10-16",
+      },
+    },
+  },
+  Object {
+    "faros_MetricValueTag": Object {
+      "source": "GitHub",
+      "tag": Object {
+        "uid": "copilotEditor__vscode",
+      },
+      "value": Object {
+        "definition": Object {
+          "uid": "DailyGeneratedLineCount_Accept",
+        },
+        "uid": "copilotOrg__github-DailyGeneratedLineCount_Accept-ruby-vscode-2023-10-16",
+      },
+    },
+  },
+  Object {
+    "faros_MetricValueTag": Object {
+      "source": "GitHub",
+      "tag": Object {
+        "uid": "copilotOrg__github",
+      },
+      "value": Object {
+        "definition": Object {
+          "uid": "DailyGeneratedLineCount_Accept",
+        },
+        "uid": "copilotOrg__github-DailyGeneratedLineCount_Accept-ruby-vscode-2023-10-16",
+      },
+    },
+  },
+  Object {
+    "compute_ApplicationMetric": Object {
+      "application": Object {
+        "name": "copilot",
+        "platform": "",
+      },
+      "source": "GitHub",
+      "value": Object {
+        "definition": Object {
+          "uid": "DailyGeneratedLineCount_Accept",
+        },
+        "uid": "copilotOrg__github-DailyGeneratedLineCount_Accept-ruby-vscode-2023-10-16",
+      },
+    },
+  },
+  Object {
+    "faros_MetricValue": Object {
+      "computedAt": "2023-10-16T00:00:00.000Z",
+      "definition": Object {
+        "uid": "DailyActiveUserTrend",
+      },
+      "source": "GitHub",
+      "uid": "copilotOrg__github-DailyActiveUserTrend-2023-10-16",
+      "value": "12",
+    },
+  },
+  Object {
+    "faros_MetricValueTag": Object {
+      "source": "GitHub",
+      "tag": Object {
+        "uid": "copilotOrg__github",
+      },
+      "value": Object {
+        "definition": Object {
+          "uid": "DailyActiveUserTrend",
+        },
+        "uid": "copilotOrg__github-DailyActiveUserTrend-2023-10-16",
+      },
+    },
+  },
+  Object {
+    "compute_ApplicationMetric": Object {
+      "application": Object {
+        "name": "copilot",
+        "platform": "",
+      },
+      "source": "GitHub",
+      "value": Object {
+        "definition": Object {
+          "uid": "DailyActiveUserTrend",
+        },
+        "uid": "copilotOrg__github-DailyActiveUserTrend-2023-10-16",
+      },
+    },
+  },
+  Object {
+    "faros_MetricValue": Object {
+      "computedAt": "2023-10-16T00:00:00.000Z",
+      "definition": Object {
+        "uid": "DailyActiveUserTrend",
+      },
+      "source": "GitHub",
+      "uid": "copilotOrg__github-DailyActiveUserTrend-python-vscode-2023-10-16",
+      "value": "2",
+    },
+  },
+  Object {
+    "faros_MetricValueTag": Object {
+      "source": "GitHub",
+      "tag": Object {
+        "uid": "copilotLanguage__python",
+      },
+      "value": Object {
+        "definition": Object {
+          "uid": "DailyActiveUserTrend",
+        },
+        "uid": "copilotOrg__github-DailyActiveUserTrend-python-vscode-2023-10-16",
+      },
+    },
+  },
+  Object {
+    "faros_MetricValueTag": Object {
+      "source": "GitHub",
+      "tag": Object {
+        "uid": "copilotEditor__vscode",
+      },
+      "value": Object {
+        "definition": Object {
+          "uid": "DailyActiveUserTrend",
+        },
+        "uid": "copilotOrg__github-DailyActiveUserTrend-python-vscode-2023-10-16",
+      },
+    },
+  },
+  Object {
+    "faros_MetricValueTag": Object {
+      "source": "GitHub",
+      "tag": Object {
+        "uid": "copilotOrg__github",
+      },
+      "value": Object {
+        "definition": Object {
+          "uid": "DailyActiveUserTrend",
+        },
+        "uid": "copilotOrg__github-DailyActiveUserTrend-python-vscode-2023-10-16",
+      },
+    },
+  },
+  Object {
+    "compute_ApplicationMetric": Object {
+      "application": Object {
+        "name": "copilot",
+        "platform": "",
+      },
+      "source": "GitHub",
+      "value": Object {
+        "definition": Object {
+          "uid": "DailyActiveUserTrend",
+        },
+        "uid": "copilotOrg__github-DailyActiveUserTrend-python-vscode-2023-10-16",
+      },
+    },
+  },
+  Object {
+    "faros_MetricValue": Object {
+      "computedAt": "2023-10-16T00:00:00.000Z",
+      "definition": Object {
+        "uid": "DailyActiveUserTrend",
+      },
+      "source": "GitHub",
+      "uid": "copilotOrg__github-DailyActiveUserTrend-python-jetbrains-2023-10-16",
+      "value": "6",
+    },
+  },
+  Object {
+    "faros_MetricValueTag": Object {
+      "source": "GitHub",
+      "tag": Object {
+        "uid": "copilotLanguage__python",
+      },
+      "value": Object {
+        "definition": Object {
+          "uid": "DailyActiveUserTrend",
+        },
+        "uid": "copilotOrg__github-DailyActiveUserTrend-python-jetbrains-2023-10-16",
+      },
+    },
+  },
+  Object {
+    "faros_MetricValueTag": Object {
+      "source": "GitHub",
+      "tag": Object {
+        "uid": "copilotEditor__jetbrains",
+      },
+      "value": Object {
+        "definition": Object {
+          "uid": "DailyActiveUserTrend",
+        },
+        "uid": "copilotOrg__github-DailyActiveUserTrend-python-jetbrains-2023-10-16",
+      },
+    },
+  },
+  Object {
+    "faros_MetricValueTag": Object {
+      "source": "GitHub",
+      "tag": Object {
+        "uid": "copilotOrg__github",
+      },
+      "value": Object {
+        "definition": Object {
+          "uid": "DailyActiveUserTrend",
+        },
+        "uid": "copilotOrg__github-DailyActiveUserTrend-python-jetbrains-2023-10-16",
+      },
+    },
+  },
+  Object {
+    "compute_ApplicationMetric": Object {
+      "application": Object {
+        "name": "copilot",
+        "platform": "",
+      },
+      "source": "GitHub",
+      "value": Object {
+        "definition": Object {
+          "uid": "DailyActiveUserTrend",
+        },
+        "uid": "copilotOrg__github-DailyActiveUserTrend-python-jetbrains-2023-10-16",
+      },
+    },
+  },
+  Object {
+    "faros_MetricValue": Object {
+      "computedAt": "2023-10-16T00:00:00.000Z",
+      "definition": Object {
+        "uid": "DailyActiveUserTrend",
+      },
+      "source": "GitHub",
+      "uid": "copilotOrg__github-DailyActiveUserTrend-ruby-vscode-2023-10-16",
+      "value": "3",
+    },
+  },
+  Object {
+    "faros_MetricValueTag": Object {
+      "source": "GitHub",
+      "tag": Object {
+        "uid": "copilotLanguage__ruby",
+      },
+      "value": Object {
+        "definition": Object {
+          "uid": "DailyActiveUserTrend",
+        },
+        "uid": "copilotOrg__github-DailyActiveUserTrend-ruby-vscode-2023-10-16",
+      },
+    },
+  },
+  Object {
+    "faros_MetricValueTag": Object {
+      "source": "GitHub",
+      "tag": Object {
+        "uid": "copilotEditor__vscode",
+      },
+      "value": Object {
+        "definition": Object {
+          "uid": "DailyActiveUserTrend",
+        },
+        "uid": "copilotOrg__github-DailyActiveUserTrend-ruby-vscode-2023-10-16",
+      },
+    },
+  },
+  Object {
+    "faros_MetricValueTag": Object {
+      "source": "GitHub",
+      "tag": Object {
+        "uid": "copilotOrg__github",
+      },
+      "value": Object {
+        "definition": Object {
+          "uid": "DailyActiveUserTrend",
+        },
+        "uid": "copilotOrg__github-DailyActiveUserTrend-ruby-vscode-2023-10-16",
+      },
+    },
+  },
+  Object {
+    "compute_ApplicationMetric": Object {
+      "application": Object {
+        "name": "copilot",
+        "platform": "",
+      },
+      "source": "GitHub",
+      "value": Object {
+        "definition": Object {
+          "uid": "DailyActiveUserTrend",
+        },
+        "uid": "copilotOrg__github-DailyActiveUserTrend-ruby-vscode-2023-10-16",
+      },
+    },
+  },
+  Object {
+    "faros_MetricValue": Object {
+      "computedAt": "2023-10-16T00:00:00.000Z",
+      "definition": Object {
+        "uid": "DailyChatAcceptanceCount",
+      },
+      "source": "GitHub",
+      "uid": "copilotOrg__github-DailyChatAcceptanceCount-2023-10-16",
+      "value": "57",
+    },
+  },
+  Object {
+    "faros_MetricValueTag": Object {
+      "source": "GitHub",
+      "tag": Object {
+        "uid": "copilotOrg__github",
+      },
+      "value": Object {
+        "definition": Object {
+          "uid": "DailyChatAcceptanceCount",
+        },
+        "uid": "copilotOrg__github-DailyChatAcceptanceCount-2023-10-16",
+      },
+    },
+  },
+  Object {
+    "compute_ApplicationMetric": Object {
+      "application": Object {
+        "name": "copilot",
+        "platform": "",
+      },
+      "source": "GitHub",
+      "value": Object {
+        "definition": Object {
+          "uid": "DailyChatAcceptanceCount",
+        },
+        "uid": "copilotOrg__github-DailyChatAcceptanceCount-2023-10-16",
+      },
+    },
+  },
+  Object {
+    "faros_MetricValue": Object {
+      "computedAt": "2023-10-16T00:00:00.000Z",
+      "definition": Object {
+        "uid": "DailyChatTurnCount",
+      },
+      "source": "GitHub",
+      "uid": "copilotOrg__github-DailyChatTurnCount-2023-10-16",
+      "value": "426",
+    },
+  },
+  Object {
+    "faros_MetricValueTag": Object {
+      "source": "GitHub",
+      "tag": Object {
+        "uid": "copilotOrg__github",
+      },
+      "value": Object {
+        "definition": Object {
+          "uid": "DailyChatTurnCount",
+        },
+        "uid": "copilotOrg__github-DailyChatTurnCount-2023-10-16",
+      },
+    },
+  },
+  Object {
+    "compute_ApplicationMetric": Object {
+      "application": Object {
+        "name": "copilot",
+        "platform": "",
+      },
+      "source": "GitHub",
+      "value": Object {
+        "definition": Object {
+          "uid": "DailyChatTurnCount",
+        },
+        "uid": "copilotOrg__github-DailyChatTurnCount-2023-10-16",
+      },
+    },
+  },
+  Object {
+    "faros_MetricValue": Object {
+      "computedAt": "2023-10-16T00:00:00.000Z",
+      "definition": Object {
+        "uid": "DailyActiveChatUserTrend",
+      },
+      "source": "GitHub",
+      "uid": "copilotOrg__github-DailyActiveChatUserTrend-2023-10-16",
+      "value": "8",
+    },
+  },
+  Object {
+    "faros_MetricValueTag": Object {
+      "source": "GitHub",
+      "tag": Object {
+        "uid": "copilotOrg__github",
+      },
+      "value": Object {
+        "definition": Object {
+          "uid": "DailyActiveChatUserTrend",
+        },
+        "uid": "copilotOrg__github-DailyActiveChatUserTrend-2023-10-16",
+      },
+    },
+  },
+  Object {
+    "compute_ApplicationMetric": Object {
+      "application": Object {
+        "name": "copilot",
+        "platform": "",
+      },
+      "source": "GitHub",
+      "value": Object {
+        "definition": Object {
+          "uid": "DailyActiveChatUserTrend",
+        },
+        "uid": "copilotOrg__github-DailyActiveChatUserTrend-2023-10-16",
+      },
+    },
+  },
+  Object {
+    "vcs_Organization": Object {
+      "createdAt": "2008-01-14T04:33:35.000Z",
+      "htmlUrl": "https://github.com/octocat",
+      "name": "github",
+      "source": "GitHub",
+      "type": Object {
+        "category": "Organization",
+        "detail": "Organization",
+      },
+      "uid": "github",
+    },
+  },
+  Object {
+    "vcs_OrganizationTool": Object {
+      "inactive": false,
+      "organization": Object {
+        "source": "GitHub",
+        "uid": "github",
+      },
+      "source": "GitHub",
+      "tool": Object {
+        "category": "GitHubCopilot",
+      },
+    },
+  },
+  Object {
+    "vcs_OrganizationTool": Object {
+      "inactive": false,
+      "organization": Object {
+        "source": "GitHub",
+        "uid": "github-2",
+      },
+      "source": "GitHub",
+      "tool": Object {
+        "category": "GitHubCopilot",
+      },
+    },
+  },
+  Object {
     "vcs_UserTool": Object {
       "inactive": true,
       "organization": Object {
@@ -128,2943 +3046,11 @@
     },
   },
   Object {
->>>>>>> 07ce6bf6
-    "faros_Tag": Object {
-      "key": "copilotOrg",
-      "source": "GitHub",
-      "uid": "copilotOrg__github",
-      "value": "github",
-    },
-  },
-  Object {
-    "faros_MetricDefinition": Object {
-      "name": "DailySuggestionReferenceCount_Discard",
-      "source": "GitHub",
-      "uid": "DailySuggestionReferenceCount_Discard",
-      "valueType": Object {
-        "category": "Numeric",
-        "detail": null,
-      },
-    },
-  },
-  Object {
-    "faros_MetricDefinition": Object {
-      "name": "DailySuggestionReferenceCount_Accept",
-      "source": "GitHub",
-      "uid": "DailySuggestionReferenceCount_Accept",
-      "valueType": Object {
-        "category": "Numeric",
-        "detail": null,
-      },
-    },
-  },
-  Object {
-    "faros_MetricDefinition": Object {
-      "name": "DailyGeneratedLineCount_Discard",
-      "source": "GitHub",
-      "uid": "DailyGeneratedLineCount_Discard",
-      "valueType": Object {
-        "category": "Numeric",
-        "detail": null,
-      },
-    },
-  },
-  Object {
-    "faros_MetricDefinition": Object {
-      "name": "DailyGeneratedLineCount_Accept",
-      "source": "GitHub",
-      "uid": "DailyGeneratedLineCount_Accept",
-      "valueType": Object {
-        "category": "Numeric",
-        "detail": null,
-      },
-    },
-  },
-  Object {
-    "faros_MetricDefinition": Object {
-      "name": "DailyActiveUserTrend",
-      "source": "GitHub",
-      "uid": "DailyActiveUserTrend",
-      "valueType": Object {
-        "category": "Numeric",
-        "detail": null,
-      },
-    },
-  },
-  Object {
-    "faros_MetricDefinition": Object {
-      "name": "DailyChatAcceptanceCount",
-      "source": "GitHub",
-      "uid": "DailyChatAcceptanceCount",
-      "valueType": Object {
-        "category": "Numeric",
-        "detail": null,
-      },
-    },
-  },
-  Object {
-    "faros_MetricDefinition": Object {
-      "name": "DailyChatTurnCount",
-      "source": "GitHub",
-      "uid": "DailyChatTurnCount",
-      "valueType": Object {
-        "category": "Numeric",
-        "detail": null,
-      },
-    },
-  },
-  Object {
-    "faros_MetricDefinition": Object {
-      "name": "DailyActiveChatUserTrend",
-      "source": "GitHub",
-      "uid": "DailyActiveChatUserTrend",
-      "valueType": Object {
-        "category": "Numeric",
-        "detail": null,
-      },
-    },
-  },
-  Object {
-    "faros_MetricValue": Object {
-      "computedAt": "2023-10-15T00:00:00.000Z",
-      "definition": Object {
-        "uid": "DailySuggestionReferenceCount_Discard",
-      },
-      "source": "GitHub",
-      "uid": "copilotOrg__github-DailySuggestionReferenceCount_Discard-2023-10-15",
-      "value": "200",
-    },
-  },
-  Object {
-    "faros_MetricValueTag": Object {
-      "source": "GitHub",
-      "tag": Object {
-        "uid": "copilotOrg__github",
-      },
-      "value": Object {
-        "definition": Object {
-          "uid": "DailySuggestionReferenceCount_Discard",
-        },
-        "uid": "copilotOrg__github-DailySuggestionReferenceCount_Discard-2023-10-15",
-      },
-    },
-  },
-  Object {
-    "compute_ApplicationMetric": Object {
-      "application": Object {
-        "name": "copilot",
-        "platform": "",
-      },
-      "source": "GitHub",
-      "value": Object {
-        "definition": Object {
-          "uid": "DailySuggestionReferenceCount_Discard",
-        },
-        "uid": "copilotOrg__github-DailySuggestionReferenceCount_Discard-2023-10-15",
-      },
-    },
-  },
-  Object {
-    "faros_MetricValue": Object {
-      "computedAt": "2023-10-15T00:00:00.000Z",
-      "definition": Object {
-        "uid": "DailySuggestionReferenceCount_Discard",
-      },
-      "source": "GitHub",
-      "uid": "copilotOrg__github-DailySuggestionReferenceCount_Discard-python-vscode-2023-10-15",
-      "value": "50",
-    },
-  },
-  Object {
-    "faros_Tag": Object {
-      "key": "copilotLanguage",
-      "source": "GitHub",
-      "uid": "copilotLanguage__python",
-      "value": "python",
-    },
-  },
-  Object {
-    "faros_Tag": Object {
-      "key": "copilotEditor",
-      "source": "GitHub",
-      "uid": "copilotEditor__vscode",
-      "value": "vscode",
-    },
-  },
-  Object {
-    "faros_MetricValueTag": Object {
-      "source": "GitHub",
-      "tag": Object {
-        "uid": "copilotLanguage__python",
-      },
-      "value": Object {
-        "definition": Object {
-          "uid": "DailySuggestionReferenceCount_Discard",
-        },
-        "uid": "copilotOrg__github-DailySuggestionReferenceCount_Discard-python-vscode-2023-10-15",
-      },
-    },
-  },
-  Object {
-    "faros_MetricValueTag": Object {
-      "source": "GitHub",
-      "tag": Object {
-        "uid": "copilotEditor__vscode",
-      },
-      "value": Object {
-        "definition": Object {
-          "uid": "DailySuggestionReferenceCount_Discard",
-        },
-        "uid": "copilotOrg__github-DailySuggestionReferenceCount_Discard-python-vscode-2023-10-15",
-      },
-    },
-  },
-  Object {
-    "faros_MetricValueTag": Object {
-      "source": "GitHub",
-      "tag": Object {
-        "uid": "copilotOrg__github",
-      },
-      "value": Object {
-        "definition": Object {
-          "uid": "DailySuggestionReferenceCount_Discard",
-        },
-        "uid": "copilotOrg__github-DailySuggestionReferenceCount_Discard-python-vscode-2023-10-15",
-      },
-    },
-  },
-  Object {
-    "compute_ApplicationMetric": Object {
-      "application": Object {
-        "name": "copilot",
-        "platform": "",
-      },
-      "source": "GitHub",
-      "value": Object {
-        "definition": Object {
-          "uid": "DailySuggestionReferenceCount_Discard",
-        },
-        "uid": "copilotOrg__github-DailySuggestionReferenceCount_Discard-python-vscode-2023-10-15",
-      },
-    },
-  },
-  Object {
-    "faros_MetricValue": Object {
-      "computedAt": "2023-10-15T00:00:00.000Z",
-      "definition": Object {
-        "uid": "DailySuggestionReferenceCount_Discard",
-      },
-      "source": "GitHub",
-      "uid": "copilotOrg__github-DailySuggestionReferenceCount_Discard-python-jetbrains-2023-10-15",
-      "value": "100",
-    },
-  },
-  Object {
-    "faros_Tag": Object {
-      "key": "copilotEditor",
-      "source": "GitHub",
-      "uid": "copilotEditor__jetbrains",
-      "value": "jetbrains",
-    },
-  },
-  Object {
-    "faros_MetricValueTag": Object {
-      "source": "GitHub",
-      "tag": Object {
-        "uid": "copilotLanguage__python",
-      },
-      "value": Object {
-        "definition": Object {
-          "uid": "DailySuggestionReferenceCount_Discard",
-        },
-        "uid": "copilotOrg__github-DailySuggestionReferenceCount_Discard-python-jetbrains-2023-10-15",
-      },
-    },
-  },
-  Object {
-    "faros_MetricValueTag": Object {
-      "source": "GitHub",
-      "tag": Object {
-        "uid": "copilotEditor__jetbrains",
-      },
-      "value": Object {
-        "definition": Object {
-          "uid": "DailySuggestionReferenceCount_Discard",
-        },
-        "uid": "copilotOrg__github-DailySuggestionReferenceCount_Discard-python-jetbrains-2023-10-15",
-      },
-    },
-  },
-  Object {
-    "faros_MetricValueTag": Object {
-      "source": "GitHub",
-      "tag": Object {
-        "uid": "copilotOrg__github",
-      },
-      "value": Object {
-        "definition": Object {
-          "uid": "DailySuggestionReferenceCount_Discard",
-        },
-        "uid": "copilotOrg__github-DailySuggestionReferenceCount_Discard-python-jetbrains-2023-10-15",
-      },
-    },
-  },
-  Object {
-    "compute_ApplicationMetric": Object {
-      "application": Object {
-        "name": "copilot",
-        "platform": "",
-      },
-      "source": "GitHub",
-      "value": Object {
-        "definition": Object {
-          "uid": "DailySuggestionReferenceCount_Discard",
-        },
-        "uid": "copilotOrg__github-DailySuggestionReferenceCount_Discard-python-jetbrains-2023-10-15",
-      },
-    },
-  },
-  Object {
-    "faros_MetricValue": Object {
-      "computedAt": "2023-10-15T00:00:00.000Z",
-      "definition": Object {
-        "uid": "DailySuggestionReferenceCount_Discard",
-      },
-      "source": "GitHub",
-      "uid": "copilotOrg__github-DailySuggestionReferenceCount_Discard-ruby-vscode-2023-10-15",
-      "value": "50",
-    },
-  },
-  Object {
-    "faros_Tag": Object {
-      "key": "copilotLanguage",
-      "source": "GitHub",
-      "uid": "copilotLanguage__ruby",
-      "value": "ruby",
-    },
-  },
-  Object {
-    "faros_MetricValueTag": Object {
-      "source": "GitHub",
-      "tag": Object {
-        "uid": "copilotLanguage__ruby",
-      },
-      "value": Object {
-        "definition": Object {
-          "uid": "DailySuggestionReferenceCount_Discard",
-        },
-        "uid": "copilotOrg__github-DailySuggestionReferenceCount_Discard-ruby-vscode-2023-10-15",
-      },
-    },
-  },
-  Object {
-    "faros_MetricValueTag": Object {
-      "source": "GitHub",
-      "tag": Object {
-        "uid": "copilotEditor__vscode",
-      },
-      "value": Object {
-        "definition": Object {
-          "uid": "DailySuggestionReferenceCount_Discard",
-        },
-        "uid": "copilotOrg__github-DailySuggestionReferenceCount_Discard-ruby-vscode-2023-10-15",
-      },
-    },
-  },
-  Object {
-    "faros_MetricValueTag": Object {
-      "source": "GitHub",
-      "tag": Object {
-        "uid": "copilotOrg__github",
-      },
-      "value": Object {
-        "definition": Object {
-          "uid": "DailySuggestionReferenceCount_Discard",
-        },
-        "uid": "copilotOrg__github-DailySuggestionReferenceCount_Discard-ruby-vscode-2023-10-15",
-      },
-    },
-  },
-  Object {
-    "compute_ApplicationMetric": Object {
-      "application": Object {
-        "name": "copilot",
-        "platform": "",
-      },
-      "source": "GitHub",
-      "value": Object {
-        "definition": Object {
-          "uid": "DailySuggestionReferenceCount_Discard",
-        },
-        "uid": "copilotOrg__github-DailySuggestionReferenceCount_Discard-ruby-vscode-2023-10-15",
-      },
-    },
-  },
-  Object {
-    "faros_MetricValue": Object {
-      "computedAt": "2023-10-15T00:00:00.000Z",
-      "definition": Object {
-        "uid": "DailySuggestionReferenceCount_Accept",
-      },
-      "source": "GitHub",
-      "uid": "copilotOrg__github-DailySuggestionReferenceCount_Accept-2023-10-15",
-      "value": "800",
-    },
-  },
-  Object {
-    "faros_MetricValueTag": Object {
-      "source": "GitHub",
-      "tag": Object {
-        "uid": "copilotOrg__github",
-      },
-      "value": Object {
-        "definition": Object {
-          "uid": "DailySuggestionReferenceCount_Accept",
-        },
-        "uid": "copilotOrg__github-DailySuggestionReferenceCount_Accept-2023-10-15",
-      },
-    },
-  },
-  Object {
-    "compute_ApplicationMetric": Object {
-      "application": Object {
-        "name": "copilot",
-        "platform": "",
-      },
-      "source": "GitHub",
-      "value": Object {
-        "definition": Object {
-          "uid": "DailySuggestionReferenceCount_Accept",
-        },
-        "uid": "copilotOrg__github-DailySuggestionReferenceCount_Accept-2023-10-15",
-      },
-    },
-  },
-  Object {
-    "faros_MetricValue": Object {
-      "computedAt": "2023-10-15T00:00:00.000Z",
-      "definition": Object {
-        "uid": "DailySuggestionReferenceCount_Accept",
-      },
-      "source": "GitHub",
-      "uid": "copilotOrg__github-DailySuggestionReferenceCount_Accept-python-vscode-2023-10-15",
-      "value": "250",
-    },
-  },
-  Object {
-    "faros_MetricValueTag": Object {
-      "source": "GitHub",
-      "tag": Object {
-        "uid": "copilotLanguage__python",
-      },
-      "value": Object {
-        "definition": Object {
-          "uid": "DailySuggestionReferenceCount_Accept",
-        },
-        "uid": "copilotOrg__github-DailySuggestionReferenceCount_Accept-python-vscode-2023-10-15",
-      },
-    },
-  },
-  Object {
-    "faros_MetricValueTag": Object {
-      "source": "GitHub",
-      "tag": Object {
-        "uid": "copilotEditor__vscode",
-      },
-      "value": Object {
-        "definition": Object {
-          "uid": "DailySuggestionReferenceCount_Accept",
-        },
-        "uid": "copilotOrg__github-DailySuggestionReferenceCount_Accept-python-vscode-2023-10-15",
-      },
-    },
-  },
-  Object {
-    "faros_MetricValueTag": Object {
-      "source": "GitHub",
-      "tag": Object {
-        "uid": "copilotOrg__github",
-      },
-      "value": Object {
-        "definition": Object {
-          "uid": "DailySuggestionReferenceCount_Accept",
-        },
-        "uid": "copilotOrg__github-DailySuggestionReferenceCount_Accept-python-vscode-2023-10-15",
-      },
-    },
-  },
-  Object {
-    "compute_ApplicationMetric": Object {
-      "application": Object {
-        "name": "copilot",
-        "platform": "",
-      },
-      "source": "GitHub",
-      "value": Object {
-        "definition": Object {
-          "uid": "DailySuggestionReferenceCount_Accept",
-        },
-        "uid": "copilotOrg__github-DailySuggestionReferenceCount_Accept-python-vscode-2023-10-15",
-      },
-    },
-  },
-  Object {
-    "faros_MetricValue": Object {
-      "computedAt": "2023-10-15T00:00:00.000Z",
-      "definition": Object {
-        "uid": "DailySuggestionReferenceCount_Accept",
-      },
-      "source": "GitHub",
-      "uid": "copilotOrg__github-DailySuggestionReferenceCount_Accept-python-jetbrains-2023-10-15",
-      "value": "200",
-    },
-  },
-  Object {
-    "faros_MetricValueTag": Object {
-      "source": "GitHub",
-      "tag": Object {
-        "uid": "copilotLanguage__python",
-      },
-      "value": Object {
-        "definition": Object {
-          "uid": "DailySuggestionReferenceCount_Accept",
-        },
-        "uid": "copilotOrg__github-DailySuggestionReferenceCount_Accept-python-jetbrains-2023-10-15",
-      },
-    },
-  },
-  Object {
-    "faros_MetricValueTag": Object {
-      "source": "GitHub",
-      "tag": Object {
-        "uid": "copilotEditor__jetbrains",
-      },
-      "value": Object {
-        "definition": Object {
-          "uid": "DailySuggestionReferenceCount_Accept",
-        },
-        "uid": "copilotOrg__github-DailySuggestionReferenceCount_Accept-python-jetbrains-2023-10-15",
-      },
-    },
-  },
-  Object {
-    "faros_MetricValueTag": Object {
-      "source": "GitHub",
-      "tag": Object {
-        "uid": "copilotOrg__github",
-      },
-      "value": Object {
-        "definition": Object {
-          "uid": "DailySuggestionReferenceCount_Accept",
-        },
-        "uid": "copilotOrg__github-DailySuggestionReferenceCount_Accept-python-jetbrains-2023-10-15",
-      },
-    },
-  },
-  Object {
-    "compute_ApplicationMetric": Object {
-      "application": Object {
-        "name": "copilot",
-        "platform": "",
-      },
-      "source": "GitHub",
-      "value": Object {
-        "definition": Object {
-          "uid": "DailySuggestionReferenceCount_Accept",
-        },
-        "uid": "copilotOrg__github-DailySuggestionReferenceCount_Accept-python-jetbrains-2023-10-15",
-      },
-    },
-  },
-  Object {
-    "faros_MetricValue": Object {
-      "computedAt": "2023-10-15T00:00:00.000Z",
-      "definition": Object {
-        "uid": "DailySuggestionReferenceCount_Accept",
-      },
-      "source": "GitHub",
-      "uid": "copilotOrg__github-DailySuggestionReferenceCount_Accept-ruby-vscode-2023-10-15",
-      "value": "350",
-    },
-  },
-  Object {
-    "faros_MetricValueTag": Object {
-      "source": "GitHub",
-      "tag": Object {
-        "uid": "copilotLanguage__ruby",
-      },
-      "value": Object {
-        "definition": Object {
-          "uid": "DailySuggestionReferenceCount_Accept",
-        },
-        "uid": "copilotOrg__github-DailySuggestionReferenceCount_Accept-ruby-vscode-2023-10-15",
-      },
-    },
-  },
-  Object {
-    "faros_MetricValueTag": Object {
-      "source": "GitHub",
-      "tag": Object {
-        "uid": "copilotEditor__vscode",
-      },
-      "value": Object {
-        "definition": Object {
-          "uid": "DailySuggestionReferenceCount_Accept",
-        },
-        "uid": "copilotOrg__github-DailySuggestionReferenceCount_Accept-ruby-vscode-2023-10-15",
-      },
-    },
-  },
-  Object {
-    "faros_MetricValueTag": Object {
-      "source": "GitHub",
-      "tag": Object {
-        "uid": "copilotOrg__github",
-      },
-      "value": Object {
-        "definition": Object {
-          "uid": "DailySuggestionReferenceCount_Accept",
-        },
-        "uid": "copilotOrg__github-DailySuggestionReferenceCount_Accept-ruby-vscode-2023-10-15",
-      },
-    },
-  },
-  Object {
-    "compute_ApplicationMetric": Object {
-      "application": Object {
-        "name": "copilot",
-        "platform": "",
-      },
-      "source": "GitHub",
-      "value": Object {
-        "definition": Object {
-          "uid": "DailySuggestionReferenceCount_Accept",
-        },
-        "uid": "copilotOrg__github-DailySuggestionReferenceCount_Accept-ruby-vscode-2023-10-15",
-      },
-    },
-  },
-  Object {
-    "faros_MetricValue": Object {
-      "computedAt": "2023-10-15T00:00:00.000Z",
-      "definition": Object {
-        "uid": "DailyGeneratedLineCount_Discard",
-      },
-      "source": "GitHub",
-      "uid": "copilotOrg__github-DailyGeneratedLineCount_Discard-2023-10-15",
-      "value": "600",
-    },
-  },
-  Object {
-    "faros_MetricValueTag": Object {
-      "source": "GitHub",
-      "tag": Object {
-        "uid": "copilotOrg__github",
-      },
-      "value": Object {
-        "definition": Object {
-          "uid": "DailyGeneratedLineCount_Discard",
-        },
-        "uid": "copilotOrg__github-DailyGeneratedLineCount_Discard-2023-10-15",
-      },
-    },
-  },
-  Object {
-    "compute_ApplicationMetric": Object {
-      "application": Object {
-        "name": "copilot",
-        "platform": "",
-      },
-      "source": "GitHub",
-      "value": Object {
-        "definition": Object {
-          "uid": "DailyGeneratedLineCount_Discard",
-        },
-        "uid": "copilotOrg__github-DailyGeneratedLineCount_Discard-2023-10-15",
-      },
-    },
-  },
-  Object {
-    "faros_MetricValue": Object {
-      "computedAt": "2023-10-15T00:00:00.000Z",
-      "definition": Object {
-        "uid": "DailyGeneratedLineCount_Discard",
-      },
-      "source": "GitHub",
-      "uid": "copilotOrg__github-DailyGeneratedLineCount_Discard-python-vscode-2023-10-15",
-      "value": "200",
-    },
-  },
-  Object {
-    "faros_MetricValueTag": Object {
-      "source": "GitHub",
-      "tag": Object {
-        "uid": "copilotLanguage__python",
-      },
-      "value": Object {
-        "definition": Object {
-          "uid": "DailyGeneratedLineCount_Discard",
-        },
-        "uid": "copilotOrg__github-DailyGeneratedLineCount_Discard-python-vscode-2023-10-15",
-      },
-    },
-  },
-  Object {
-    "faros_MetricValueTag": Object {
-      "source": "GitHub",
-      "tag": Object {
-        "uid": "copilotEditor__vscode",
-      },
-      "value": Object {
-        "definition": Object {
-          "uid": "DailyGeneratedLineCount_Discard",
-        },
-        "uid": "copilotOrg__github-DailyGeneratedLineCount_Discard-python-vscode-2023-10-15",
-      },
-    },
-  },
-  Object {
-    "faros_MetricValueTag": Object {
-      "source": "GitHub",
-      "tag": Object {
-        "uid": "copilotOrg__github",
-      },
-      "value": Object {
-        "definition": Object {
-          "uid": "DailyGeneratedLineCount_Discard",
-        },
-        "uid": "copilotOrg__github-DailyGeneratedLineCount_Discard-python-vscode-2023-10-15",
-      },
-    },
-  },
-  Object {
-    "compute_ApplicationMetric": Object {
-      "application": Object {
-        "name": "copilot",
-        "platform": "",
-      },
-      "source": "GitHub",
-      "value": Object {
-        "definition": Object {
-          "uid": "DailyGeneratedLineCount_Discard",
-        },
-        "uid": "copilotOrg__github-DailyGeneratedLineCount_Discard-python-vscode-2023-10-15",
-      },
-    },
-  },
-  Object {
-    "faros_MetricValue": Object {
-      "computedAt": "2023-10-15T00:00:00.000Z",
-      "definition": Object {
-        "uid": "DailyGeneratedLineCount_Discard",
-      },
-      "source": "GitHub",
-      "uid": "copilotOrg__github-DailyGeneratedLineCount_Discard-python-jetbrains-2023-10-15",
-      "value": "100",
-    },
-  },
-  Object {
-    "faros_MetricValueTag": Object {
-      "source": "GitHub",
-      "tag": Object {
-        "uid": "copilotLanguage__python",
-      },
-      "value": Object {
-        "definition": Object {
-          "uid": "DailyGeneratedLineCount_Discard",
-        },
-        "uid": "copilotOrg__github-DailyGeneratedLineCount_Discard-python-jetbrains-2023-10-15",
-      },
-    },
-  },
-  Object {
-    "faros_MetricValueTag": Object {
-      "source": "GitHub",
-      "tag": Object {
-        "uid": "copilotEditor__jetbrains",
-      },
-      "value": Object {
-        "definition": Object {
-          "uid": "DailyGeneratedLineCount_Discard",
-        },
-        "uid": "copilotOrg__github-DailyGeneratedLineCount_Discard-python-jetbrains-2023-10-15",
-      },
-    },
-  },
-  Object {
-    "faros_MetricValueTag": Object {
-      "source": "GitHub",
-      "tag": Object {
-        "uid": "copilotOrg__github",
-      },
-      "value": Object {
-        "definition": Object {
-          "uid": "DailyGeneratedLineCount_Discard",
-        },
-        "uid": "copilotOrg__github-DailyGeneratedLineCount_Discard-python-jetbrains-2023-10-15",
-      },
-    },
-  },
-  Object {
-    "compute_ApplicationMetric": Object {
-      "application": Object {
-        "name": "copilot",
-        "platform": "",
-      },
-      "source": "GitHub",
-      "value": Object {
-        "definition": Object {
-          "uid": "DailyGeneratedLineCount_Discard",
-        },
-        "uid": "copilotOrg__github-DailyGeneratedLineCount_Discard-python-jetbrains-2023-10-15",
-      },
-    },
-  },
-  Object {
-    "faros_MetricValue": Object {
-      "computedAt": "2023-10-15T00:00:00.000Z",
-      "definition": Object {
-        "uid": "DailyGeneratedLineCount_Discard",
-      },
-      "source": "GitHub",
-      "uid": "copilotOrg__github-DailyGeneratedLineCount_Discard-ruby-vscode-2023-10-15",
-      "value": "300",
-    },
-  },
-  Object {
-    "faros_MetricValueTag": Object {
-      "source": "GitHub",
-      "tag": Object {
-        "uid": "copilotLanguage__ruby",
-      },
-      "value": Object {
-        "definition": Object {
-          "uid": "DailyGeneratedLineCount_Discard",
-        },
-        "uid": "copilotOrg__github-DailyGeneratedLineCount_Discard-ruby-vscode-2023-10-15",
-      },
-    },
-  },
-  Object {
-    "faros_MetricValueTag": Object {
-      "source": "GitHub",
-      "tag": Object {
-        "uid": "copilotEditor__vscode",
-      },
-      "value": Object {
-        "definition": Object {
-          "uid": "DailyGeneratedLineCount_Discard",
-        },
-        "uid": "copilotOrg__github-DailyGeneratedLineCount_Discard-ruby-vscode-2023-10-15",
-      },
-    },
-  },
-  Object {
-    "faros_MetricValueTag": Object {
-      "source": "GitHub",
-      "tag": Object {
-        "uid": "copilotOrg__github",
-      },
-      "value": Object {
-        "definition": Object {
-          "uid": "DailyGeneratedLineCount_Discard",
-        },
-        "uid": "copilotOrg__github-DailyGeneratedLineCount_Discard-ruby-vscode-2023-10-15",
-      },
-    },
-  },
-  Object {
-    "compute_ApplicationMetric": Object {
-      "application": Object {
-        "name": "copilot",
-        "platform": "",
-      },
-      "source": "GitHub",
-      "value": Object {
-        "definition": Object {
-          "uid": "DailyGeneratedLineCount_Discard",
-        },
-        "uid": "copilotOrg__github-DailyGeneratedLineCount_Discard-ruby-vscode-2023-10-15",
-      },
-    },
-  },
-  Object {
-    "faros_MetricValue": Object {
-      "computedAt": "2023-10-15T00:00:00.000Z",
-      "definition": Object {
-        "uid": "DailyGeneratedLineCount_Accept",
-      },
-      "source": "GitHub",
-      "uid": "copilotOrg__github-DailyGeneratedLineCount_Accept-2023-10-15",
-      "value": "1200",
-    },
-  },
-  Object {
-    "faros_MetricValueTag": Object {
-      "source": "GitHub",
-      "tag": Object {
-        "uid": "copilotOrg__github",
-      },
-      "value": Object {
-        "definition": Object {
-          "uid": "DailyGeneratedLineCount_Accept",
-        },
-        "uid": "copilotOrg__github-DailyGeneratedLineCount_Accept-2023-10-15",
-      },
-    },
-  },
-  Object {
-    "compute_ApplicationMetric": Object {
-      "application": Object {
-        "name": "copilot",
-        "platform": "",
-      },
-      "source": "GitHub",
-      "value": Object {
-        "definition": Object {
-          "uid": "DailyGeneratedLineCount_Accept",
-        },
-        "uid": "copilotOrg__github-DailyGeneratedLineCount_Accept-2023-10-15",
-      },
-    },
-  },
-  Object {
-    "faros_MetricValue": Object {
-      "computedAt": "2023-10-15T00:00:00.000Z",
-      "definition": Object {
-        "uid": "DailyGeneratedLineCount_Accept",
-      },
-      "source": "GitHub",
-      "uid": "copilotOrg__github-DailyGeneratedLineCount_Accept-python-vscode-2023-10-15",
-      "value": "700",
-    },
-  },
-  Object {
-    "faros_MetricValueTag": Object {
-      "source": "GitHub",
-      "tag": Object {
-        "uid": "copilotLanguage__python",
-      },
-      "value": Object {
-        "definition": Object {
-          "uid": "DailyGeneratedLineCount_Accept",
-        },
-        "uid": "copilotOrg__github-DailyGeneratedLineCount_Accept-python-vscode-2023-10-15",
-      },
-    },
-  },
-  Object {
-    "faros_MetricValueTag": Object {
-      "source": "GitHub",
-      "tag": Object {
-        "uid": "copilotEditor__vscode",
-      },
-      "value": Object {
-        "definition": Object {
-          "uid": "DailyGeneratedLineCount_Accept",
-        },
-        "uid": "copilotOrg__github-DailyGeneratedLineCount_Accept-python-vscode-2023-10-15",
-      },
-    },
-  },
-  Object {
-    "faros_MetricValueTag": Object {
-      "source": "GitHub",
-      "tag": Object {
-        "uid": "copilotOrg__github",
-      },
-      "value": Object {
-        "definition": Object {
-          "uid": "DailyGeneratedLineCount_Accept",
-        },
-        "uid": "copilotOrg__github-DailyGeneratedLineCount_Accept-python-vscode-2023-10-15",
-      },
-    },
-  },
-  Object {
-    "compute_ApplicationMetric": Object {
-      "application": Object {
-        "name": "copilot",
-        "platform": "",
-      },
-      "source": "GitHub",
-      "value": Object {
-        "definition": Object {
-          "uid": "DailyGeneratedLineCount_Accept",
-        },
-        "uid": "copilotOrg__github-DailyGeneratedLineCount_Accept-python-vscode-2023-10-15",
-      },
-    },
-  },
-  Object {
-    "faros_MetricValue": Object {
-      "computedAt": "2023-10-15T00:00:00.000Z",
-      "definition": Object {
-        "uid": "DailyGeneratedLineCount_Accept",
-      },
-      "source": "GitHub",
-      "uid": "copilotOrg__github-DailyGeneratedLineCount_Accept-python-jetbrains-2023-10-15",
-      "value": "300",
-    },
-  },
-  Object {
-    "faros_MetricValueTag": Object {
-      "source": "GitHub",
-      "tag": Object {
-        "uid": "copilotLanguage__python",
-      },
-      "value": Object {
-        "definition": Object {
-          "uid": "DailyGeneratedLineCount_Accept",
-        },
-        "uid": "copilotOrg__github-DailyGeneratedLineCount_Accept-python-jetbrains-2023-10-15",
-      },
-    },
-  },
-  Object {
-    "faros_MetricValueTag": Object {
-      "source": "GitHub",
-      "tag": Object {
-        "uid": "copilotEditor__jetbrains",
-      },
-      "value": Object {
-        "definition": Object {
-          "uid": "DailyGeneratedLineCount_Accept",
-        },
-        "uid": "copilotOrg__github-DailyGeneratedLineCount_Accept-python-jetbrains-2023-10-15",
-      },
-    },
-  },
-  Object {
-    "faros_MetricValueTag": Object {
-      "source": "GitHub",
-      "tag": Object {
-        "uid": "copilotOrg__github",
-      },
-      "value": Object {
-        "definition": Object {
-          "uid": "DailyGeneratedLineCount_Accept",
-        },
-        "uid": "copilotOrg__github-DailyGeneratedLineCount_Accept-python-jetbrains-2023-10-15",
-      },
-    },
-  },
-  Object {
-    "compute_ApplicationMetric": Object {
-      "application": Object {
-        "name": "copilot",
-        "platform": "",
-      },
-      "source": "GitHub",
-      "value": Object {
-        "definition": Object {
-          "uid": "DailyGeneratedLineCount_Accept",
-        },
-        "uid": "copilotOrg__github-DailyGeneratedLineCount_Accept-python-jetbrains-2023-10-15",
-      },
-    },
-  },
-  Object {
-    "faros_MetricValue": Object {
-      "computedAt": "2023-10-15T00:00:00.000Z",
-      "definition": Object {
-        "uid": "DailyGeneratedLineCount_Accept",
-      },
-      "source": "GitHub",
-      "uid": "copilotOrg__github-DailyGeneratedLineCount_Accept-ruby-vscode-2023-10-15",
-      "value": "200",
-    },
-  },
-  Object {
-    "faros_MetricValueTag": Object {
-      "source": "GitHub",
-      "tag": Object {
-        "uid": "copilotLanguage__ruby",
-      },
-      "value": Object {
-        "definition": Object {
-          "uid": "DailyGeneratedLineCount_Accept",
-        },
-        "uid": "copilotOrg__github-DailyGeneratedLineCount_Accept-ruby-vscode-2023-10-15",
-      },
-    },
-  },
-  Object {
-    "faros_MetricValueTag": Object {
-      "source": "GitHub",
-      "tag": Object {
-        "uid": "copilotEditor__vscode",
-      },
-      "value": Object {
-        "definition": Object {
-          "uid": "DailyGeneratedLineCount_Accept",
-        },
-        "uid": "copilotOrg__github-DailyGeneratedLineCount_Accept-ruby-vscode-2023-10-15",
-      },
-    },
-  },
-  Object {
-    "faros_MetricValueTag": Object {
-      "source": "GitHub",
-      "tag": Object {
-        "uid": "copilotOrg__github",
-      },
-      "value": Object {
-        "definition": Object {
-          "uid": "DailyGeneratedLineCount_Accept",
-        },
-        "uid": "copilotOrg__github-DailyGeneratedLineCount_Accept-ruby-vscode-2023-10-15",
-      },
-    },
-  },
-  Object {
-    "compute_ApplicationMetric": Object {
-      "application": Object {
-        "name": "copilot",
-        "platform": "",
-      },
-      "source": "GitHub",
-      "value": Object {
-        "definition": Object {
-          "uid": "DailyGeneratedLineCount_Accept",
-        },
-        "uid": "copilotOrg__github-DailyGeneratedLineCount_Accept-ruby-vscode-2023-10-15",
-      },
-    },
-  },
-  Object {
-    "faros_MetricValue": Object {
-      "computedAt": "2023-10-15T00:00:00.000Z",
-      "definition": Object {
-        "uid": "DailyActiveUserTrend",
-      },
-      "source": "GitHub",
-      "uid": "copilotOrg__github-DailyActiveUserTrend-2023-10-15",
-      "value": "10",
-    },
-  },
-  Object {
-    "faros_MetricValueTag": Object {
-      "source": "GitHub",
-      "tag": Object {
-        "uid": "copilotOrg__github",
-      },
-      "value": Object {
-        "definition": Object {
-          "uid": "DailyActiveUserTrend",
-        },
-        "uid": "copilotOrg__github-DailyActiveUserTrend-2023-10-15",
-      },
-    },
-  },
-  Object {
-    "compute_ApplicationMetric": Object {
-      "application": Object {
-        "name": "copilot",
-        "platform": "",
-      },
-      "source": "GitHub",
-      "value": Object {
-        "definition": Object {
-          "uid": "DailyActiveUserTrend",
-        },
-        "uid": "copilotOrg__github-DailyActiveUserTrend-2023-10-15",
-      },
-    },
-  },
-  Object {
-    "faros_MetricValue": Object {
-      "computedAt": "2023-10-15T00:00:00.000Z",
-      "definition": Object {
-        "uid": "DailyActiveUserTrend",
-      },
-      "source": "GitHub",
-      "uid": "copilotOrg__github-DailyActiveUserTrend-python-vscode-2023-10-15",
-      "value": "5",
-    },
-  },
-  Object {
-    "faros_MetricValueTag": Object {
-      "source": "GitHub",
-      "tag": Object {
-        "uid": "copilotLanguage__python",
-      },
-      "value": Object {
-        "definition": Object {
-          "uid": "DailyActiveUserTrend",
-        },
-        "uid": "copilotOrg__github-DailyActiveUserTrend-python-vscode-2023-10-15",
-      },
-    },
-  },
-  Object {
-    "faros_MetricValueTag": Object {
-      "source": "GitHub",
-      "tag": Object {
-        "uid": "copilotEditor__vscode",
-      },
-      "value": Object {
-        "definition": Object {
-          "uid": "DailyActiveUserTrend",
-        },
-        "uid": "copilotOrg__github-DailyActiveUserTrend-python-vscode-2023-10-15",
-      },
-    },
-  },
-  Object {
-    "faros_MetricValueTag": Object {
-      "source": "GitHub",
-      "tag": Object {
-        "uid": "copilotOrg__github",
-      },
-      "value": Object {
-        "definition": Object {
-          "uid": "DailyActiveUserTrend",
-        },
-        "uid": "copilotOrg__github-DailyActiveUserTrend-python-vscode-2023-10-15",
-      },
-    },
-  },
-  Object {
-    "compute_ApplicationMetric": Object {
-      "application": Object {
-        "name": "copilot",
-        "platform": "",
-      },
-      "source": "GitHub",
-      "value": Object {
-        "definition": Object {
-          "uid": "DailyActiveUserTrend",
-        },
-        "uid": "copilotOrg__github-DailyActiveUserTrend-python-vscode-2023-10-15",
-      },
-    },
-  },
-  Object {
-    "faros_MetricValue": Object {
-      "computedAt": "2023-10-15T00:00:00.000Z",
-      "definition": Object {
-        "uid": "DailyActiveUserTrend",
-      },
-      "source": "GitHub",
-      "uid": "copilotOrg__github-DailyActiveUserTrend-python-jetbrains-2023-10-15",
-      "value": "2",
-    },
-  },
-  Object {
-    "faros_MetricValueTag": Object {
-      "source": "GitHub",
-      "tag": Object {
-        "uid": "copilotLanguage__python",
-      },
-      "value": Object {
-        "definition": Object {
-          "uid": "DailyActiveUserTrend",
-        },
-        "uid": "copilotOrg__github-DailyActiveUserTrend-python-jetbrains-2023-10-15",
-      },
-    },
-  },
-  Object {
-    "faros_MetricValueTag": Object {
-      "source": "GitHub",
-      "tag": Object {
-        "uid": "copilotEditor__jetbrains",
-      },
-      "value": Object {
-        "definition": Object {
-          "uid": "DailyActiveUserTrend",
-        },
-        "uid": "copilotOrg__github-DailyActiveUserTrend-python-jetbrains-2023-10-15",
-      },
-    },
-  },
-  Object {
-    "faros_MetricValueTag": Object {
-      "source": "GitHub",
-      "tag": Object {
-        "uid": "copilotOrg__github",
-      },
-      "value": Object {
-        "definition": Object {
-          "uid": "DailyActiveUserTrend",
-        },
-        "uid": "copilotOrg__github-DailyActiveUserTrend-python-jetbrains-2023-10-15",
-      },
-    },
-  },
-  Object {
-    "compute_ApplicationMetric": Object {
-      "application": Object {
-        "name": "copilot",
-        "platform": "",
-      },
-      "source": "GitHub",
-      "value": Object {
-        "definition": Object {
-          "uid": "DailyActiveUserTrend",
-        },
-        "uid": "copilotOrg__github-DailyActiveUserTrend-python-jetbrains-2023-10-15",
-      },
-    },
-  },
-  Object {
-    "faros_MetricValue": Object {
-      "computedAt": "2023-10-15T00:00:00.000Z",
-      "definition": Object {
-        "uid": "DailyActiveUserTrend",
-      },
-      "source": "GitHub",
-      "uid": "copilotOrg__github-DailyActiveUserTrend-ruby-vscode-2023-10-15",
-      "value": "3",
-    },
-  },
-  Object {
-    "faros_MetricValueTag": Object {
-      "source": "GitHub",
-      "tag": Object {
-        "uid": "copilotLanguage__ruby",
-      },
-      "value": Object {
-        "definition": Object {
-          "uid": "DailyActiveUserTrend",
-        },
-        "uid": "copilotOrg__github-DailyActiveUserTrend-ruby-vscode-2023-10-15",
-      },
-    },
-  },
-  Object {
-    "faros_MetricValueTag": Object {
-      "source": "GitHub",
-      "tag": Object {
-        "uid": "copilotEditor__vscode",
-      },
-      "value": Object {
-        "definition": Object {
-          "uid": "DailyActiveUserTrend",
-        },
-        "uid": "copilotOrg__github-DailyActiveUserTrend-ruby-vscode-2023-10-15",
-      },
-    },
-  },
-  Object {
-    "faros_MetricValueTag": Object {
-      "source": "GitHub",
-      "tag": Object {
-        "uid": "copilotOrg__github",
-      },
-      "value": Object {
-        "definition": Object {
-          "uid": "DailyActiveUserTrend",
-        },
-        "uid": "copilotOrg__github-DailyActiveUserTrend-ruby-vscode-2023-10-15",
-      },
-    },
-  },
-  Object {
-    "compute_ApplicationMetric": Object {
-      "application": Object {
-        "name": "copilot",
-        "platform": "",
-      },
-      "source": "GitHub",
-      "value": Object {
-        "definition": Object {
-          "uid": "DailyActiveUserTrend",
-        },
-        "uid": "copilotOrg__github-DailyActiveUserTrend-ruby-vscode-2023-10-15",
-      },
-    },
-  },
-  Object {
-    "faros_MetricValue": Object {
-      "computedAt": "2023-10-15T00:00:00.000Z",
-      "definition": Object {
-        "uid": "DailyChatAcceptanceCount",
-      },
-      "source": "GitHub",
-      "uid": "copilotOrg__github-DailyChatAcceptanceCount-2023-10-15",
-      "value": "32",
-    },
-  },
-  Object {
-    "faros_MetricValueTag": Object {
-      "source": "GitHub",
-      "tag": Object {
-        "uid": "copilotOrg__github",
-      },
-      "value": Object {
-        "definition": Object {
-          "uid": "DailyChatAcceptanceCount",
-        },
-        "uid": "copilotOrg__github-DailyChatAcceptanceCount-2023-10-15",
-      },
-    },
-  },
-  Object {
-    "compute_ApplicationMetric": Object {
-      "application": Object {
-        "name": "copilot",
-        "platform": "",
-      },
-      "source": "GitHub",
-      "value": Object {
-        "definition": Object {
-          "uid": "DailyChatAcceptanceCount",
-        },
-        "uid": "copilotOrg__github-DailyChatAcceptanceCount-2023-10-15",
-      },
-    },
-  },
-  Object {
-    "faros_MetricValue": Object {
-      "computedAt": "2023-10-15T00:00:00.000Z",
-      "definition": Object {
-        "uid": "DailyChatTurnCount",
-      },
-      "source": "GitHub",
-      "uid": "copilotOrg__github-DailyChatTurnCount-2023-10-15",
-      "value": "200",
-    },
-  },
-  Object {
-    "faros_MetricValueTag": Object {
-      "source": "GitHub",
-      "tag": Object {
-        "uid": "copilotOrg__github",
-      },
-      "value": Object {
-        "definition": Object {
-          "uid": "DailyChatTurnCount",
-        },
-        "uid": "copilotOrg__github-DailyChatTurnCount-2023-10-15",
-      },
-    },
-  },
-  Object {
-    "compute_ApplicationMetric": Object {
-      "application": Object {
-        "name": "copilot",
-        "platform": "",
-      },
-      "source": "GitHub",
-      "value": Object {
-        "definition": Object {
-          "uid": "DailyChatTurnCount",
-        },
-        "uid": "copilotOrg__github-DailyChatTurnCount-2023-10-15",
-      },
-    },
-  },
-  Object {
-    "faros_MetricValue": Object {
-      "computedAt": "2023-10-15T00:00:00.000Z",
-      "definition": Object {
-        "uid": "DailyActiveChatUserTrend",
-      },
-      "source": "GitHub",
-      "uid": "copilotOrg__github-DailyActiveChatUserTrend-2023-10-15",
-      "value": "4",
-    },
-  },
-  Object {
-    "faros_MetricValueTag": Object {
-      "source": "GitHub",
-      "tag": Object {
-        "uid": "copilotOrg__github",
-      },
-      "value": Object {
-        "definition": Object {
-          "uid": "DailyActiveChatUserTrend",
-        },
-        "uid": "copilotOrg__github-DailyActiveChatUserTrend-2023-10-15",
-      },
-    },
-  },
-  Object {
-    "compute_ApplicationMetric": Object {
-      "application": Object {
-        "name": "copilot",
-        "platform": "",
-      },
-      "source": "GitHub",
-      "value": Object {
-        "definition": Object {
-          "uid": "DailyActiveChatUserTrend",
-        },
-        "uid": "copilotOrg__github-DailyActiveChatUserTrend-2023-10-15",
-      },
-    },
-  },
-  Object {
-    "faros_Tag": Object {
-      "key": "copilotOrg",
-      "source": "GitHub",
-      "uid": "copilotOrg__github",
-      "value": "github",
-    },
-  },
-  Object {
-    "faros_MetricDefinition": Object {
-      "name": "DailySuggestionReferenceCount_Discard",
-      "source": "GitHub",
-      "uid": "DailySuggestionReferenceCount_Discard",
-      "valueType": Object {
-        "category": "Numeric",
-        "detail": null,
-      },
-    },
-  },
-  Object {
-    "faros_MetricDefinition": Object {
-      "name": "DailySuggestionReferenceCount_Accept",
-      "source": "GitHub",
-      "uid": "DailySuggestionReferenceCount_Accept",
-      "valueType": Object {
-        "category": "Numeric",
-        "detail": null,
-      },
-    },
-  },
-  Object {
-    "faros_MetricDefinition": Object {
-      "name": "DailyGeneratedLineCount_Discard",
-      "source": "GitHub",
-      "uid": "DailyGeneratedLineCount_Discard",
-      "valueType": Object {
-        "category": "Numeric",
-        "detail": null,
-      },
-    },
-  },
-  Object {
-    "faros_MetricDefinition": Object {
-      "name": "DailyGeneratedLineCount_Accept",
-      "source": "GitHub",
-      "uid": "DailyGeneratedLineCount_Accept",
-      "valueType": Object {
-        "category": "Numeric",
-        "detail": null,
-      },
-    },
-  },
-  Object {
-    "faros_MetricDefinition": Object {
-      "name": "DailyActiveUserTrend",
-      "source": "GitHub",
-      "uid": "DailyActiveUserTrend",
-      "valueType": Object {
-        "category": "Numeric",
-        "detail": null,
-      },
-    },
-  },
-  Object {
-    "faros_MetricDefinition": Object {
-      "name": "DailyChatAcceptanceCount",
-      "source": "GitHub",
-      "uid": "DailyChatAcceptanceCount",
-      "valueType": Object {
-        "category": "Numeric",
-        "detail": null,
-      },
-    },
-  },
-  Object {
-    "faros_MetricDefinition": Object {
-      "name": "DailyChatTurnCount",
-      "source": "GitHub",
-      "uid": "DailyChatTurnCount",
-      "valueType": Object {
-        "category": "Numeric",
-        "detail": null,
-      },
-    },
-  },
-  Object {
-    "faros_MetricDefinition": Object {
-      "name": "DailyActiveChatUserTrend",
-      "source": "GitHub",
-      "uid": "DailyActiveChatUserTrend",
-      "valueType": Object {
-        "category": "Numeric",
-        "detail": null,
-      },
-    },
-  },
-  Object {
-    "faros_MetricValue": Object {
-      "computedAt": "2023-10-16T00:00:00.000Z",
-      "definition": Object {
-        "uid": "DailySuggestionReferenceCount_Discard",
-      },
-      "source": "GitHub",
-      "uid": "copilotOrg__github-DailySuggestionReferenceCount_Discard-2023-10-16",
-      "value": "200",
-    },
-  },
-  Object {
-    "faros_MetricValueTag": Object {
-      "source": "GitHub",
-      "tag": Object {
-        "uid": "copilotOrg__github",
-      },
-      "value": Object {
-        "definition": Object {
-          "uid": "DailySuggestionReferenceCount_Discard",
-        },
-        "uid": "copilotOrg__github-DailySuggestionReferenceCount_Discard-2023-10-16",
-      },
-    },
-  },
-  Object {
-    "compute_ApplicationMetric": Object {
-      "application": Object {
-        "name": "copilot",
-        "platform": "",
-      },
-      "source": "GitHub",
-      "value": Object {
-        "definition": Object {
-          "uid": "DailySuggestionReferenceCount_Discard",
-        },
-        "uid": "copilotOrg__github-DailySuggestionReferenceCount_Discard-2023-10-16",
-      },
-    },
-  },
-  Object {
-    "faros_MetricValue": Object {
-      "computedAt": "2023-10-16T00:00:00.000Z",
-      "definition": Object {
-        "uid": "DailySuggestionReferenceCount_Discard",
-      },
-      "source": "GitHub",
-      "uid": "copilotOrg__github-DailySuggestionReferenceCount_Discard-python-vscode-2023-10-16",
-      "value": "100",
-    },
-  },
-  Object {
-    "faros_MetricValueTag": Object {
-      "source": "GitHub",
-      "tag": Object {
-        "uid": "copilotLanguage__python",
-      },
-      "value": Object {
-        "definition": Object {
-          "uid": "DailySuggestionReferenceCount_Discard",
-        },
-        "uid": "copilotOrg__github-DailySuggestionReferenceCount_Discard-python-vscode-2023-10-16",
-      },
-    },
-  },
-  Object {
-    "faros_MetricValueTag": Object {
-      "source": "GitHub",
-      "tag": Object {
-        "uid": "copilotEditor__vscode",
-      },
-      "value": Object {
-        "definition": Object {
-          "uid": "DailySuggestionReferenceCount_Discard",
-        },
-        "uid": "copilotOrg__github-DailySuggestionReferenceCount_Discard-python-vscode-2023-10-16",
-      },
-    },
-  },
-  Object {
-    "faros_MetricValueTag": Object {
-      "source": "GitHub",
-      "tag": Object {
-        "uid": "copilotOrg__github",
-      },
-      "value": Object {
-        "definition": Object {
-          "uid": "DailySuggestionReferenceCount_Discard",
-        },
-        "uid": "copilotOrg__github-DailySuggestionReferenceCount_Discard-python-vscode-2023-10-16",
-      },
-    },
-  },
-  Object {
-    "compute_ApplicationMetric": Object {
-      "application": Object {
-        "name": "copilot",
-        "platform": "",
-      },
-      "source": "GitHub",
-      "value": Object {
-        "definition": Object {
-          "uid": "DailySuggestionReferenceCount_Discard",
-        },
-        "uid": "copilotOrg__github-DailySuggestionReferenceCount_Discard-python-vscode-2023-10-16",
-      },
-    },
-  },
-  Object {
-    "faros_MetricValue": Object {
-      "computedAt": "2023-10-16T00:00:00.000Z",
-      "definition": Object {
-        "uid": "DailySuggestionReferenceCount_Discard",
-      },
-      "source": "GitHub",
-      "uid": "copilotOrg__github-DailySuggestionReferenceCount_Discard-python-jetbrains-2023-10-16",
-      "value": "150",
-    },
-  },
-  Object {
-    "faros_MetricValueTag": Object {
-      "source": "GitHub",
-      "tag": Object {
-        "uid": "copilotLanguage__python",
-      },
-      "value": Object {
-        "definition": Object {
-          "uid": "DailySuggestionReferenceCount_Discard",
-        },
-        "uid": "copilotOrg__github-DailySuggestionReferenceCount_Discard-python-jetbrains-2023-10-16",
-      },
-    },
-  },
-  Object {
-    "faros_MetricValueTag": Object {
-      "source": "GitHub",
-      "tag": Object {
-        "uid": "copilotEditor__jetbrains",
-      },
-      "value": Object {
-        "definition": Object {
-          "uid": "DailySuggestionReferenceCount_Discard",
-        },
-        "uid": "copilotOrg__github-DailySuggestionReferenceCount_Discard-python-jetbrains-2023-10-16",
-      },
-    },
-  },
-  Object {
-    "faros_MetricValueTag": Object {
-      "source": "GitHub",
-      "tag": Object {
-        "uid": "copilotOrg__github",
-      },
-      "value": Object {
-        "definition": Object {
-          "uid": "DailySuggestionReferenceCount_Discard",
-        },
-        "uid": "copilotOrg__github-DailySuggestionReferenceCount_Discard-python-jetbrains-2023-10-16",
-      },
-    },
-  },
-  Object {
-    "compute_ApplicationMetric": Object {
-      "application": Object {
-        "name": "copilot",
-        "platform": "",
-      },
-      "source": "GitHub",
-      "value": Object {
-        "definition": Object {
-          "uid": "DailySuggestionReferenceCount_Discard",
-        },
-        "uid": "copilotOrg__github-DailySuggestionReferenceCount_Discard-python-jetbrains-2023-10-16",
-      },
-    },
-  },
-  Object {
-    "faros_MetricValue": Object {
-      "computedAt": "2023-10-16T00:00:00.000Z",
-      "definition": Object {
-        "uid": "DailySuggestionReferenceCount_Discard",
-      },
-      "source": "GitHub",
-      "uid": "copilotOrg__github-DailySuggestionReferenceCount_Discard-ruby-vscode-2023-10-16",
-      "value": "50",
-    },
-  },
-  Object {
-    "faros_MetricValueTag": Object {
-      "source": "GitHub",
-      "tag": Object {
-        "uid": "copilotLanguage__ruby",
-      },
-      "value": Object {
-        "definition": Object {
-          "uid": "DailySuggestionReferenceCount_Discard",
-        },
-        "uid": "copilotOrg__github-DailySuggestionReferenceCount_Discard-ruby-vscode-2023-10-16",
-      },
-    },
-  },
-  Object {
-    "faros_MetricValueTag": Object {
-      "source": "GitHub",
-      "tag": Object {
-        "uid": "copilotEditor__vscode",
-      },
-      "value": Object {
-        "definition": Object {
-          "uid": "DailySuggestionReferenceCount_Discard",
-        },
-        "uid": "copilotOrg__github-DailySuggestionReferenceCount_Discard-ruby-vscode-2023-10-16",
-      },
-    },
-  },
-  Object {
-    "faros_MetricValueTag": Object {
-      "source": "GitHub",
-      "tag": Object {
-        "uid": "copilotOrg__github",
-      },
-      "value": Object {
-        "definition": Object {
-          "uid": "DailySuggestionReferenceCount_Discard",
-        },
-        "uid": "copilotOrg__github-DailySuggestionReferenceCount_Discard-ruby-vscode-2023-10-16",
-      },
-    },
-  },
-  Object {
-    "compute_ApplicationMetric": Object {
-      "application": Object {
-        "name": "copilot",
-        "platform": "",
-      },
-      "source": "GitHub",
-      "value": Object {
-        "definition": Object {
-          "uid": "DailySuggestionReferenceCount_Discard",
-        },
-        "uid": "copilotOrg__github-DailySuggestionReferenceCount_Discard-ruby-vscode-2023-10-16",
-      },
-    },
-  },
-  Object {
-    "faros_MetricValue": Object {
-      "computedAt": "2023-10-16T00:00:00.000Z",
-      "definition": Object {
-        "uid": "DailySuggestionReferenceCount_Accept",
-      },
-      "source": "GitHub",
-      "uid": "copilotOrg__github-DailySuggestionReferenceCount_Accept-2023-10-16",
-      "value": "600",
-    },
-  },
-  Object {
-    "faros_MetricValueTag": Object {
-      "source": "GitHub",
-      "tag": Object {
-        "uid": "copilotOrg__github",
-      },
-      "value": Object {
-        "definition": Object {
-          "uid": "DailySuggestionReferenceCount_Accept",
-        },
-        "uid": "copilotOrg__github-DailySuggestionReferenceCount_Accept-2023-10-16",
-      },
-    },
-  },
-  Object {
-    "compute_ApplicationMetric": Object {
-      "application": Object {
-        "name": "copilot",
-        "platform": "",
-      },
-      "source": "GitHub",
-      "value": Object {
-        "definition": Object {
-          "uid": "DailySuggestionReferenceCount_Accept",
-        },
-        "uid": "copilotOrg__github-DailySuggestionReferenceCount_Accept-2023-10-16",
-      },
-    },
-  },
-  Object {
-    "faros_MetricValue": Object {
-      "computedAt": "2023-10-16T00:00:00.000Z",
-      "definition": Object {
-        "uid": "DailySuggestionReferenceCount_Accept",
-      },
-      "source": "GitHub",
-      "uid": "copilotOrg__github-DailySuggestionReferenceCount_Accept-python-vscode-2023-10-16",
-      "value": "200",
-    },
-  },
-  Object {
-    "faros_MetricValueTag": Object {
-      "source": "GitHub",
-      "tag": Object {
-        "uid": "copilotLanguage__python",
-      },
-      "value": Object {
-        "definition": Object {
-          "uid": "DailySuggestionReferenceCount_Accept",
-        },
-        "uid": "copilotOrg__github-DailySuggestionReferenceCount_Accept-python-vscode-2023-10-16",
-      },
-    },
-  },
-  Object {
-    "faros_MetricValueTag": Object {
-      "source": "GitHub",
-      "tag": Object {
-        "uid": "copilotEditor__vscode",
-      },
-      "value": Object {
-        "definition": Object {
-          "uid": "DailySuggestionReferenceCount_Accept",
-        },
-        "uid": "copilotOrg__github-DailySuggestionReferenceCount_Accept-python-vscode-2023-10-16",
-      },
-    },
-  },
-  Object {
-    "faros_MetricValueTag": Object {
-      "source": "GitHub",
-      "tag": Object {
-        "uid": "copilotOrg__github",
-      },
-      "value": Object {
-        "definition": Object {
-          "uid": "DailySuggestionReferenceCount_Accept",
-        },
-        "uid": "copilotOrg__github-DailySuggestionReferenceCount_Accept-python-vscode-2023-10-16",
-      },
-    },
-  },
-  Object {
-    "compute_ApplicationMetric": Object {
-      "application": Object {
-        "name": "copilot",
-        "platform": "",
-      },
-      "source": "GitHub",
-      "value": Object {
-        "definition": Object {
-          "uid": "DailySuggestionReferenceCount_Accept",
-        },
-        "uid": "copilotOrg__github-DailySuggestionReferenceCount_Accept-python-vscode-2023-10-16",
-      },
-    },
-  },
-  Object {
-    "faros_MetricValue": Object {
-      "computedAt": "2023-10-16T00:00:00.000Z",
-      "definition": Object {
-        "uid": "DailySuggestionReferenceCount_Accept",
-      },
-      "source": "GitHub",
-      "uid": "copilotOrg__github-DailySuggestionReferenceCount_Accept-python-jetbrains-2023-10-16",
-      "value": "150",
-    },
-  },
-  Object {
-    "faros_MetricValueTag": Object {
-      "source": "GitHub",
-      "tag": Object {
-        "uid": "copilotLanguage__python",
-      },
-      "value": Object {
-        "definition": Object {
-          "uid": "DailySuggestionReferenceCount_Accept",
-        },
-        "uid": "copilotOrg__github-DailySuggestionReferenceCount_Accept-python-jetbrains-2023-10-16",
-      },
-    },
-  },
-  Object {
-    "faros_MetricValueTag": Object {
-      "source": "GitHub",
-      "tag": Object {
-        "uid": "copilotEditor__jetbrains",
-      },
-      "value": Object {
-        "definition": Object {
-          "uid": "DailySuggestionReferenceCount_Accept",
-        },
-        "uid": "copilotOrg__github-DailySuggestionReferenceCount_Accept-python-jetbrains-2023-10-16",
-      },
-    },
-  },
-  Object {
-    "faros_MetricValueTag": Object {
-      "source": "GitHub",
-      "tag": Object {
-        "uid": "copilotOrg__github",
-      },
-      "value": Object {
-        "definition": Object {
-          "uid": "DailySuggestionReferenceCount_Accept",
-        },
-        "uid": "copilotOrg__github-DailySuggestionReferenceCount_Accept-python-jetbrains-2023-10-16",
-      },
-    },
-  },
-  Object {
-    "compute_ApplicationMetric": Object {
-      "application": Object {
-        "name": "copilot",
-        "platform": "",
-      },
-      "source": "GitHub",
-      "value": Object {
-        "definition": Object {
-          "uid": "DailySuggestionReferenceCount_Accept",
-        },
-        "uid": "copilotOrg__github-DailySuggestionReferenceCount_Accept-python-jetbrains-2023-10-16",
-      },
-    },
-  },
-  Object {
-    "faros_MetricValue": Object {
-      "computedAt": "2023-10-16T00:00:00.000Z",
-      "definition": Object {
-        "uid": "DailySuggestionReferenceCount_Accept",
-      },
-      "source": "GitHub",
-      "uid": "copilotOrg__github-DailySuggestionReferenceCount_Accept-ruby-vscode-2023-10-16",
-      "value": "150",
-    },
-  },
-  Object {
-    "faros_MetricValueTag": Object {
-      "source": "GitHub",
-      "tag": Object {
-        "uid": "copilotLanguage__ruby",
-      },
-      "value": Object {
-        "definition": Object {
-          "uid": "DailySuggestionReferenceCount_Accept",
-        },
-        "uid": "copilotOrg__github-DailySuggestionReferenceCount_Accept-ruby-vscode-2023-10-16",
-      },
-    },
-  },
-  Object {
-    "faros_MetricValueTag": Object {
-      "source": "GitHub",
-      "tag": Object {
-        "uid": "copilotEditor__vscode",
-      },
-      "value": Object {
-        "definition": Object {
-          "uid": "DailySuggestionReferenceCount_Accept",
-        },
-        "uid": "copilotOrg__github-DailySuggestionReferenceCount_Accept-ruby-vscode-2023-10-16",
-      },
-    },
-  },
-  Object {
-    "faros_MetricValueTag": Object {
-      "source": "GitHub",
-      "tag": Object {
-        "uid": "copilotOrg__github",
-      },
-      "value": Object {
-        "definition": Object {
-          "uid": "DailySuggestionReferenceCount_Accept",
-        },
-        "uid": "copilotOrg__github-DailySuggestionReferenceCount_Accept-ruby-vscode-2023-10-16",
-      },
-    },
-  },
-  Object {
-    "compute_ApplicationMetric": Object {
-      "application": Object {
-        "name": "copilot",
-        "platform": "",
-      },
-      "source": "GitHub",
-      "value": Object {
-        "definition": Object {
-          "uid": "DailySuggestionReferenceCount_Accept",
-        },
-        "uid": "copilotOrg__github-DailySuggestionReferenceCount_Accept-ruby-vscode-2023-10-16",
-      },
-    },
-  },
-  Object {
-    "faros_MetricValue": Object {
-      "computedAt": "2023-10-16T00:00:00.000Z",
-      "definition": Object {
-        "uid": "DailyGeneratedLineCount_Discard",
-      },
-      "source": "GitHub",
-      "uid": "copilotOrg__github-DailyGeneratedLineCount_Discard-2023-10-16",
-      "value": "400",
-    },
-  },
-  Object {
-    "faros_MetricValueTag": Object {
-      "source": "GitHub",
-      "tag": Object {
-        "uid": "copilotOrg__github",
-      },
-      "value": Object {
-        "definition": Object {
-          "uid": "DailyGeneratedLineCount_Discard",
-        },
-        "uid": "copilotOrg__github-DailyGeneratedLineCount_Discard-2023-10-16",
-      },
-    },
-  },
-  Object {
-    "compute_ApplicationMetric": Object {
-      "application": Object {
-        "name": "copilot",
-        "platform": "",
-      },
-      "source": "GitHub",
-      "value": Object {
-        "definition": Object {
-          "uid": "DailyGeneratedLineCount_Discard",
-        },
-        "uid": "copilotOrg__github-DailyGeneratedLineCount_Discard-2023-10-16",
-      },
-    },
-  },
-  Object {
-    "faros_MetricValue": Object {
-      "computedAt": "2023-10-16T00:00:00.000Z",
-      "definition": Object {
-        "uid": "DailyGeneratedLineCount_Discard",
-      },
-      "source": "GitHub",
-      "uid": "copilotOrg__github-DailyGeneratedLineCount_Discard-python-vscode-2023-10-16",
-      "value": "300",
-    },
-  },
-  Object {
-    "faros_MetricValueTag": Object {
-      "source": "GitHub",
-      "tag": Object {
-        "uid": "copilotLanguage__python",
-      },
-      "value": Object {
-        "definition": Object {
-          "uid": "DailyGeneratedLineCount_Discard",
-        },
-        "uid": "copilotOrg__github-DailyGeneratedLineCount_Discard-python-vscode-2023-10-16",
-      },
-    },
-  },
-  Object {
-    "faros_MetricValueTag": Object {
-      "source": "GitHub",
-      "tag": Object {
-        "uid": "copilotEditor__vscode",
-      },
-      "value": Object {
-        "definition": Object {
-          "uid": "DailyGeneratedLineCount_Discard",
-        },
-        "uid": "copilotOrg__github-DailyGeneratedLineCount_Discard-python-vscode-2023-10-16",
-      },
-    },
-  },
-  Object {
-    "faros_MetricValueTag": Object {
-      "source": "GitHub",
-      "tag": Object {
-        "uid": "copilotOrg__github",
-      },
-      "value": Object {
-        "definition": Object {
-          "uid": "DailyGeneratedLineCount_Discard",
-        },
-        "uid": "copilotOrg__github-DailyGeneratedLineCount_Discard-python-vscode-2023-10-16",
-      },
-    },
-  },
-  Object {
-    "compute_ApplicationMetric": Object {
-      "application": Object {
-        "name": "copilot",
-        "platform": "",
-      },
-      "source": "GitHub",
-      "value": Object {
-        "definition": Object {
-          "uid": "DailyGeneratedLineCount_Discard",
-        },
-        "uid": "copilotOrg__github-DailyGeneratedLineCount_Discard-python-vscode-2023-10-16",
-      },
-    },
-  },
-  Object {
-    "faros_MetricValue": Object {
-      "computedAt": "2023-10-16T00:00:00.000Z",
-      "definition": Object {
-        "uid": "DailyGeneratedLineCount_Discard",
-      },
-      "source": "GitHub",
-      "uid": "copilotOrg__github-DailyGeneratedLineCount_Discard-python-jetbrains-2023-10-16",
-      "value": "50",
-    },
-  },
-  Object {
-    "faros_MetricValueTag": Object {
-      "source": "GitHub",
-      "tag": Object {
-        "uid": "copilotLanguage__python",
-      },
-      "value": Object {
-        "definition": Object {
-          "uid": "DailyGeneratedLineCount_Discard",
-        },
-        "uid": "copilotOrg__github-DailyGeneratedLineCount_Discard-python-jetbrains-2023-10-16",
-      },
-    },
-  },
-  Object {
-    "faros_MetricValueTag": Object {
-      "source": "GitHub",
-      "tag": Object {
-        "uid": "copilotEditor__jetbrains",
-      },
-      "value": Object {
-        "definition": Object {
-          "uid": "DailyGeneratedLineCount_Discard",
-        },
-        "uid": "copilotOrg__github-DailyGeneratedLineCount_Discard-python-jetbrains-2023-10-16",
-      },
-    },
-  },
-  Object {
-    "faros_MetricValueTag": Object {
-      "source": "GitHub",
-      "tag": Object {
-        "uid": "copilotOrg__github",
-      },
-      "value": Object {
-        "definition": Object {
-          "uid": "DailyGeneratedLineCount_Discard",
-        },
-        "uid": "copilotOrg__github-DailyGeneratedLineCount_Discard-python-jetbrains-2023-10-16",
-      },
-    },
-  },
-  Object {
-    "compute_ApplicationMetric": Object {
-      "application": Object {
-        "name": "copilot",
-        "platform": "",
-      },
-      "source": "GitHub",
-      "value": Object {
-        "definition": Object {
-          "uid": "DailyGeneratedLineCount_Discard",
-        },
-        "uid": "copilotOrg__github-DailyGeneratedLineCount_Discard-python-jetbrains-2023-10-16",
-      },
-    },
-  },
-  Object {
-    "faros_MetricValue": Object {
-      "computedAt": "2023-10-16T00:00:00.000Z",
-      "definition": Object {
-        "uid": "DailyGeneratedLineCount_Discard",
-      },
-      "source": "GitHub",
-      "uid": "copilotOrg__github-DailyGeneratedLineCount_Discard-ruby-vscode-2023-10-16",
-      "value": "50",
-    },
-  },
-  Object {
-    "faros_MetricValueTag": Object {
-      "source": "GitHub",
-      "tag": Object {
-        "uid": "copilotLanguage__ruby",
-      },
-      "value": Object {
-        "definition": Object {
-          "uid": "DailyGeneratedLineCount_Discard",
-        },
-        "uid": "copilotOrg__github-DailyGeneratedLineCount_Discard-ruby-vscode-2023-10-16",
-      },
-    },
-  },
-  Object {
-    "faros_MetricValueTag": Object {
-      "source": "GitHub",
-      "tag": Object {
-        "uid": "copilotEditor__vscode",
-      },
-      "value": Object {
-        "definition": Object {
-          "uid": "DailyGeneratedLineCount_Discard",
-        },
-        "uid": "copilotOrg__github-DailyGeneratedLineCount_Discard-ruby-vscode-2023-10-16",
-      },
-    },
-  },
-  Object {
-    "faros_MetricValueTag": Object {
-      "source": "GitHub",
-      "tag": Object {
-        "uid": "copilotOrg__github",
-      },
-      "value": Object {
-        "definition": Object {
-          "uid": "DailyGeneratedLineCount_Discard",
-        },
-        "uid": "copilotOrg__github-DailyGeneratedLineCount_Discard-ruby-vscode-2023-10-16",
-      },
-    },
-  },
-  Object {
-    "compute_ApplicationMetric": Object {
-      "application": Object {
-        "name": "copilot",
-        "platform": "",
-      },
-      "source": "GitHub",
-      "value": Object {
-        "definition": Object {
-          "uid": "DailyGeneratedLineCount_Discard",
-        },
-        "uid": "copilotOrg__github-DailyGeneratedLineCount_Discard-ruby-vscode-2023-10-16",
-      },
-    },
-  },
-  Object {
-    "faros_MetricValue": Object {
-      "computedAt": "2023-10-16T00:00:00.000Z",
-      "definition": Object {
-        "uid": "DailyGeneratedLineCount_Accept",
-      },
-      "source": "GitHub",
-      "uid": "copilotOrg__github-DailyGeneratedLineCount_Accept-2023-10-16",
-      "value": "700",
-    },
-  },
-  Object {
-    "faros_MetricValueTag": Object {
-      "source": "GitHub",
-      "tag": Object {
-        "uid": "copilotOrg__github",
-      },
-      "value": Object {
-        "definition": Object {
-          "uid": "DailyGeneratedLineCount_Accept",
-        },
-        "uid": "copilotOrg__github-DailyGeneratedLineCount_Accept-2023-10-16",
-      },
-    },
-  },
-  Object {
-    "compute_ApplicationMetric": Object {
-      "application": Object {
-        "name": "copilot",
-        "platform": "",
-      },
-      "source": "GitHub",
-      "value": Object {
-        "definition": Object {
-          "uid": "DailyGeneratedLineCount_Accept",
-        },
-        "uid": "copilotOrg__github-DailyGeneratedLineCount_Accept-2023-10-16",
-      },
-    },
-  },
-  Object {
-    "faros_MetricValue": Object {
-      "computedAt": "2023-10-16T00:00:00.000Z",
-      "definition": Object {
-        "uid": "DailyGeneratedLineCount_Accept",
-      },
-      "source": "GitHub",
-      "uid": "copilotOrg__github-DailyGeneratedLineCount_Accept-python-vscode-2023-10-16",
-      "value": "300",
-    },
-  },
-  Object {
-    "faros_MetricValueTag": Object {
-      "source": "GitHub",
-      "tag": Object {
-        "uid": "copilotLanguage__python",
-      },
-      "value": Object {
-        "definition": Object {
-          "uid": "DailyGeneratedLineCount_Accept",
-        },
-        "uid": "copilotOrg__github-DailyGeneratedLineCount_Accept-python-vscode-2023-10-16",
-      },
-    },
-  },
-  Object {
-    "faros_MetricValueTag": Object {
-      "source": "GitHub",
-      "tag": Object {
-        "uid": "copilotEditor__vscode",
-      },
-      "value": Object {
-        "definition": Object {
-          "uid": "DailyGeneratedLineCount_Accept",
-        },
-        "uid": "copilotOrg__github-DailyGeneratedLineCount_Accept-python-vscode-2023-10-16",
-      },
-    },
-  },
-  Object {
-    "faros_MetricValueTag": Object {
-      "source": "GitHub",
-      "tag": Object {
-        "uid": "copilotOrg__github",
-      },
-      "value": Object {
-        "definition": Object {
-          "uid": "DailyGeneratedLineCount_Accept",
-        },
-        "uid": "copilotOrg__github-DailyGeneratedLineCount_Accept-python-vscode-2023-10-16",
-      },
-    },
-  },
-  Object {
-    "compute_ApplicationMetric": Object {
-      "application": Object {
-        "name": "copilot",
-        "platform": "",
-      },
-      "source": "GitHub",
-      "value": Object {
-        "definition": Object {
-          "uid": "DailyGeneratedLineCount_Accept",
-        },
-        "uid": "copilotOrg__github-DailyGeneratedLineCount_Accept-python-vscode-2023-10-16",
-      },
-    },
-  },
-  Object {
-    "faros_MetricValue": Object {
-      "computedAt": "2023-10-16T00:00:00.000Z",
-      "definition": Object {
-        "uid": "DailyGeneratedLineCount_Accept",
-      },
-      "source": "GitHub",
-      "uid": "copilotOrg__github-DailyGeneratedLineCount_Accept-python-jetbrains-2023-10-16",
-      "value": "250",
-    },
-  },
-  Object {
-    "faros_MetricValueTag": Object {
-      "source": "GitHub",
-      "tag": Object {
-        "uid": "copilotLanguage__python",
-      },
-      "value": Object {
-        "definition": Object {
-          "uid": "DailyGeneratedLineCount_Accept",
-        },
-        "uid": "copilotOrg__github-DailyGeneratedLineCount_Accept-python-jetbrains-2023-10-16",
-      },
-    },
-  },
-  Object {
-    "faros_MetricValueTag": Object {
-      "source": "GitHub",
-      "tag": Object {
-        "uid": "copilotEditor__jetbrains",
-      },
-      "value": Object {
-        "definition": Object {
-          "uid": "DailyGeneratedLineCount_Accept",
-        },
-        "uid": "copilotOrg__github-DailyGeneratedLineCount_Accept-python-jetbrains-2023-10-16",
-      },
-    },
-  },
-  Object {
-    "faros_MetricValueTag": Object {
-      "source": "GitHub",
-      "tag": Object {
-        "uid": "copilotOrg__github",
-      },
-      "value": Object {
-        "definition": Object {
-          "uid": "DailyGeneratedLineCount_Accept",
-        },
-        "uid": "copilotOrg__github-DailyGeneratedLineCount_Accept-python-jetbrains-2023-10-16",
-      },
-    },
-  },
-  Object {
-    "compute_ApplicationMetric": Object {
-      "application": Object {
-        "name": "copilot",
-        "platform": "",
-      },
-      "source": "GitHub",
-      "value": Object {
-        "definition": Object {
-          "uid": "DailyGeneratedLineCount_Accept",
-        },
-        "uid": "copilotOrg__github-DailyGeneratedLineCount_Accept-python-jetbrains-2023-10-16",
-      },
-    },
-  },
-  Object {
-    "faros_MetricValue": Object {
-      "computedAt": "2023-10-16T00:00:00.000Z",
-      "definition": Object {
-        "uid": "DailyGeneratedLineCount_Accept",
-      },
-      "source": "GitHub",
-      "uid": "copilotOrg__github-DailyGeneratedLineCount_Accept-ruby-vscode-2023-10-16",
-      "value": "150",
-    },
-  },
-  Object {
-    "faros_MetricValueTag": Object {
-      "source": "GitHub",
-      "tag": Object {
-        "uid": "copilotLanguage__ruby",
-      },
-      "value": Object {
-        "definition": Object {
-          "uid": "DailyGeneratedLineCount_Accept",
-        },
-        "uid": "copilotOrg__github-DailyGeneratedLineCount_Accept-ruby-vscode-2023-10-16",
-      },
-    },
-  },
-  Object {
-    "faros_MetricValueTag": Object {
-      "source": "GitHub",
-      "tag": Object {
-        "uid": "copilotEditor__vscode",
-      },
-      "value": Object {
-        "definition": Object {
-          "uid": "DailyGeneratedLineCount_Accept",
-        },
-        "uid": "copilotOrg__github-DailyGeneratedLineCount_Accept-ruby-vscode-2023-10-16",
-      },
-    },
-  },
-  Object {
-    "faros_MetricValueTag": Object {
-      "source": "GitHub",
-      "tag": Object {
-        "uid": "copilotOrg__github",
-      },
-      "value": Object {
-        "definition": Object {
-          "uid": "DailyGeneratedLineCount_Accept",
-        },
-        "uid": "copilotOrg__github-DailyGeneratedLineCount_Accept-ruby-vscode-2023-10-16",
-      },
-    },
-  },
-  Object {
-    "compute_ApplicationMetric": Object {
-      "application": Object {
-        "name": "copilot",
-        "platform": "",
-      },
-      "source": "GitHub",
-      "value": Object {
-        "definition": Object {
-          "uid": "DailyGeneratedLineCount_Accept",
-        },
-        "uid": "copilotOrg__github-DailyGeneratedLineCount_Accept-ruby-vscode-2023-10-16",
-      },
-    },
-  },
-  Object {
-    "faros_MetricValue": Object {
-      "computedAt": "2023-10-16T00:00:00.000Z",
-      "definition": Object {
-        "uid": "DailyActiveUserTrend",
-      },
-      "source": "GitHub",
-      "uid": "copilotOrg__github-DailyActiveUserTrend-2023-10-16",
-      "value": "12",
-    },
-  },
-  Object {
-    "faros_MetricValueTag": Object {
-      "source": "GitHub",
-      "tag": Object {
-        "uid": "copilotOrg__github",
-      },
-      "value": Object {
-        "definition": Object {
-          "uid": "DailyActiveUserTrend",
-        },
-        "uid": "copilotOrg__github-DailyActiveUserTrend-2023-10-16",
-      },
-    },
-  },
-  Object {
-    "compute_ApplicationMetric": Object {
-      "application": Object {
-        "name": "copilot",
-        "platform": "",
-      },
-      "source": "GitHub",
-      "value": Object {
-        "definition": Object {
-          "uid": "DailyActiveUserTrend",
-        },
-        "uid": "copilotOrg__github-DailyActiveUserTrend-2023-10-16",
-      },
-    },
-  },
-  Object {
-    "faros_MetricValue": Object {
-      "computedAt": "2023-10-16T00:00:00.000Z",
-      "definition": Object {
-        "uid": "DailyActiveUserTrend",
-      },
-      "source": "GitHub",
-      "uid": "copilotOrg__github-DailyActiveUserTrend-python-vscode-2023-10-16",
-      "value": "2",
-    },
-  },
-  Object {
-    "faros_MetricValueTag": Object {
-      "source": "GitHub",
-      "tag": Object {
-        "uid": "copilotLanguage__python",
-      },
-      "value": Object {
-        "definition": Object {
-          "uid": "DailyActiveUserTrend",
-        },
-        "uid": "copilotOrg__github-DailyActiveUserTrend-python-vscode-2023-10-16",
-      },
-    },
-  },
-  Object {
-    "faros_MetricValueTag": Object {
-      "source": "GitHub",
-      "tag": Object {
-        "uid": "copilotEditor__vscode",
-      },
-      "value": Object {
-        "definition": Object {
-          "uid": "DailyActiveUserTrend",
-        },
-        "uid": "copilotOrg__github-DailyActiveUserTrend-python-vscode-2023-10-16",
-      },
-    },
-  },
-  Object {
-    "faros_MetricValueTag": Object {
-      "source": "GitHub",
-      "tag": Object {
-        "uid": "copilotOrg__github",
-      },
-      "value": Object {
-        "definition": Object {
-          "uid": "DailyActiveUserTrend",
-        },
-        "uid": "copilotOrg__github-DailyActiveUserTrend-python-vscode-2023-10-16",
-      },
-    },
-  },
-  Object {
-    "compute_ApplicationMetric": Object {
-      "application": Object {
-        "name": "copilot",
-        "platform": "",
-      },
-      "source": "GitHub",
-      "value": Object {
-        "definition": Object {
-          "uid": "DailyActiveUserTrend",
-        },
-        "uid": "copilotOrg__github-DailyActiveUserTrend-python-vscode-2023-10-16",
-      },
-    },
-  },
-  Object {
-    "faros_MetricValue": Object {
-      "computedAt": "2023-10-16T00:00:00.000Z",
-      "definition": Object {
-        "uid": "DailyActiveUserTrend",
-      },
-      "source": "GitHub",
-      "uid": "copilotOrg__github-DailyActiveUserTrend-python-jetbrains-2023-10-16",
-      "value": "6",
-    },
-  },
-  Object {
-    "faros_MetricValueTag": Object {
-      "source": "GitHub",
-      "tag": Object {
-        "uid": "copilotLanguage__python",
-      },
-      "value": Object {
-        "definition": Object {
-          "uid": "DailyActiveUserTrend",
-        },
-        "uid": "copilotOrg__github-DailyActiveUserTrend-python-jetbrains-2023-10-16",
-      },
-    },
-  },
-  Object {
-    "faros_MetricValueTag": Object {
-      "source": "GitHub",
-      "tag": Object {
-        "uid": "copilotEditor__jetbrains",
-      },
-      "value": Object {
-        "definition": Object {
-          "uid": "DailyActiveUserTrend",
-        },
-        "uid": "copilotOrg__github-DailyActiveUserTrend-python-jetbrains-2023-10-16",
-      },
-    },
-  },
-  Object {
-    "faros_MetricValueTag": Object {
-      "source": "GitHub",
-      "tag": Object {
-        "uid": "copilotOrg__github",
-      },
-      "value": Object {
-        "definition": Object {
-          "uid": "DailyActiveUserTrend",
-        },
-        "uid": "copilotOrg__github-DailyActiveUserTrend-python-jetbrains-2023-10-16",
-      },
-    },
-  },
-  Object {
-    "compute_ApplicationMetric": Object {
-      "application": Object {
-        "name": "copilot",
-        "platform": "",
-      },
-      "source": "GitHub",
-      "value": Object {
-        "definition": Object {
-          "uid": "DailyActiveUserTrend",
-        },
-        "uid": "copilotOrg__github-DailyActiveUserTrend-python-jetbrains-2023-10-16",
-      },
-    },
-  },
-  Object {
-    "faros_MetricValue": Object {
-      "computedAt": "2023-10-16T00:00:00.000Z",
-      "definition": Object {
-        "uid": "DailyActiveUserTrend",
-      },
-      "source": "GitHub",
-      "uid": "copilotOrg__github-DailyActiveUserTrend-ruby-vscode-2023-10-16",
-      "value": "3",
-    },
-  },
-  Object {
-    "faros_MetricValueTag": Object {
-      "source": "GitHub",
-      "tag": Object {
-        "uid": "copilotLanguage__ruby",
-      },
-      "value": Object {
-        "definition": Object {
-          "uid": "DailyActiveUserTrend",
-        },
-        "uid": "copilotOrg__github-DailyActiveUserTrend-ruby-vscode-2023-10-16",
-      },
-    },
-  },
-  Object {
-    "faros_MetricValueTag": Object {
-      "source": "GitHub",
-      "tag": Object {
-        "uid": "copilotEditor__vscode",
-      },
-      "value": Object {
-        "definition": Object {
-          "uid": "DailyActiveUserTrend",
-        },
-        "uid": "copilotOrg__github-DailyActiveUserTrend-ruby-vscode-2023-10-16",
-      },
-    },
-  },
-  Object {
-    "faros_MetricValueTag": Object {
-      "source": "GitHub",
-      "tag": Object {
-        "uid": "copilotOrg__github",
-      },
-      "value": Object {
-        "definition": Object {
-          "uid": "DailyActiveUserTrend",
-        },
-        "uid": "copilotOrg__github-DailyActiveUserTrend-ruby-vscode-2023-10-16",
-      },
-    },
-  },
-  Object {
-    "compute_ApplicationMetric": Object {
-      "application": Object {
-        "name": "copilot",
-        "platform": "",
-      },
-      "source": "GitHub",
-      "value": Object {
-        "definition": Object {
-          "uid": "DailyActiveUserTrend",
-        },
-        "uid": "copilotOrg__github-DailyActiveUserTrend-ruby-vscode-2023-10-16",
-      },
-    },
-  },
-  Object {
-    "faros_MetricValue": Object {
-      "computedAt": "2023-10-16T00:00:00.000Z",
-      "definition": Object {
-        "uid": "DailyChatAcceptanceCount",
-      },
-      "source": "GitHub",
-      "uid": "copilotOrg__github-DailyChatAcceptanceCount-2023-10-16",
-      "value": "57",
-    },
-  },
-  Object {
-    "faros_MetricValueTag": Object {
-      "source": "GitHub",
-      "tag": Object {
-        "uid": "copilotOrg__github",
-      },
-      "value": Object {
-        "definition": Object {
-          "uid": "DailyChatAcceptanceCount",
-        },
-        "uid": "copilotOrg__github-DailyChatAcceptanceCount-2023-10-16",
-      },
-    },
-  },
-  Object {
-    "compute_ApplicationMetric": Object {
-      "application": Object {
-        "name": "copilot",
-        "platform": "",
-      },
-      "source": "GitHub",
-      "value": Object {
-        "definition": Object {
-          "uid": "DailyChatAcceptanceCount",
-        },
-        "uid": "copilotOrg__github-DailyChatAcceptanceCount-2023-10-16",
-      },
-    },
-  },
-  Object {
-    "faros_MetricValue": Object {
-      "computedAt": "2023-10-16T00:00:00.000Z",
-      "definition": Object {
-        "uid": "DailyChatTurnCount",
-      },
-      "source": "GitHub",
-      "uid": "copilotOrg__github-DailyChatTurnCount-2023-10-16",
-      "value": "426",
-    },
-  },
-  Object {
-    "faros_MetricValueTag": Object {
-      "source": "GitHub",
-      "tag": Object {
-        "uid": "copilotOrg__github",
-      },
-      "value": Object {
-        "definition": Object {
-          "uid": "DailyChatTurnCount",
-        },
-        "uid": "copilotOrg__github-DailyChatTurnCount-2023-10-16",
-      },
-    },
-  },
-  Object {
-    "compute_ApplicationMetric": Object {
-      "application": Object {
-        "name": "copilot",
-        "platform": "",
-      },
-      "source": "GitHub",
-      "value": Object {
-        "definition": Object {
-          "uid": "DailyChatTurnCount",
-        },
-        "uid": "copilotOrg__github-DailyChatTurnCount-2023-10-16",
-      },
-    },
-  },
-  Object {
-    "faros_MetricValue": Object {
-      "computedAt": "2023-10-16T00:00:00.000Z",
-      "definition": Object {
-        "uid": "DailyActiveChatUserTrend",
-      },
-      "source": "GitHub",
-      "uid": "copilotOrg__github-DailyActiveChatUserTrend-2023-10-16",
-      "value": "8",
-    },
-  },
-  Object {
-    "faros_MetricValueTag": Object {
-      "source": "GitHub",
-      "tag": Object {
-        "uid": "copilotOrg__github",
-      },
-      "value": Object {
-        "definition": Object {
-          "uid": "DailyActiveChatUserTrend",
-        },
-        "uid": "copilotOrg__github-DailyActiveChatUserTrend-2023-10-16",
-      },
-    },
-  },
-  Object {
-    "compute_ApplicationMetric": Object {
-      "application": Object {
-        "name": "copilot",
-        "platform": "",
-      },
-      "source": "GitHub",
-      "value": Object {
-        "definition": Object {
-          "uid": "DailyActiveChatUserTrend",
-        },
-        "uid": "copilotOrg__github-DailyActiveChatUserTrend-2023-10-16",
-      },
-    },
-  },
-  Object {
-<<<<<<< HEAD
-    "vcs_OrganizationTool": Object {
-      "inactive": false,
-      "organization": Object {
-        "source": "GitHub",
-        "uid": "faros-ai",
-      },
-      "source": "GitHub",
-      "tool": Object {
-        "category": "GitHubCopilot",
-      },
-    },
-  },
-  Object {
-    "vcs_OrganizationTool": Object {
-      "inactive": false,
-      "organization": Object {
-        "source": "GitHub",
-        "uid": "faros-ai-2",
-      },
-      "source": "GitHub",
-      "tool": Object {
-        "category": "GitHubCopilot",
-      },
-    },
-  },
-  Object {
     "vcs_UserTool": Object {
       "inactive": true,
       "organization": Object {
         "source": "GitHub",
-        "uid": "faros-ai",
+        "uid": "github-2",
       },
       "source": "GitHub",
       "tool": Object {
@@ -3076,34 +3062,5 @@
       },
     },
   },
-  Object {
-    "vcs_UserTool": Object {
-      "inactive": true,
-      "organization": Object {
-        "source": "GitHub",
-        "uid": "faros-ai-2",
-      },
-      "source": "GitHub",
-      "tool": Object {
-        "category": "GitHubCopilot",
-      },
-      "user": Object {
-        "source": "GitHub",
-        "uid": "oldkit",
-      },
-=======
-    "vcs_Organization": Object {
-      "createdAt": "2008-01-14T04:33:35.000Z",
-      "htmlUrl": "https://github.com/octocat",
-      "name": "github",
-      "source": "GitHub",
-      "type": Object {
-        "category": "Organization",
-        "detail": "Organization",
-      },
-      "uid": "github",
->>>>>>> 07ce6bf6
-    },
-  },
 ]
 `;