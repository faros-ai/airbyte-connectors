--- conflicted
+++ resolved
@@ -2,16 +2,10 @@
 
 exports[`faros_github process records from all streams 1`] = `
 Array [
-  "Processed 36 records",
-<<<<<<< HEAD
-  "Processed records by stream: {\\\\\\"mytestsource__github__faros_commits\\\\\\":2,\\\\\\"mytestsource__github__faros_contributors_stats\\\\\\":1,\\\\\\"mytestsource__github__faros_copilot_seats\\\\\\":4,\\\\\\"mytestsource__github__faros_copilot_usage\\\\\\":2,\\\\\\"mytestsource__github__faros_issues\\\\\\":2,\\\\\\"mytestsource__github__faros_labels\\\\\\":3,\\\\\\"mytestsource__github__faros_organizations\\\\\\":1,\\\\\\"mytestsource__github__faros_outside_collaborators\\\\\\":2,\\\\\\"mytestsource__github__faros_projects\\\\\\":3,\\\\\\"mytestsource__github__faros_pull_request_comments\\\\\\":3,\\\\\\"mytestsource__github__faros_pull_requests\\\\\\":3,\\\\\\"mytestsource__github__faros_releases\\\\\\":2,\\\\\\"mytestsource__github__faros_repositories\\\\\\":1,\\\\\\"mytestsource__github__faros_tags\\\\\\":3,\\\\\\"mytestsource__github__faros_team_memberships\\\\\\":1,\\\\\\"mytestsource__github__faros_teams\\\\\\":1,\\\\\\"mytestsource__github__faros_users\\\\\\":2}\\"},\\"type\\":\\"LOG\\"}",
-  "Would write 326 records",
-  "Would write records by model: {\\\\\\"cicd_Release\\\\\\":2,\\\\\\"cicd_ReleaseTagAssociation\\\\\\":2,\\\\\\"compute_ApplicationMetric\\\\\\":46,\\\\\\"faros_MetricDefinition\\\\\\":16,\\\\\\"faros_MetricValue\\\\\\":46,\\\\\\"faros_MetricValueTag\\\\\\":106,\\\\\\"faros_Tag\\\\\\":6,\\\\\\"tms_Label\\\\\\":3,\\\\\\"tms_Project\\\\\\":3,\\\\\\"tms_Task\\\\\\":2,\\\\\\"tms_TaskAssignment\\\\\\":2,\\\\\\"tms_TaskAssignment__Deletion\\\\\\":1,\\\\\\"tms_TaskBoard\\\\\\":3,\\\\\\"tms_TaskBoardProjectRelationship\\\\\\":3,\\\\\\"tms_TaskBoardRelationship\\\\\\":2,\\\\\\"tms_TaskProjectRelationship\\\\\\":2,\\\\\\"tms_TaskTag\\\\\\":4,\\\\\\"tms_User\\\\\\":2,\\\\\\"vcs_Branch\\\\\\":4,\\\\\\"vcs_BranchCommitAssociation\\\\\\":2,\\\\\\"vcs_Commit\\\\\\":2,\\\\\\"vcs_File\\\\\\":3,\\\\\\"vcs_Label\\\\\\":3,\\\\\\"vcs_Membership\\\\\\":4,\\\\\\"vcs_Organization\\\\\\":1,\\\\\\"vcs_OrganizationTool\\\\\\":2,\\\\\\"vcs_PullRequest\\\\\\":3,\\\\\\"vcs_PullRequestComment\\\\\\":3,\\\\\\"vcs_PullRequestFile\\\\\\":6,\\\\\\"vcs_PullRequestLabel\\\\\\":3,\\\\\\"vcs_PullRequestReview\\\\\\":2,\\\\\\"vcs_PullRequestReviewRequest\\\\\\":3,\\\\\\"vcs_Repository\\\\\\":1,\\\\\\"vcs_RepositoryContribution\\\\\\":1,\\\\\\"vcs_Tag\\\\\\":3,\\\\\\"vcs_Team\\\\\\":1,\\\\\\"vcs_TeamMembership\\\\\\":1,\\\\\\"vcs_User\\\\\\":17,\\\\\\"vcs_UserEmail\\\\\\":3,\\\\\\"vcs_UserTool\\\\\\":5,\\\\\\"vcs_UserToolUsage\\\\\\":2}\\"},\\"type\\":\\"LOG\\"}",
-=======
-  "Processed records by stream: {\\\\\\"mytestsource__github__faros_commits\\\\\\":2,\\\\\\"mytestsource__github__faros_contributors_stats\\\\\\":1,\\\\\\"mytestsource__github__faros_copilot_seats\\\\\\":4,\\\\\\"mytestsource__github__faros_copilot_usage\\\\\\":2,\\\\\\"mytestsource__github__faros_labels\\\\\\":3,\\\\\\"mytestsource__github__faros_organizations\\\\\\":1,\\\\\\"mytestsource__github__faros_outside_collaborators\\\\\\":2,\\\\\\"mytestsource__github__faros_projects\\\\\\":3,\\\\\\"mytestsource__github__faros_pull_request_comments\\\\\\":3,\\\\\\"mytestsource__github__faros_pull_requests\\\\\\":3,\\\\\\"mytestsource__github__faros_releases\\\\\\":2,\\\\\\"mytestsource__github__faros_repositories\\\\\\":1,\\\\\\"mytestsource__github__faros_saml_sso_users\\\\\\":2,\\\\\\"mytestsource__github__faros_tags\\\\\\":3,\\\\\\"mytestsource__github__faros_team_memberships\\\\\\":1,\\\\\\"mytestsource__github__faros_teams\\\\\\":1,\\\\\\"mytestsource__github__faros_users\\\\\\":2}\\"},\\"type\\":\\"LOG\\"}",
-  "Would write 314 records",
-  "Would write records by model: {\\\\\\"cicd_Release\\\\\\":2,\\\\\\"cicd_ReleaseTagAssociation\\\\\\":2,\\\\\\"compute_ApplicationMetric\\\\\\":46,\\\\\\"faros_MetricDefinition\\\\\\":16,\\\\\\"faros_MetricValue\\\\\\":46,\\\\\\"faros_MetricValueTag\\\\\\":106,\\\\\\"faros_Tag\\\\\\":6,\\\\\\"tms_Project\\\\\\":3,\\\\\\"tms_TaskBoard\\\\\\":3,\\\\\\"tms_TaskBoardProjectRelationship\\\\\\":3,\\\\\\"vcs_Branch\\\\\\":4,\\\\\\"vcs_BranchCommitAssociation\\\\\\":2,\\\\\\"vcs_Commit\\\\\\":2,\\\\\\"vcs_File\\\\\\":3,\\\\\\"vcs_Label\\\\\\":3,\\\\\\"vcs_Membership\\\\\\":6,\\\\\\"vcs_Organization\\\\\\":1,\\\\\\"vcs_OrganizationTool\\\\\\":2,\\\\\\"vcs_PullRequest\\\\\\":3,\\\\\\"vcs_PullRequestComment\\\\\\":3,\\\\\\"vcs_PullRequestFile\\\\\\":6,\\\\\\"vcs_PullRequestLabel\\\\\\":3,\\\\\\"vcs_PullRequestReview\\\\\\":2,\\\\\\"vcs_PullRequestReviewRequest\\\\\\":3,\\\\\\"vcs_Repository\\\\\\":1,\\\\\\"vcs_RepositoryContribution\\\\\\":1,\\\\\\"vcs_Tag\\\\\\":3,\\\\\\"vcs_Team\\\\\\":1,\\\\\\"vcs_TeamMembership\\\\\\":1,\\\\\\"vcs_User\\\\\\":19,\\\\\\"vcs_UserEmail\\\\\\":5,\\\\\\"vcs_UserTool\\\\\\":5,\\\\\\"vcs_UserToolUsage\\\\\\":2}\\"},\\"type\\":\\"LOG\\"}",
->>>>>>> 5cafd401
+  "Processed 34 records",
+  "Processed records by stream: {\\\\\\"mytestsource__github__faros_commits\\\\\\":2,\\\\\\"mytestsource__github__faros_contributors_stats\\\\\\":1,\\\\\\"mytestsource__github__faros_copilot_seats\\\\\\":4,\\\\\\"mytestsource__github__faros_copilot_usage\\\\\\":2,\\\\\\"mytestsource__github__faros_labels\\\\\\":3,\\\\\\"mytestsource__github__faros_organizations\\\\\\":1,\\\\\\"mytestsource__github__faros_outside_collaborators\\\\\\":2,\\\\\\"mytestsource__github__faros_projects\\\\\\":3,\\\\\\"mytestsource__github__faros_pull_request_comments\\\\\\":3,\\\\\\"mytestsource__github__faros_pull_requests\\\\\\":3,\\\\\\"mytestsource__github__faros_releases\\\\\\":2,\\\\\\"mytestsource__github__faros_repositories\\\\\\":1,\\\\\\"mytestsource__github__faros_tags\\\\\\":3,\\\\\\"mytestsource__github__faros_team_memberships\\\\\\":1,\\\\\\"mytestsource__github__faros_teams\\\\\\":1,\\\\\\"mytestsource__github__faros_users\\\\\\":2}\\"},\\"type\\":\\"LOG\\"}",
+  "Would write 308 records",
+  "Would write records by model: {\\\\\\"cicd_Release\\\\\\":2,\\\\\\"cicd_ReleaseTagAssociation\\\\\\":2,\\\\\\"compute_ApplicationMetric\\\\\\":46,\\\\\\"faros_MetricDefinition\\\\\\":16,\\\\\\"faros_MetricValue\\\\\\":46,\\\\\\"faros_MetricValueTag\\\\\\":106,\\\\\\"faros_Tag\\\\\\":6,\\\\\\"tms_Project\\\\\\":3,\\\\\\"tms_TaskBoard\\\\\\":3,\\\\\\"tms_TaskBoardProjectRelationship\\\\\\":3,\\\\\\"vcs_Branch\\\\\\":4,\\\\\\"vcs_BranchCommitAssociation\\\\\\":2,\\\\\\"vcs_Commit\\\\\\":2,\\\\\\"vcs_File\\\\\\":3,\\\\\\"vcs_Label\\\\\\":3,\\\\\\"vcs_Membership\\\\\\":4,\\\\\\"vcs_Organization\\\\\\":1,\\\\\\"vcs_OrganizationTool\\\\\\":2,\\\\\\"vcs_PullRequest\\\\\\":3,\\\\\\"vcs_PullRequestComment\\\\\\":3,\\\\\\"vcs_PullRequestFile\\\\\\":6,\\\\\\"vcs_PullRequestLabel\\\\\\":3,\\\\\\"vcs_PullRequestReview\\\\\\":2,\\\\\\"vcs_PullRequestReviewRequest\\\\\\":3,\\\\\\"vcs_Repository\\\\\\":1,\\\\\\"vcs_RepositoryContribution\\\\\\":1,\\\\\\"vcs_Tag\\\\\\":3,\\\\\\"vcs_Team\\\\\\":1,\\\\\\"vcs_TeamMembership\\\\\\":1,\\\\\\"vcs_User\\\\\\":17,\\\\\\"vcs_UserEmail\\\\\\":3,\\\\\\"vcs_UserTool\\\\\\":5,\\\\\\"vcs_UserToolUsage\\\\\\":2}\\"},\\"type\\":\\"LOG\\"}",
   "Skipped 0 records",
   "Errored 0 records",
 ]
@@ -4150,210 +4144,6 @@
     },
   },
   Object {
-    "tms_TaskAssignment": Object {
-      "assignedAt": "2024-08-09T07:56:55Z",
-      "assignee": Object {
-        "source": "GitHub",
-        "uid": "janedoe",
-      },
-      "source": "GitHub",
-      "task": Object {
-        "source": "GitHub",
-        "uid": "2457343272",
-      },
-    },
-  },
-  Object {
-    "tms_TaskAssignment__Deletion": Object {
-      "source": "GitHub",
-      "where": Object {
-        "assignee": Object {
-          "source": "GitHub",
-          "uid": "janedoe",
-        },
-        "task": Object {
-          "source": "GitHub",
-          "uid": "2457343272",
-        },
-      },
-    },
-  },
-  Object {
-    "tms_TaskAssignment": Object {
-      "assignedAt": "2024-08-09T13:08:39Z",
-      "assignee": Object {
-        "source": "GitHub",
-        "uid": "nehanda",
-      },
-      "source": "GitHub",
-      "task": Object {
-        "source": "GitHub",
-        "uid": "2457343272",
-      },
-    },
-  },
-  Object {
-    "tms_TaskTag": Object {
-      "label": Object {
-        "name": "bug",
-      },
-      "source": "GitHub",
-      "task": Object {
-        "source": "GitHub",
-        "uid": "2457343272",
-      },
-    },
-  },
-  Object {
-    "tms_TaskTag": Object {
-      "label": Object {
-        "name": "good first issue",
-      },
-      "source": "GitHub",
-      "task": Object {
-        "source": "GitHub",
-        "uid": "2457343272",
-      },
-    },
-  },
-  Object {
-    "tms_TaskTag": Object {
-      "label": Object {
-        "name": "help wanted",
-      },
-      "source": "GitHub",
-      "task": Object {
-        "source": "GitHub",
-        "uid": "2457343272",
-      },
-    },
-  },
-  Object {
-    "tms_Task": Object {
-      "createdAt": "2024-08-09T07:56:55.000Z",
-      "creator": Object {
-        "source": "GitHub",
-        "uid": "nehanda",
-      },
-      "description": "Description to test first issue",
-      "name": "This is a test Issue",
-      "source": "GitHub",
-      "status": Object {
-        "category": "Done",
-        "detail": "closed",
-      },
-      "statusChangelog": Array [
-        Object {
-          "changedAt": "2024-08-09T07:56:55.000Z",
-          "status": Object {
-            "category": "Todo",
-            "detail": "open",
-          },
-        },
-        Object {
-          "changedAt": "2024-08-09T13:33:38.000Z",
-          "status": Object {
-            "category": "Done",
-            "detail": "closed",
-          },
-        },
-      ],
-      "uid": "2457343272",
-      "updatedAt": "2024-08-09T13:33:38.000Z",
-    },
-  },
-  Object {
-    "tms_TaskBoardRelationship": Object {
-      "board": Object {
-        "source": "GitHub",
-        "uid": "github/Hello-World",
-      },
-      "source": "GitHub",
-      "task": Object {
-        "source": "GitHub",
-        "uid": "2457343272",
-      },
-    },
-  },
-  Object {
-    "tms_TaskProjectRelationship": Object {
-      "project": Object {
-        "source": "GitHub",
-        "uid": "github/Hello-World",
-      },
-      "source": "GitHub",
-      "task": Object {
-        "source": "GitHub",
-        "uid": "2457343272",
-      },
-    },
-  },
-  Object {
-    "tms_TaskTag": Object {
-      "label": Object {
-        "name": "bug",
-      },
-      "source": "GitHub",
-      "task": Object {
-        "source": "GitHub",
-        "uid": "2460042193",
-      },
-    },
-  },
-  Object {
-    "tms_Task": Object {
-      "createdAt": "2024-08-12T04:58:32.000Z",
-      "creator": Object {
-        "source": "GitHub",
-        "uid": "nehanda",
-      },
-      "description": "Description of a test issue",
-      "name": "This is another test Issue",
-      "source": "GitHub",
-      "status": Object {
-        "category": "Todo",
-        "detail": "open",
-      },
-      "statusChangelog": Array [
-        Object {
-          "changedAt": "2024-08-12T04:58:32.000Z",
-          "status": Object {
-            "category": "Todo",
-            "detail": "open",
-          },
-        },
-      ],
-      "uid": "2460042193",
-      "updatedAt": "2024-08-12T04:58:32.000Z",
-    },
-  },
-  Object {
-    "tms_TaskBoardRelationship": Object {
-      "board": Object {
-        "source": "GitHub",
-        "uid": "github/Hello-World",
-      },
-      "source": "GitHub",
-      "task": Object {
-        "source": "GitHub",
-        "uid": "2460042193",
-      },
-    },
-  },
-  Object {
-    "tms_TaskProjectRelationship": Object {
-      "project": Object {
-        "source": "GitHub",
-        "uid": "github/Hello-World",
-      },
-      "source": "GitHub",
-      "task": Object {
-        "source": "GitHub",
-        "uid": "2460042193",
-      },
-    },
-  },
-  Object {
     "vcs_OrganizationTool": Object {
       "inactive": false,
       "organization": Object {
@@ -4797,112 +4587,5 @@
       "uid": "nehanda",
     },
   },
-  Object {
-<<<<<<< HEAD
-    "tms_User": Object {
-      "name": "Nehanda",
-      "source": "GitHub",
-      "uid": "nehanda",
-    },
-  },
-  Object {
-    "tms_User": Object {
-      "name": "Jane Doe",
-      "source": "GitHub",
-      "uid": "janedoe",
-    },
-  },
-  Object {
-    "tms_Label": Object {
-      "source": "GitHub",
-      "tms_Label": Object {
-        "name": "bug",
-      },
-    },
-  },
-  Object {
-    "tms_Label": Object {
-      "source": "GitHub",
-      "tms_Label": Object {
-        "name": "good first issue",
-=======
-    "vcs_UserEmail": Object {
-      "email": "mt@faros.ai",
-      "source": "GitHub",
-      "user": Object {
-        "source": "GitHub",
-        "uid": "tovbinm",
-      },
-    },
-  },
-  Object {
-    "vcs_Membership": Object {
-      "organization": Object {
-        "source": "GitHub",
-        "uid": "github",
-      },
-      "source": "GitHub",
-      "user": Object {
-        "source": "GitHub",
-        "uid": "tovbinm",
-      },
-    },
-  },
-  Object {
-    "vcs_User": Object {
-      "email": "mt@faros.ai",
-      "htmlUrl": "https://github.com/tovbinm",
-      "source": "GitHub",
-      "type": Object {
-        "category": "User",
-        "detail": "user",
-      },
-      "uid": "tovbinm",
-    },
-  },
-  Object {
-    "vcs_UserEmail": Object {
-      "email": "jennie@faros.ai",
-      "source": "GitHub",
-      "user": Object {
-        "source": "GitHub",
-        "uid": "jeniii",
-      },
-    },
-  },
-  Object {
-    "vcs_Membership": Object {
-      "organization": Object {
-        "source": "GitHub",
-        "uid": "github",
-      },
-      "source": "GitHub",
-      "user": Object {
-        "source": "GitHub",
-        "uid": "jeniii",
->>>>>>> 5cafd401
-      },
-    },
-  },
-  Object {
-<<<<<<< HEAD
-    "tms_Label": Object {
-      "source": "GitHub",
-      "tms_Label": Object {
-        "name": "help wanted",
-      },
-=======
-    "vcs_User": Object {
-      "email": "jennie@faros.ai",
-      "htmlUrl": "https://github.com/jeniii",
-      "source": "GitHub",
-      "type": Object {
-        "category": "User",
-        "detail": "user",
-      },
-      "uid": "jeniii",
->>>>>>> 5cafd401
-    },
-  },
 ]
 `;