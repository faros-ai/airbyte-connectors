// Jest Snapshot v1, https://goo.gl/fbAQLP

exports[`abstract-surveys survey responses basic response 1`] = `
Array [
  Object {
    "model": "survey_Team",
    "record": Object {
      "name": "X",
      "source": "Airtable",
      "uid": "4b68ab3847feda7d6c62c1fbcbeebfa35eab7351ed5e78f4ddadea5df64b8015",
    },
  },
  Object {
    "model": "survey_QuestionResponse",
    "record": Object {
      "respondent": null,
      "response": "5",
      "source": "Airtable",
      "submittedAt": "2023-10-09T14:09:37.000Z",
      "surveyQuestion": Object {
        "question": Object {
          "source": "Airtable",
          "uid": "6763721343cee49a89b04e8bebc669c964a14398239aefb62cd2781ab862c874",
        },
        "survey": Object {
          "source": "Airtable",
          "uid": "app0z7JKgJ19t13fw",
        },
      },
      "team": Object {
        "source": "Airtable",
        "uid": "4b68ab3847feda7d6c62c1fbcbeebfa35eab7351ed5e78f4ddadea5df64b8015",
      },
      "uid": "rec1",
    },
  },
  Object {
    "model": "survey_Question",
    "record": Object {
      "question": "How much do you like ice cream?",
      "source": "Airtable",
      "uid": "6763721343cee49a89b04e8bebc669c964a14398239aefb62cd2781ab862c874",
    },
  },
  Object {
    "model": "survey_SurveyQuestionAssociation",
    "record": Object {
      "order": 1,
      "question": Object {
        "source": "Airtable",
        "uid": "6763721343cee49a89b04e8bebc669c964a14398239aefb62cd2781ab862c874",
      },
      "survey": Object {
        "source": "Airtable",
        "uid": "app0z7JKgJ19t13fw",
      },
    },
  },
  Object {
    "model": "survey_Survey",
    "record": Object {
      "description": null,
      "endedAt": null,
      "name": null,
      "source": "Airtable",
      "startedAt": null,
      "status": null,
      "type": null,
      "uid": "app0z7JKgJ19t13fw",
    },
  },
]
`;

<<<<<<< HEAD
exports[`abstract-surveys survey responses basic response excluding columns that are not questions 1`] = `
=======
exports[`abstract-surveys survey responses basic response with team name as lookup array 1`] = `
>>>>>>> 9bd224ba
Array [
  Object {
    "model": "survey_Team",
    "record": Object {
      "name": "X",
      "source": "Airtable",
      "uid": "4b68ab3847feda7d6c62c1fbcbeebfa35eab7351ed5e78f4ddadea5df64b8015",
    },
  },
  Object {
    "model": "survey_QuestionResponse",
    "record": Object {
      "respondent": null,
      "response": "5",
      "source": "Airtable",
      "submittedAt": "2023-10-09T14:09:37.000Z",
      "surveyQuestion": Object {
        "question": Object {
          "source": "Airtable",
          "uid": "6763721343cee49a89b04e8bebc669c964a14398239aefb62cd2781ab862c874",
        },
        "survey": Object {
          "source": "Airtable",
          "uid": "app0z7JKgJ19t13fw",
        },
      },
      "team": Object {
        "source": "Airtable",
        "uid": "4b68ab3847feda7d6c62c1fbcbeebfa35eab7351ed5e78f4ddadea5df64b8015",
      },
      "uid": "rec1",
    },
  },
  Object {
    "model": "survey_Question",
    "record": Object {
      "question": "How much do you like ice cream?",
      "source": "Airtable",
      "uid": "6763721343cee49a89b04e8bebc669c964a14398239aefb62cd2781ab862c874",
    },
  },
  Object {
    "model": "survey_SurveyQuestionAssociation",
    "record": Object {
      "order": 1,
      "question": Object {
        "source": "Airtable",
        "uid": "6763721343cee49a89b04e8bebc669c964a14398239aefb62cd2781ab862c874",
      },
      "survey": Object {
        "source": "Airtable",
        "uid": "app0z7JKgJ19t13fw",
      },
    },
  },
  Object {
    "model": "survey_Survey",
    "record": Object {
      "description": null,
      "endedAt": null,
      "name": null,
      "source": "Airtable",
      "startedAt": null,
      "status": null,
      "type": null,
      "uid": "app0z7JKgJ19t13fw",
    },
  },
]
`;

exports[`abstract-surveys survey responses question metadata 1`] = `
Array [
  Object {
    "model": "survey_Team",
    "record": Object {
      "name": "X",
      "source": "Airtable",
      "uid": "4b68ab3847feda7d6c62c1fbcbeebfa35eab7351ed5e78f4ddadea5df64b8015",
    },
  },
  Object {
    "model": "survey_QuestionResponse",
    "record": Object {
      "respondent": null,
      "response": "5",
      "source": "Airtable",
      "submittedAt": "2023-10-09T14:09:37.000Z",
      "surveyQuestion": Object {
        "question": Object {
          "source": "Airtable",
          "uid": "6763721343cee49a89b04e8bebc669c964a14398239aefb62cd2781ab862c874",
        },
        "survey": Object {
          "source": "Airtable",
          "uid": "app0z7JKgJ19t13fw",
        },
      },
      "team": Object {
        "source": "Airtable",
        "uid": "4b68ab3847feda7d6c62c1fbcbeebfa35eab7351ed5e78f4ddadea5df64b8015",
      },
      "uid": "rec1",
    },
  },
  Object {
    "model": "survey_Question",
    "record": Object {
      "question": "How much do you like ice cream?",
      "source": "Airtable",
      "uid": "6763721343cee49a89b04e8bebc669c964a14398239aefb62cd2781ab862c874",
    },
  },
  Object {
    "model": "survey_SurveyQuestionAssociation",
    "record": Object {
      "order": 1,
      "question": Object {
        "source": "Airtable",
        "uid": "6763721343cee49a89b04e8bebc669c964a14398239aefb62cd2781ab862c874",
      },
      "survey": Object {
        "source": "Airtable",
        "uid": "app0z7JKgJ19t13fw",
      },
    },
  },
  Object {
    "model": "survey_Survey",
    "record": Object {
      "description": null,
      "endedAt": null,
      "name": null,
      "source": "Airtable",
      "startedAt": null,
      "status": null,
      "type": null,
      "uid": "app0z7JKgJ19t13fw",
    },
  },
  Object {
    "model": "survey_Question__Update",
    "record": Object {
      "at": 1697245567000,
      "mask": Array [
        "questionCategory",
        "responseType",
      ],
      "patch": Object {
        "questionCategory": Object {
          "category": "AlignmentAndGoals",
          "detail": "AlignmentAndGoals",
        },
        "responseType": Object {
          "category": "Binary",
          "detail": "Binary",
        },
      },
      "where": Object {
        "source": "Airtable",
        "uid": "6763721343cee49a89b04e8bebc669c964a14398239aefb62cd2781ab862c874",
      },
    },
  },
  Object {
    "model": "survey_Survey__Update",
    "record": Object {
      "at": 1697245567000,
      "mask": Array [
        "stats",
      ],
      "patch": Object {
        "stats": Object {
          "invitationCount": 0,
          "questionCount": 1,
          "responseCount": 1,
        },
      },
      "where": Object {
        "source": "Airtable",
        "uid": "app0z7JKgJ19t13fw",
      },
    },
  },
]
`;

exports[`abstract-surveys survey responses response with survey metadata 1`] = `
Array [
  Object {
    "model": "survey_User",
    "record": Object {
      "email": "john@doe.xyz",
      "name": "John Doe",
      "source": "Airtable",
      "uid": "john@doe.xyz",
    },
  },
  Object {
    "model": "survey_Team",
    "record": Object {
      "name": "X",
      "source": "Airtable",
      "uid": "4b68ab3847feda7d6c62c1fbcbeebfa35eab7351ed5e78f4ddadea5df64b8015",
    },
  },
  Object {
    "model": "survey_TeamMembership",
    "record": Object {
      "member": Object {
        "source": "Airtable",
        "uid": "john@doe.xyz",
      },
      "team": Object {
        "source": "Airtable",
        "uid": "4b68ab3847feda7d6c62c1fbcbeebfa35eab7351ed5e78f4ddadea5df64b8015",
      },
    },
  },
  Object {
    "model": "survey_QuestionResponse",
    "record": Object {
      "respondent": Object {
        "source": "Airtable",
        "uid": "john@doe.xyz",
      },
      "response": "5",
      "source": "Airtable",
      "submittedAt": "2023-10-09T14:09:37.000Z",
      "surveyQuestion": Object {
        "question": Object {
          "source": "Airtable",
          "uid": "6763721343cee49a89b04e8bebc669c964a14398239aefb62cd2781ab862c874",
        },
        "survey": Object {
          "source": "Airtable",
          "uid": "app0z7JKgJ19t13fw",
        },
      },
      "team": Object {
        "source": "Airtable",
        "uid": "4b68ab3847feda7d6c62c1fbcbeebfa35eab7351ed5e78f4ddadea5df64b8015",
      },
      "uid": "rec1",
    },
  },
  Object {
    "model": "survey_Question",
    "record": Object {
      "question": "How much do you like ice cream?",
      "source": "Airtable",
      "uid": "6763721343cee49a89b04e8bebc669c964a14398239aefb62cd2781ab862c874",
    },
  },
  Object {
    "model": "survey_SurveyQuestionAssociation",
    "record": Object {
      "order": 1,
      "question": Object {
        "source": "Airtable",
        "uid": "6763721343cee49a89b04e8bebc669c964a14398239aefb62cd2781ab862c874",
      },
      "survey": Object {
        "source": "Airtable",
        "uid": "app0z7JKgJ19t13fw",
      },
    },
  },
  Object {
    "model": "survey_Survey",
    "record": Object {
      "description": "This is a survey",
      "endedAt": 2023-10-09T14:09:37.000Z,
      "name": "Survey1",
      "source": "Airtable",
      "startedAt": 2023-10-09T14:09:37.000Z,
      "status": Object {
        "category": "Completed",
        "detail": "Completed",
      },
      "type": Object {
        "category": "ENPS",
        "detail": "ENPS",
      },
      "uid": "app0z7JKgJ19t13fw",
    },
  },
]
`;

exports[`abstract-surveys survey responses response with user and team info 1`] = `
Array [
  Object {
    "model": "survey_User",
    "record": Object {
      "email": "john@doe.xyz",
      "name": "John Doe",
      "source": "Airtable",
      "uid": "john@doe.xyz",
    },
  },
  Object {
    "model": "survey_Team",
    "record": Object {
      "name": "X",
      "source": "Airtable",
      "uid": "4b68ab3847feda7d6c62c1fbcbeebfa35eab7351ed5e78f4ddadea5df64b8015",
    },
  },
  Object {
    "model": "survey_TeamMembership",
    "record": Object {
      "member": Object {
        "source": "Airtable",
        "uid": "john@doe.xyz",
      },
      "team": Object {
        "source": "Airtable",
        "uid": "4b68ab3847feda7d6c62c1fbcbeebfa35eab7351ed5e78f4ddadea5df64b8015",
      },
    },
  },
  Object {
    "model": "survey_QuestionResponse",
    "record": Object {
      "respondent": Object {
        "source": "Airtable",
        "uid": "john@doe.xyz",
      },
      "response": "5",
      "source": "Airtable",
      "submittedAt": "2023-10-09T14:09:37.000Z",
      "surveyQuestion": Object {
        "question": Object {
          "source": "Airtable",
          "uid": "6763721343cee49a89b04e8bebc669c964a14398239aefb62cd2781ab862c874",
        },
        "survey": Object {
          "source": "Airtable",
          "uid": "app0z7JKgJ19t13fw",
        },
      },
      "team": Object {
        "source": "Airtable",
        "uid": "4b68ab3847feda7d6c62c1fbcbeebfa35eab7351ed5e78f4ddadea5df64b8015",
      },
      "uid": "rec1",
    },
  },
  Object {
    "model": "survey_Question",
    "record": Object {
      "question": "How much do you like ice cream?",
      "source": "Airtable",
      "uid": "6763721343cee49a89b04e8bebc669c964a14398239aefb62cd2781ab862c874",
    },
  },
  Object {
    "model": "survey_SurveyQuestionAssociation",
    "record": Object {
      "order": 1,
      "question": Object {
        "source": "Airtable",
        "uid": "6763721343cee49a89b04e8bebc669c964a14398239aefb62cd2781ab862c874",
      },
      "survey": Object {
        "source": "Airtable",
        "uid": "app0z7JKgJ19t13fw",
      },
    },
  },
  Object {
    "model": "survey_Survey",
    "record": Object {
      "description": null,
      "endedAt": null,
      "name": null,
      "source": "Airtable",
      "startedAt": null,
      "status": null,
      "type": null,
      "uid": "app0z7JKgJ19t13fw",
    },
  },
]
`;

exports[`abstract-surveys survey responses survey metadata 1`] = `
Array [
  Object {
    "model": "survey_Team",
    "record": Object {
      "name": "X",
      "source": "Airtable",
      "uid": "4b68ab3847feda7d6c62c1fbcbeebfa35eab7351ed5e78f4ddadea5df64b8015",
    },
  },
  Object {
    "model": "survey_QuestionResponse",
    "record": Object {
      "respondent": null,
      "response": "5",
      "source": "Airtable",
      "submittedAt": "2023-10-09T14:09:37.000Z",
      "surveyQuestion": Object {
        "question": Object {
          "source": "Airtable",
          "uid": "6763721343cee49a89b04e8bebc669c964a14398239aefb62cd2781ab862c874",
        },
        "survey": Object {
          "source": "Airtable",
          "uid": "app0z7JKgJ19t13fw",
        },
      },
      "team": Object {
        "source": "Airtable",
        "uid": "4b68ab3847feda7d6c62c1fbcbeebfa35eab7351ed5e78f4ddadea5df64b8015",
      },
      "uid": "rec1",
    },
  },
  Object {
    "model": "survey_Question",
    "record": Object {
      "question": "How much do you like ice cream?",
      "source": "Airtable",
      "uid": "6763721343cee49a89b04e8bebc669c964a14398239aefb62cd2781ab862c874",
    },
  },
  Object {
    "model": "survey_SurveyQuestionAssociation",
    "record": Object {
      "order": 1,
      "question": Object {
        "source": "Airtable",
        "uid": "6763721343cee49a89b04e8bebc669c964a14398239aefb62cd2781ab862c874",
      },
      "survey": Object {
        "source": "Airtable",
        "uid": "app0z7JKgJ19t13fw",
      },
    },
  },
  Object {
    "model": "survey_Survey",
    "record": Object {
      "description": null,
      "endedAt": null,
      "name": null,
      "source": "Airtable",
      "startedAt": null,
      "status": null,
      "type": null,
      "uid": "app0z7JKgJ19t13fw",
    },
  },
  Object {
    "model": "survey_Survey__Update",
    "record": Object {
      "at": 1697245567000,
      "mask": Array [
        "stats",
      ],
      "patch": Object {
        "stats": Object {
          "invitationCount": 0,
          "questionCount": 1,
          "responseCount": 1,
        },
      },
      "where": Object {
        "source": "Airtable",
        "uid": "app0z7JKgJ19t13fw",
      },
    },
  },
  Object {
    "model": "survey_Survey__Update",
    "record": Object {
      "at": 1697245567000,
      "mask": Array [
        "name",
        "description",
        "type",
        "status",
        "startedAt",
        "endedAt",
      ],
      "patch": Object {
        "description": "This is a survey",
        "endedAt": 2023-10-09T14:09:37.000Z,
        "name": "Survey1",
        "startedAt": 2023-10-09T14:09:37.000Z,
        "status": Object {
          "category": "Completed",
          "detail": "Completed",
        },
        "type": Object {
          "category": "ENPS",
          "detail": "ENPS",
        },
      },
      "where": Object {
        "source": "Airtable",
        "uid": "app0z7JKgJ19t13fw",
      },
    },
  },
]
`;

exports[`abstract-surveys survey responses uses team id 1`] = `
Array [
  Object {
    "model": "survey_User",
    "record": Object {
      "email": "john@doe.xyz",
      "name": "John Doe",
      "source": "Airtable",
      "uid": "john@doe.xyz",
    },
  },
  Object {
    "model": "survey_Team",
    "record": Object {
      "name": "X",
      "source": "Airtable",
      "uid": "team1",
    },
  },
  Object {
    "model": "survey_TeamMembership",
    "record": Object {
      "member": Object {
        "source": "Airtable",
        "uid": "john@doe.xyz",
      },
      "team": Object {
        "source": "Airtable",
        "uid": "team1",
      },
    },
  },
  Object {
    "model": "survey_QuestionResponse",
    "record": Object {
      "respondent": Object {
        "source": "Airtable",
        "uid": "john@doe.xyz",
      },
      "response": "5",
      "source": "Airtable",
      "submittedAt": "2023-10-09T14:09:37.000Z",
      "surveyQuestion": Object {
        "question": Object {
          "source": "Airtable",
          "uid": "6763721343cee49a89b04e8bebc669c964a14398239aefb62cd2781ab862c874",
        },
        "survey": Object {
          "source": "Airtable",
          "uid": "app0z7JKgJ19t13fw",
        },
      },
      "team": Object {
        "source": "Airtable",
        "uid": "team1",
      },
      "uid": "rec1",
    },
  },
  Object {
    "model": "survey_Question",
    "record": Object {
      "question": "How much do you like ice cream?",
      "source": "Airtable",
      "uid": "6763721343cee49a89b04e8bebc669c964a14398239aefb62cd2781ab862c874",
    },
  },
  Object {
    "model": "survey_SurveyQuestionAssociation",
    "record": Object {
      "order": 1,
      "question": Object {
        "source": "Airtable",
        "uid": "6763721343cee49a89b04e8bebc669c964a14398239aefb62cd2781ab862c874",
      },
      "survey": Object {
        "source": "Airtable",
        "uid": "app0z7JKgJ19t13fw",
      },
    },
  },
  Object {
    "model": "survey_Survey",
    "record": Object {
      "description": null,
      "endedAt": null,
      "name": null,
      "source": "Airtable",
      "startedAt": null,
      "status": null,
      "type": null,
      "uid": "app0z7JKgJ19t13fw",
    },
  },
]
`;<|MERGE_RESOLUTION|>--- conflicted
+++ resolved
@@ -72,11 +72,79 @@
 ]
 `;
 
-<<<<<<< HEAD
 exports[`abstract-surveys survey responses basic response excluding columns that are not questions 1`] = `
-=======
+Array [
+  Object {
+    "model": "survey_Team",
+    "record": Object {
+      "name": "X",
+      "source": "Airtable",
+      "uid": "4b68ab3847feda7d6c62c1fbcbeebfa35eab7351ed5e78f4ddadea5df64b8015",
+    },
+  },
+  Object {
+    "model": "survey_QuestionResponse",
+    "record": Object {
+      "respondent": null,
+      "response": "5",
+      "source": "Airtable",
+      "submittedAt": "2023-10-09T14:09:37.000Z",
+      "surveyQuestion": Object {
+        "question": Object {
+          "source": "Airtable",
+          "uid": "6763721343cee49a89b04e8bebc669c964a14398239aefb62cd2781ab862c874",
+        },
+        "survey": Object {
+          "source": "Airtable",
+          "uid": "app0z7JKgJ19t13fw",
+        },
+      },
+      "team": Object {
+        "source": "Airtable",
+        "uid": "4b68ab3847feda7d6c62c1fbcbeebfa35eab7351ed5e78f4ddadea5df64b8015",
+      },
+      "uid": "rec1",
+    },
+  },
+  Object {
+    "model": "survey_Question",
+    "record": Object {
+      "question": "How much do you like ice cream?",
+      "source": "Airtable",
+      "uid": "6763721343cee49a89b04e8bebc669c964a14398239aefb62cd2781ab862c874",
+    },
+  },
+  Object {
+    "model": "survey_SurveyQuestionAssociation",
+    "record": Object {
+      "order": 1,
+      "question": Object {
+        "source": "Airtable",
+        "uid": "6763721343cee49a89b04e8bebc669c964a14398239aefb62cd2781ab862c874",
+      },
+      "survey": Object {
+        "source": "Airtable",
+        "uid": "app0z7JKgJ19t13fw",
+      },
+    },
+  },
+  Object {
+    "model": "survey_Survey",
+    "record": Object {
+      "description": null,
+      "endedAt": null,
+      "name": null,
+      "source": "Airtable",
+      "startedAt": null,
+      "status": null,
+      "type": null,
+      "uid": "app0z7JKgJ19t13fw",
+    },
+  },
+]
+`;
+
 exports[`abstract-surveys survey responses basic response with team name as lookup array 1`] = `
->>>>>>> 9bd224ba
 Array [
   Object {
     "model": "survey_Team",
