--- conflicted
+++ resolved
@@ -242,12 +242,9 @@
       .value();
 
     const writtenByModel = {
-<<<<<<< HEAD
       cicd_Build: 1,
       cicd_BuildCommitAssociation: 1,
-=======
       cicd_Organization: 1,
->>>>>>> 796a22ee
       cicd_Pipeline: 3,
       cicd_Release: 1,
       cicd_ReleaseTagAssociation: 1,
