--- conflicted
+++ resolved
@@ -83,11 +83,8 @@
       faros_sprint_reports: 3,
       faros_board_issues: 4,
       faros_sprints: 1,
-<<<<<<< HEAD
+      faros_users: 3,
       faros_projects: 3,
-=======
-      faros_users: 3,
->>>>>>> 42a12f91
     };
     const processed = _(processedByStream)
       .toPairs()
