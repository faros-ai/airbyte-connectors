--- conflicted
+++ resolved
@@ -82,11 +82,8 @@
       faros_issue_pull_requests: 1,
       faros_sprint_reports: 2,
       faros_board_issues: 4,
-<<<<<<< HEAD
+      faros_sprints: 1,
       faros_users: 3,
-=======
-      faros_sprints: 1,
->>>>>>> afaba8ac
     };
     const processed = _(processedByStream)
       .toPairs()
