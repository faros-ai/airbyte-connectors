--- conflicted
+++ resolved
@@ -74,22 +74,7 @@
 
   test('test entries', async () => {
     const configPath = await getTempConfig(mockttp);
-<<<<<<< HEAD
-    const processedByStream = {
-      vulnerabilities: 3,
-    };
-    const writtenByModel = {
-      cicd_Artifact: 1,
-      cicd_ArtifactVulnerability: 2,
-      cicd_Repository: 1,
-      sec_Vulnerability: 3,
-      vcs_RepositoryVulnerability: 1,
-    };
-
-    await runTest(
-=======
     await destinationWriteTest({
->>>>>>> 418c2bb2
       configPath,
       catalogPath: 'test/resources/vanta/catalog.json',
       inputRecordsPath: 'vanta/streams2.log',
@@ -98,22 +83,7 @@
 
   test('test no entries', async () => {
     const configPath = await getTempConfig(mockttp);
-<<<<<<< HEAD
-    const processedByStream = {
-      vulnerabilities: 3,
-    };
-    const writtenByModel = {
-      cicd_Artifact: 1,
-      cicd_ArtifactVulnerability: 1,
-      cicd_Repository: 1,
-      sec_Vulnerability: 3,
-      vcs_Repository: 1,
-      vcs_RepositoryVulnerability: 1,
-    };
-    await runTest(
-=======
     await destinationWriteTest({
->>>>>>> 418c2bb2
       configPath,
       catalogPath: 'test/resources/vanta/catalog.json',
       inputRecordsPath: 'vanta/streams.log',
@@ -122,21 +92,7 @@
 
   test('test entries with duplicate UIDs', async () => {
     const configPath = await getTempConfig(mockttp);
-<<<<<<< HEAD
-    const processedByStream = {
-      vulnerabilities: 5,
-    };
-    const writtenByModel = {
-      cicd_Artifact: 1,
-      cicd_ArtifactVulnerability: 2,
-      cicd_Repository: 1,
-      sec_Vulnerability: 2,
-      vcs_RepositoryVulnerability: 1,
-    };
-    await runTest(
-=======
     await destinationWriteTest({
->>>>>>> 418c2bb2
       configPath,
       catalogPath: 'test/resources/vanta/catalog.json',
       inputRecordsPath: 'vanta/streams3.log',
