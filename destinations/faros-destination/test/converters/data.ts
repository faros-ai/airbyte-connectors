--- conflicted
+++ resolved
@@ -31,11 +31,10 @@
   'phabricator/all-streams.log'
 );
 
-<<<<<<< HEAD
 export const statuspageAllStreamsLog = readTestResourceFile(
   'statuspage/all-streams.log'
 );
-=======
+
 export const victoropsAllStreamsLog = readTestResourceFile(
   'victorops/all-streams.log'
 );
@@ -44,5 +43,4 @@
   'harness/all-streams.log'
 );
 
->>>>>>> 41b9de3d
 export const pagerdutyLog = readTestResourceFile('pagerduty/streams.log');