{
  "name": "faros-destination",
<<<<<<< HEAD
  "version": "0.1.44",
=======
  "version": "0.1.45",
>>>>>>> acfb58e6
  "description": "Faros Destination for Airbyte",
  "keywords": [
    "airbyte",
    "destination",
    "faros"
  ],
  "homepage": "https://www.faros.ai",
  "repository": "https://github.com/faros-ai/airbyte-connectors",
  "author": "Faros AI, Inc.",
  "license": "Apache-2.0",
  "files": [
    "lib/",
    "resources/"
  ],
  "engines": {
    "node": ">=14.5"
  },
  "main": "./lib",
  "scripts": {
    "build": "tsc -p src",
    "clean": "rm -rf lib node_modules out",
    "fix": "prettier --write 'src/**/*.ts' 'test/**/*.ts' && npm run lint -- --fix",
    "lint": "eslint 'src/**/*.ts' 'test/**/*.ts'",
    "prepare": "npm run build",
    "test": "jest --verbose --color",
    "test-cov": "jest --coverage --verbose --color",
    "watch": "tsc -b -w src test"
  },
  "dependencies": {
    "analytics-node": "^6.0.0",
    "axios": "^0.25.0",
    "date-format": "^4.0.3",
    "faros-airbyte-cdk": "^0.1.45",
    "faros-feeds-sdk": "^0.9.7",
    "fs-extra": "^10.0.0",
    "git-url-parse": "^11.6.0",
    "json-to-graphql-query": "^2.2.0",
    "jsonata": "^1.8.5",
    "object-sizeof": "^1.6.1",
    "toposort": "^2.0.2",
    "traverse": "^0.6.6",
    "turndown": "^7.1.1",
    "uuid": "^8.3.2",
    "verror": "^1.10.1"
  },
  "jest": {
    "coverageDirectory": "out/coverage",
    "coveragePathIgnorePatterns": [
      "<rootDir>/node_modules/",
      "<rootDir>/test/"
    ],
    "preset": "ts-jest",
    "testEnvironment": "node",
    "testPathIgnorePatterns": [
      ".d.ts",
      ".js"
    ],
    "testTimeout": 30000,
    "globals": {
      "ts-jest": {
        "tsconfig": "test/tsconfig.json"
      }
    }
  }
}<|MERGE_RESOLUTION|>--- conflicted
+++ resolved
@@ -1,10 +1,6 @@
 {
   "name": "faros-destination",
-<<<<<<< HEAD
-  "version": "0.1.44",
-=======
   "version": "0.1.45",
->>>>>>> acfb58e6
   "description": "Faros Destination for Airbyte",
   "keywords": [
     "airbyte",
