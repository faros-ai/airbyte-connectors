--- conflicted
+++ resolved
@@ -1,11 +1,6 @@
 {
   "name": "faros-destination",
-<<<<<<< HEAD
-  "version": "0.1.29",
-=======
   "version": "0.1.32",
-  "private": true,
->>>>>>> 4ad10746
   "description": "Faros Destination for Airbyte",
   "keywords": [
     "airbyte",
@@ -45,7 +40,7 @@
     "jsonata": "^1.8.5",
     "object-sizeof": "^1.6.1",
     "turndown": "^7.1.1",
-    "verror": "^1.10.0"
+    "verror": "^1.10.1"
   },
   "jest": {
     "coverageDirectory": "out/coverage",
@@ -65,9 +60,5 @@
         "tsconfig": "test/tsconfig.json"
       }
     }
-  },
-  "devDependencies": {
-    "@types/fs-extra": "^9.0.13",
-    "@types/turndown": "^5.0.1"
   }
 }