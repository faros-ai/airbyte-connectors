--- conflicted
+++ resolved
@@ -1,10 +1,6 @@
 {
   "name": "faros-destination",
-<<<<<<< HEAD
-  "version": "0.1.47",
-=======
   "version": "0.1.48",
->>>>>>> a69e98a8
   "description": "Faros Destination for Airbyte",
   "keywords": [
     "airbyte",
@@ -37,11 +33,7 @@
     "analytics-node": "^6.0.0",
     "axios": "^0.25.0",
     "date-format": "^4.0.3",
-<<<<<<< HEAD
-    "faros-airbyte-cdk": "^0.1.47",
-=======
     "faros-airbyte-cdk": "^0.1.48",
->>>>>>> a69e98a8
     "faros-feeds-sdk": "^0.9.7",
     "fs-extra": "^10.0.0",
     "git-url-parse": "^11.6.0",
