export type GitLabToken = {
  type: 'token';
  personal_access_token: string;
};

export interface User {
  id: number;
  username: string;
  name?: string;
  email?: string;
  state: string;
  web_url: string;
  created_at?: string;
  updated_at?: string;
  group_id?: string;
}

export interface Group {
  id: string;
  parent_id: string | null;
  name: string;
  path: string;
  web_url: string;
  description: string | null;
  visibility: string;
  created_at: string;
  updated_at: string;
}

export interface Project {
  id: string;
  name: string;
  path: string;
  path_with_namespace: string;
  web_url: string;
  description: string | null;
  visibility: string;
  created_at: string;
  updated_at: string;
  namespace: {
    id: string;
    name: string;
    path: string;
    kind: string;
    full_path: string;
  };
  default_branch: string;
  archived: boolean;
  group_id: string;
  empty_repo: boolean;
  syncRepoData?: boolean;
}

export interface Commit {
  id: string;
  short_id: string;
  created_at: string;
  parent_ids: string[];
  title: string;
  message: string;
  author_name: string;
  author_email: string;
  authored_date: string;
  committer_name: string;
  committer_email: string;
  committed_date: string;
  web_url: string;
  group_id: string;
  project_path: string;
  branch: string;
  // Author username resolved via UserCollector
  author_username?: string;
}

export interface Tag {
  name: string;
  title: string;
  commit_id: string;
}

<<<<<<< HEAD
export interface MergeRequestAuthor {
  name: string;
  publicEmail?: string;
  username: string;
  webUrl: string;
}

export interface MergeRequestAssignee {
  name: string;
  publicEmail?: string;
  username: string;
  webUrl: string;
}

export interface MergeRequestDiffStats {
  additions: number;
  deletions: number;
  fileCount: number;
}

export interface MergeRequestLabel {
  title: string;
}

export interface MergeRequestNote {
  id: string;
  author: MergeRequestAuthor;
  body: string;
  system: boolean;
  createdAt: string;
  updatedAt: string;
}

export interface MergeRequest {
  id: string;
  iid: number;
  createdAt: string;
  updatedAt: string;
  mergedAt: string | null;
  author: MergeRequestAuthor;
  assignees: {
    nodes: MergeRequestAssignee[];
  };
  mergeCommitSha: string | null;
  commitCount: number;
  userNotesCount: number;
  diffStatsSummary: MergeRequestDiffStats;
  state: string;
  title: string;
  webUrl: string;
  notes: MergeRequestNote[];
  labels: {
    pageInfo: {
      endCursor: string | null;
      hasNextPage: boolean;
    };
    nodes: MergeRequestLabel[];
  };
  project_path: string;
}

export interface MergeRequestEvent {
  id: string;
  action_name: string;
  target_iid: number;
  target_type: string;
  author: {
    name: string;
    public_email?: string;
    username: string;
    web_url: string;
  };
  created_at: string;
=======
export interface Issue {
  id: number;
  title: string;
  description?: string;
  state: string;
  created_at: string;
  updated_at: string;
  labels: string[];
  assignees: {username: string}[];
  author: {username: string};
  group_id: string;
>>>>>>> 2996819e
  project_path: string;
}<|MERGE_RESOLUTION|>--- conflicted
+++ resolved
@@ -78,7 +78,6 @@
   commit_id: string;
 }
 
-<<<<<<< HEAD
 export interface MergeRequestAuthor {
   name: string;
   publicEmail?: string;
@@ -152,7 +151,9 @@
     web_url: string;
   };
   created_at: string;
-=======
+  project_path: string;
+}
+
 export interface Issue {
   id: number;
   title: string;
@@ -164,6 +165,5 @@
   assignees: {username: string}[];
   author: {username: string};
   group_id: string;
->>>>>>> 2996819e
   project_path: string;
 }