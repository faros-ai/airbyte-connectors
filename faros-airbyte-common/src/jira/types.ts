import {AgileModels} from 'jira.js/out/agile';
import {Version2Models} from 'jira.js/out/version2';

export interface IssueCompact {
  readonly id?: string;
  readonly key: string;
  readonly fields?: any;
  readonly created?: Date;
  readonly updated?: Date;
  readonly boardId?: string;
}

export interface Issue extends IssueCompact {
  readonly type: string;
  readonly status: Status;
  readonly creator: string;
  readonly project: string;
  readonly priority: string;
  readonly labels: ReadonlyArray<string>;
  readonly dependencies: ReadonlyArray<Dependency>;
  readonly subtasks: ReadonlyArray<string>;
  readonly parent?: Parent;
  readonly statusChanged?: Date;
  readonly statusChangelog: ReadonlyArray<[Status, Date]>;
  readonly keyChangelog: ReadonlyArray<[string, Date]>;
  readonly summary?: string;
  readonly description?: string;
  readonly assignees?: ReadonlyArray<Assignee>;
  readonly assigned?: Date;
  readonly points?: number;
  readonly epic?: string;
  readonly sprintInfo?: SprintInfo;
  readonly additionalFields: ReadonlyArray<[string, string]>;
  readonly url: string;
  readonly resolution: string;
  readonly resolutionDate: Date;
}

export interface Parent {
  key: string;
  type?: string;
}

export interface Dependency {
  readonly key: string;
  readonly inward: string;
  readonly outward: string;
}

export interface Status {
  readonly category: string;
  readonly detail: string;
}

export interface Assignee {
  readonly uid: string;
  readonly assignedAt: Date;
}

export interface SprintHistory {
  readonly uid: string;
  readonly addedAt: Date;
  readonly removedAt?: Date;
}

export interface SprintInfo {
  readonly currentSprintId: string;
  readonly history: ReadonlyArray<SprintHistory>;
}

export enum RepoSource {
  BITBUCKET = 'Bitbucket',
  GITHUB = 'GitHub',
  GIT_FOR_JIRA_CLOUD = 'GitForJiraCloud',
  GITLAB = 'GitLab',
  VCS = 'VCS',
}

export interface Repo {
  readonly source: RepoSource;
  readonly org: string;
  readonly name: string;
}

export interface PullRequestIssue {
  readonly key: string;
  readonly updated: Date;
  readonly project: string;
}

export interface PullRequest {
  readonly repo: Repo;
  readonly number: number;
  readonly issue?: PullRequestIssue;
}

export interface Sprint extends AgileModels.Sprint {
  // The date the sprint is opened in Jira Server
  readonly activatedDate?: string;
  // Board sprint is associated that can be not originBoardId
  // https://support.atlassian.com/jira-software-cloud/docs/view-and-understand-the-sprint-report/
  readonly boardId: number;
}

export interface SprintReport {
  readonly sprintId: number;
  readonly boardId: string;
  readonly completeDate: Date;
  readonly issues: SprintIssue[];
}

export interface SprintIssue {
  readonly key: string;
  readonly points: number;
  readonly status: string;
  readonly addedDuringSprint?: boolean;
}

export interface IssueField {
  readonly id: string;
  readonly name: string;
  readonly value?: string;
}

export interface User extends Version2Models.User {
  id: string;
}

export interface Board extends AgileModels.Board {
  uid: string;
  projectKey: string;
}

<<<<<<< HEAD
export interface Team {
  readonly id: string;
  readonly displayName: string;
  readonly members: User[];
=======
export interface ProjectVersion extends Version2Models.Version {
  projectKey: string;
}

export interface IssueProjectVersion {
  readonly key: string;
  readonly projectVersionId: string;
}

export interface FarosProject {
  key: string;
  boardUids: string[];
>>>>>>> 0aa46478
}<|MERGE_RESOLUTION|>--- conflicted
+++ resolved
@@ -131,12 +131,6 @@
   projectKey: string;
 }
 
-<<<<<<< HEAD
-export interface Team {
-  readonly id: string;
-  readonly displayName: string;
-  readonly members: User[];
-=======
 export interface ProjectVersion extends Version2Models.Version {
   projectKey: string;
 }
@@ -149,5 +143,10 @@
 export interface FarosProject {
   key: string;
   boardUids: string[];
->>>>>>> 0aa46478
+}
+
+export interface Team {
+  readonly id: string;
+  readonly displayName: string;
+  readonly members: User[];
 }