--- conflicted
+++ resolved
@@ -131,11 +131,6 @@
   projectKey: string;
 }
 
-<<<<<<< HEAD
-export interface FarosProject {
-  key: string;
-  boardIds: string[];
-=======
 export interface ProjectVersion extends Version2Models.Version {
   projectKey: string;
 }
@@ -143,5 +138,9 @@
 export interface IssueProjectVersion {
   readonly key: string;
   readonly projectVersionId: string;
->>>>>>> 4fa2d7c5
+}
+
+export interface FarosProject {
+  key: string;
+  boardIds: string[];
 }