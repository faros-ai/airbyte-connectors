--- conflicted
+++ resolved
@@ -1,11 +1,12 @@
 import {Octokit} from '@octokit/rest';
 import {GetResponseDataTypeFromEndpointMethod} from '@octokit/types';
 
-<<<<<<< HEAD
-import {LabelsQuery, ListMembersQuery, PullRequestsQuery} from './generated';
-=======
-import {CommitsQuery, ListMembersQuery, PullRequestsQuery} from './generated';
->>>>>>> 547c9c43
+import {
+  CommitsQuery,
+  LabelsQuery,
+  ListMembersQuery,
+  PullRequestsQuery,
+} from './generated';
 
 const octokit: Octokit = new Octokit();
 
