--- conflicted
+++ resolved
@@ -134,14 +134,6 @@
   {type: 'Commit'}
 >;
 
-<<<<<<< HEAD
-export type Project = {
-  org: string;
-  id: string;
-} & Pick<
-  GetResponseDataTypeFromEndpointMethod<typeof octokit.projects.listForOrg>[0],
-  'name' | 'body' | 'created_at' | 'updated_at'
-=======
 type ReleaseNode = GetResponseDataTypeFromEndpointMethod<
   typeof octokit.repos.listReleases
 >[0];
@@ -156,7 +148,14 @@
 } & Pick<
   ReleaseNode,
   'id' | 'name' | 'body' | 'draft' | 'created_at' | 'published_at' | 'tag_name'
->>>>>>> d299347f
+>;
+
+export type Project = {
+  org: string;
+  id: string;
+} & Pick<
+  GetResponseDataTypeFromEndpointMethod<typeof octokit.projects.listForOrg>[0],
+  'name' | 'body' | 'created_at' | 'updated_at'
 >;
 
 export type CopilotSeatsStreamRecord =
