--- conflicted
+++ resolved
@@ -3,22 +3,18 @@
 
 const octokit: Octokit = new Octokit();
 
+export type AppInstallation = GetResponseDataTypeFromEndpointMethod<
+  typeof octokit.apps.listInstallations
+>[0];
+
 export interface Organization {
   login: string;
 }
 
-<<<<<<< HEAD
 export type CopilotSeatsStreamRecord = CopilotSeat | CopilotSeatsEmpty;
 
 export type CopilotSeat = {
   empty?: never;
-=======
-export type AppInstallation = GetResponseDataTypeFromEndpointMethod<
-  typeof octokit.apps.listInstallations
->[0];
-
-export interface CopilotSeat {
->>>>>>> a5f11609
   org: string;
   user: string;
 } & Pick<
