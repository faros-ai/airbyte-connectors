--- conflicted
+++ resolved
@@ -60,18 +60,7 @@
   'id' | 'body' | 'created_at' | 'updated_at' | 'pull_request_url'
 >;
 
-<<<<<<< HEAD
-export type OutsideCollaborator = {
-  org: string;
-} & Pick<
-  GetResponseDataTypeFromEndpointMethod<
-    typeof octokit.orgs.listOutsideCollaborators
-  >[0],
-  'name' | 'login' | 'email' | 'type' | 'html_url'
->;
-=======
 export type PullRequestReview = PullRequestNode['reviews']['nodes'][0];
->>>>>>> 9520beb4
 
 export type Label = {
   org: string;
@@ -112,6 +101,15 @@
     'login' | 'name' | 'email' | 'html_url' | 'type'
   >;
 };
+
+export type OutsideCollaborator = {
+  org: string;
+} & Pick<
+  GetResponseDataTypeFromEndpointMethod<
+    typeof octokit.orgs.listOutsideCollaborators
+  >[0],
+  'name' | 'login' | 'email' | 'type' | 'html_url'
+>;
 
 export type CopilotSeatsStreamRecord =
   | CopilotSeat
