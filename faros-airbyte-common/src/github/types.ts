--- conflicted
+++ resolved
@@ -5,11 +5,8 @@
   CommitsQuery,
   LabelsQuery,
   ListMembersQuery,
-<<<<<<< HEAD
+  ListSamlSsoUsersQuery,
   ProjectsQuery,
-=======
-  ListSamlSsoUsersQuery,
->>>>>>> 0a95d2dc
   PullRequestsQuery,
   RepoTagsQuery,
 } from './generated';
