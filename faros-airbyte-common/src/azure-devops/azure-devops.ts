import {AxiosInstance} from 'axios';
import {getPersonalAccessTokenHandler, WebApi} from 'azure-devops-node-api';
import {
  IdentityRef,
  TeamMember,
} from 'azure-devops-node-api/interfaces/common/VSSInterfaces';
import {
  TeamProject,
  TeamProjectReference,
  WebApiTeam,
} from 'azure-devops-node-api/interfaces/CoreInterfaces';
import {GraphUser} from 'azure-devops-node-api/interfaces/GraphInterfaces';
import {AirbyteLogger, base64Encode} from 'faros-airbyte-cdk';
import {makeAxiosInstanceWithRetry} from 'faros-js-client';
import {Memoize} from 'typescript-memoize';
import VError from 'verror';

import * as types from './types';

const CLOUD_API_URL = 'https://dev.azure.com';
const DEFAULT_GRAPH_API_URL = 'https://vssps.dev.azure.com';
const DEFAULT_GRAPH_API_VERSION = '7.1-preview.1';
const DEFAULT_REQUEST_TIMEOUT = 300_000;
const DEFAULT_MAX_RETRIES = 3;
const DEFAULT_PAGE_SIZE = 100;
const DEFAULT_CUTOFF_DAYS = 90;

/**
 * This abstract class is used to create Azure DevOps clients.
 * Extended by Azure DevOps sources that need to access Azure DevOps APIs,
 * such as Azure Repos, Azure Pipelines, Azure Work Items, etc.
 *
 * @abstract
 * @class AzureDevOps
 */
export abstract class AzureDevOps {
  private static azureDevOps: AzureDevOps = null;

  constructor(
    protected readonly client: types.AzureDevOpsClient,
    protected readonly instanceType: 'cloud' | 'server',
    protected readonly cutoffDays: number = DEFAULT_CUTOFF_DAYS,
    protected readonly top: number = DEFAULT_PAGE_SIZE,
    protected readonly logger: AirbyteLogger
  ) {}

  static async instance<T extends AzureDevOps>(
    this: new (...args: any[]) => T,
    config: types.AzureDevOpsConfig,
    logger: AirbyteLogger,
    ...additionalArgs: any[]
  ): Promise<T> {
    if (AzureDevOps.azureDevOps) {
      return AzureDevOps.azureDevOps as T;
    }

    AzureDevOps.validateAuth(config);

    if (config.instance?.type) {
      logger.info(`Azure DevOps instance type: ${config.instance.type}`);
    } else {
      logger.info(
        'No Azure DevOps instance type provided, defaulting to ' +
          'Azure DevOps Services (cloud)'
      );
    }

    const baseUrl = AzureDevOps.getBaseUrl(
      config?.instance,
      config.organization
    );
    const timeout = config.request_timeout ?? DEFAULT_REQUEST_TIMEOUT;
    const maxRetries = config.max_retries ?? DEFAULT_MAX_RETRIES;
    const webApi = await AzureDevOps.createWebAPI(
      baseUrl,
      config.access_token,
      timeout,
      maxRetries
    );
    const restApi = AzureDevOps.createRestAPI(
      baseUrl,
      config.access_token,
      timeout,
      maxRetries,
      logger
    );

    const restApi = AzureDevOps.createRestAPI(
      apiUrl,
      config.organization,
      config.access_token,
      timeout,
      maxRetries,
      logger
    );
    const client = {
      build: await webApi.getBuildApi(),
      core: await webApi.getCoreApi(),
      wit: await webApi.getWorkItemTrackingApi(),
      git: await webApi.getGitApi(),
      pipelines: await webApi.getPipelinesApi(),
      release: await webApi.getReleaseApi(),
      test: await webApi.getTestApi(),
<<<<<<< HEAD
      graph: graphApi,
=======
>>>>>>> a1136081
      rest: restApi,
    };

    const pageSize = isNaN(config.page_size) ? undefined : config.page_size;
    if (pageSize && pageSize <= 1) {
      logger.warn(
        'Page size must be greater than 1, will use default minimum of 2'
      );
    }

    const top = Math.max(2, pageSize ?? DEFAULT_PAGE_SIZE);
    const cutoffDays = config.cutoff_days ?? DEFAULT_CUTOFF_DAYS;

    AzureDevOps.azureDevOps = new this(
      client,
      config.instance?.type,
      cutoffDays,
      top,
      logger,
      ...additionalArgs
    );
    return AzureDevOps.azureDevOps as T;
  }

  static getBaseUrl(
    instance: types.AzureDevOpsInstance,
    organization: string
  ): string {
    if (instance?.type?.toLowerCase() !== 'server') {
      return `${CLOUD_API_URL}/${organization}`;
    }

    // Type assertion since we've verified it's a server instance
    const serverInstance = instance as types.DevOpsServer;
    const apiUrl = serverInstance.api_url?.trim();
    if (!apiUrl) {
      throw new VError(
        'api_url must not be an empty string for server instance type'
      );
    }

    try {
      new URL(apiUrl);
    } catch (error) {
      throw new VError(`Invalid URL: ${serverInstance.api_url}`);
    }
    return `${apiUrl}/${organization}`;
  }

  static validateAuth(config: types.AzureDevOpsConfig): void {
    if (!config.access_token) {
      throw new VError('access_token must not be an empty string');
    }
    if (!config.organization) {
      throw new VError('organization must not be an empty string');
    }
  }

  // Create Azure DevOps Node API clients
  static async createWebAPI(
    baseUrl: string,
    accessToken: string,
    timeout: number = DEFAULT_REQUEST_TIMEOUT,
    maxRetries: number = DEFAULT_MAX_RETRIES
  ): Promise<WebApi> {
    const authHandler = getPersonalAccessTokenHandler(accessToken);
    return new WebApi(baseUrl, authHandler, {
      socketTimeout: timeout,
      allowRetries: true,
      maxRetries,
      globalAgentOptions: {
        keepAlive: true,
        timeout,
      },
    });
  }

  static createRestAPI(
    baseUrl: string,
    access_token: string,
    timeout: number,
    maxRetries: number,
    logger: AirbyteLogger
  ): AxiosInstance | undefined {
    const base64EncodedToken = base64Encode(`:${access_token}`);
    return makeAxiosInstanceWithRetry(
      {
        baseURL: baseUrl,
        timeout,
        maxContentLength: Infinity,
        maxBodyLength: Infinity,
        headers: {Authorization: `Basic ${base64EncodedToken}`},
      },
      logger.asPino(),
      maxRetries,
      1000 // Default retry delay
    );
  }

  static createRestAPI(
    apiUrl: string,
    organization: string,
    access_token: string,
    timeout: number,
    maxRetries: number,
    logger: AirbyteLogger
  ): AxiosInstance {
    const baseUrl = `${apiUrl}/${organization}`;
    const base64EncodedToken = base64Encode(`:${access_token}`);
    return makeAxiosInstanceWithRetry(
      {
        baseURL: baseUrl,
        timeout,
        maxContentLength: Infinity,
        maxBodyLength: Infinity,
        headers: {Authorization: `Basic ${base64EncodedToken}`},
      },
      logger.asPino(),
      maxRetries,
      1000 // Default retry delay
    );
  }

  protected async *getPaginated<T>(
    getFn: (top: number, skipOrToken: number | string) => Promise<Array<T>>,
    options?: {
      useContinuationToken: boolean;
      continuationTokenParam: string;
    }
  ): AsyncGenerator<T> {
    if (options?.useContinuationToken) {
      yield* this.paginateWithContinuationToken(
        getFn,
        options.continuationTokenParam
      );
    } else {
      yield* this.paginateWithSkip(getFn);
    }
  }

  private async *paginateWithSkip<T>(
    getFn: (top: number, skip: number) => Promise<Array<T>>
  ): AsyncGenerator<T> {
    let resCount = 0;
    let skip = 0;
    const top = this.top;

    do {
      const result = await getFn(top, skip);
      if (result.length) yield* result;
      resCount = result.length;
      skip += resCount;
    } while (resCount >= top);
  }

  // Workaround for Azure DevOps API pagination not returning the continuation token
  // https://github.com/microsoft/azure-devops-node-api/issues/609
  private async *paginateWithContinuationToken<T>(
    getFn: (
      top: number,
      continuationToken: string | number
    ) => Promise<Array<T>>,
    continuationTokenParam: string
  ): AsyncGenerator<T> {
    const top = this.top;
    let hasNext = false;
    let pages = 0;
    let continuationToken = undefined;

    do {
      const result = await getFn(top, continuationToken);
      if (!result) {
        this.logger.warn(
          'Failed to fetch results, received empty result. Skipping...'
        );
        return;
      }

      if (!Array.isArray(result)) {
        throw new VError(
          `Expected array result but got ${typeof result} ${JSON.stringify(
            result
          )}`
        );
      }

      // Remove the first record when we have a continuation token to avoid duplication
      // since we already processed it in the previous page
      const records = continuationToken ? result.slice(1) : result;
      yield* records;

      continuationToken =
        result.length === top
          ? result.at(-1)[continuationTokenParam]
          : undefined;

      hasNext = Boolean(continuationToken);
      pages++;
      this.logger.debug(
        hasNext
          ? `Fetching next page using continuation token ${continuationToken}`
          : `Finished fetching ${pages} pages`
      );
    } while (hasNext);
  }

  @Memoize()
  async getProjects(
    projects?: ReadonlyArray<string>
  ): Promise<ReadonlyArray<TeamProject>> {
    if (!projects?.length) {
      return await this.getAllProjects();
    }

    const allProjects = [];
    for (const project of projects) {
      const res = await this.client.core.getProject(project);
      if (res) {
        allProjects.push(res);
      } else {
        this.logger.warn(`Project ${project} in config not found. Skipping`);
      }
    }
    return allProjects;
  }

  private async getAllProjects(): Promise<ReadonlyArray<TeamProjectReference>> {
    const projects = [];
    const getProjectsFn = async (
      top: number,
      skip: number | string
    ): Promise<Array<TeamProjectReference>> => {
      const res = await this.client.core.getProjects(
        'wellFormed',
        top,
        skip as number
      );
      return Array.from(res.values());
    };

    for await (const project of this.getPaginated(getProjectsFn)) {
      projects.push(project);
    }
    return projects;
  }

  protected async *getTeams(projectId: string): AsyncGenerator<WebApiTeam> {
    const getTeamsFn = (
      pageSize: number,
      skip: number | string
    ): Promise<WebApiTeam[]> =>
      this.client.core.getTeams(projectId, false, pageSize, skip as number);

    yield* this.getPaginated<WebApiTeam>(getTeamsFn);
  }

  protected async *getTeamMembers(
    projectId: string,
    teamId: string
  ): AsyncGenerator<IdentityRef> {
    const getMembersFn = (
      top: number,
      skip: number | string
    ): Promise<TeamMember[]> =>
      this.client.core.getTeamMembersWithExtendedProperties(
        projectId,
        teamId,
        top,
        skip as number
      );

    for await (const member of this.getPaginated(getMembersFn)) {
      yield member.identity;
    }
  }

  // For Azure DevOps Services (cloud) instance, use the graph API to fetch users.
  // For Azure DevOps Server instance, fetch users through teams and team members.
  async *getUsers(
    projects?: ReadonlyArray<string>
  ): AsyncGenerator<types.User> {
    if (this.instanceType?.toLowerCase() !== 'server') {
      yield* this.getGraphUsers();
      return;
    }
    yield* this.getTeamUsers(projects);
  }

  private async *getGraphUsers(): AsyncGenerator<GraphUser> {
    let continuationToken: string;
    do {
      const res = await this.client.rest.get<types.GraphUserResponse>(
        `${DEFAULT_GRAPH_API_URL}/_apis/graph/users`,
        {
          params: {
            'api-version': DEFAULT_GRAPH_API_VERSION,
            subjectTypes: 'msa,aad,imp',
            continuationToken,
          },
        }
      );
      continuationToken = res?.headers?.['X-MS-ContinuationToken'];
      for (const item of res?.data?.value ?? []) {
        yield item;
      }
    } while (continuationToken);
  }

  private async *getTeamUsers(
    projects?: ReadonlyArray<string>
  ): AsyncGenerator<IdentityRef> {
    const seenUsers = new Set<string>();
    let teams = 0;

    for (const project of await this.getProjects(projects)) {
      for await (const team of this.getTeams(project.id)) {
        teams++;
        for await (const member of this.getTeamMembers(project.id, team.id)) {
          if (!seenUsers.has(member.uniqueName)) {
            seenUsers.add(member.uniqueName);
            yield member;
          }
        }
      }
    }
    this.logger.debug(`Fetched ${seenUsers.size} members from ${teams} teams`);
  }
}<|MERGE_RESOLUTION|>--- conflicted
+++ resolved
@@ -85,14 +85,6 @@
       logger
     );
 
-    const restApi = AzureDevOps.createRestAPI(
-      apiUrl,
-      config.organization,
-      config.access_token,
-      timeout,
-      maxRetries,
-      logger
-    );
     const client = {
       build: await webApi.getBuildApi(),
       core: await webApi.getCoreApi(),
@@ -101,10 +93,6 @@
       pipelines: await webApi.getPipelinesApi(),
       release: await webApi.getReleaseApi(),
       test: await webApi.getTestApi(),
-<<<<<<< HEAD
-      graph: graphApi,
-=======
->>>>>>> a1136081
       rest: restApi,
     };
 
@@ -204,30 +192,6 @@
     );
   }
 
-  static createRestAPI(
-    apiUrl: string,
-    organization: string,
-    access_token: string,
-    timeout: number,
-    maxRetries: number,
-    logger: AirbyteLogger
-  ): AxiosInstance {
-    const baseUrl = `${apiUrl}/${organization}`;
-    const base64EncodedToken = base64Encode(`:${access_token}`);
-    return makeAxiosInstanceWithRetry(
-      {
-        baseURL: baseUrl,
-        timeout,
-        maxContentLength: Infinity,
-        maxBodyLength: Infinity,
-        headers: {Authorization: `Basic ${base64EncodedToken}`},
-      },
-      logger.asPino(),
-      maxRetries,
-      1000 // Default retry delay
-    );
-  }
-
   protected async *getPaginated<T>(
     getFn: (top: number, skipOrToken: number | string) => Promise<Array<T>>,
     options?: {
