--- conflicted
+++ resolved
@@ -1,10 +1,6 @@
 {
   "name": "faros-airbyte-cdk",
-<<<<<<< HEAD
-  "version": "0.1.56",
-=======
   "version": "0.1.59",
->>>>>>> d2d20479
   "description": "Airbyte Connector Development Kit (CDK) for JavaScript/TypeScript",
   "keywords": [
     "airbyte",
