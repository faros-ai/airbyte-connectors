--- conflicted
+++ resolved
@@ -1,10 +1,6 @@
 {
   "name": "faros-airbyte-cdk",
-<<<<<<< HEAD
-  "version": "0.1.92",
-=======
   "version": "0.1.93",
->>>>>>> bb2df12b
   "description": "Airbyte Connector Development Kit (CDK) for JavaScript/TypeScript",
   "keywords": [
     "airbyte",
