{
  "name": "faros-airbyte-cdk",
<<<<<<< HEAD
  "version": "0.1.25",
=======
  "version": "0.1.26",
>>>>>>> 39606020
  "description": "Airbyte Connector Development Kit (CDK) for JavaScript/TypeScript",
  "keywords": [
    "airbyte",
    "cdk",
    "faros"
  ],
  "homepage": "https://www.faros.ai",
  "author": "Faros AI, Inc.",
  "license": "Apache-2.0",
  "repository": "https://github.com/faros-ai/airbyte-connectors",
  "bugs": {
    "url": "https://github.com/faros-ai/airbyte-connectors/issues"
  },
  "directories": {
    "lib": "lib",
    "test": "test"
  },
  "files": [
    "lib/",
    "resources/"
  ],
  "main": "./lib",
  "engines": {
    "node": ">=14.5"
  },
  "scripts": {
    "build": "tsc -p src",
    "clean": "rm -rf lib node_modules out",
    "fix": "prettier --write 'src/**/*.ts' 'test/**/*.ts' && npm run lint -- --fix",
    "lint": "eslint 'src/**/*.ts' 'test/**/*.ts'",
    "prepare": "npm run build",
    "test": "jest --verbose --color",
    "test-cov": "jest --coverage --verbose --color",
    "watch": "tsc -b -w src test"
  },
  "dependencies": {
    "commander": "^8.2.0",
    "fast-redact": "^3.0.2",
    "lodash": "^4.17.21",
    "pino": "^7.5.1",
    "verror": "^1.10.0"
  },
  "jest": {
    "coverageDirectory": "out/coverage",
    "coveragePathIgnorePatterns": [
      "<rootDir>/node_modules/",
      "<rootDir>/test/"
    ],
    "preset": "ts-jest",
    "testEnvironment": "node",
    "testPathIgnorePatterns": [
      ".d.ts",
      ".js"
    ],
    "testTimeout": 10000,
    "globals": {
      "ts-jest": {
        "tsconfig": "test/tsconfig.json"
      }
    }
  }
}<|MERGE_RESOLUTION|>--- conflicted
+++ resolved
@@ -1,10 +1,6 @@
 {
   "name": "faros-airbyte-cdk",
-<<<<<<< HEAD
-  "version": "0.1.25",
-=======
   "version": "0.1.26",
->>>>>>> 39606020
   "description": "Airbyte Connector Development Kit (CDK) for JavaScript/TypeScript",
   "keywords": [
     "airbyte",
