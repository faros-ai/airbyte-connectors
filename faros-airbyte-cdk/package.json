{
  "name": "faros-airbyte-cdk",
<<<<<<< HEAD
  "version": "0.1.89",
=======
  "version": "0.1.91",
>>>>>>> c572bb23
  "description": "Airbyte Connector Development Kit (CDK) for JavaScript/TypeScript",
  "keywords": [
    "airbyte",
    "cdk",
    "faros"
  ],
  "homepage": "https://www.faros.ai",
  "author": "Faros AI, Inc.",
  "license": "Apache-2.0",
  "repository": "https://github.com/faros-ai/airbyte-connectors",
  "bugs": {
    "url": "https://github.com/faros-ai/airbyte-connectors/issues"
  },
  "directories": {
    "lib": "lib",
    "test": "test"
  },
  "files": [
    "lib/",
    "resources/"
  ],
  "main": "./lib",
  "engines": {
    "node": ">=14.5"
  },
  "scripts": {
    "build": "tsc -p src",
    "clean": "rm -rf lib node_modules out",
    "fix": "prettier --write 'src/**/*.ts' 'test/**/*.ts' && npm run lint -- --fix",
    "lint": "eslint 'src/**/*.ts' 'test/**/*.ts'",
    "prepare": "npm run build",
    "test": "jest --verbose --color",
    "test-cov": "jest --coverage --verbose --color",
    "watch": "tsc -b -w src test"
  },
  "dependencies": {
    "commander": "^9.0.0",
    "fast-redact": "^3.0.2",
    "json-schema-traverse": "^1.0.0",
    "lodash": "^4.17.21",
    "pino": "^7.5.1",
    "verror": "^1.10.1"
  },
  "jest": {
    "coverageDirectory": "out/coverage",
    "coveragePathIgnorePatterns": [
      "<rootDir>/node_modules/",
      "<rootDir>/test/"
    ],
    "preset": "ts-jest",
    "testEnvironment": "node",
    "testPathIgnorePatterns": [
      ".d.ts",
      ".js"
    ],
    "testTimeout": 10000,
    "globals": {
      "ts-jest": {
        "tsconfig": "test/tsconfig.json"
      }
    }
  }
}<|MERGE_RESOLUTION|>--- conflicted
+++ resolved
@@ -1,10 +1,6 @@
 {
   "name": "faros-airbyte-cdk",
-<<<<<<< HEAD
-  "version": "0.1.89",
-=======
   "version": "0.1.91",
->>>>>>> c572bb23
   "description": "Airbyte Connector Development Kit (CDK) for JavaScript/TypeScript",
   "keywords": [
     "airbyte",
